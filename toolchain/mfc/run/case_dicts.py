from enum import Enum
from ..state import ARG

class ParamType(Enum):
    INT = {"type": "integer"}
    REAL = {"type": "number"}
    LOG = {"enum": ["T", "F"]}
    STR = {"type": "string"}

    _ANALYTIC_INT = {"type": ["integer", "string"]}
    _ANALYTIC_REAL = {"type": ["number", "string"]}

    def analytic(self):
        if self == self.INT:
            return self._ANALYTIC_INT
        if self == self.REAL:
            return self._ANALYTIC_REAL
        return self.STR

COMMON = {
    'hypoelasticity': ParamType.LOG,
    'cyl_coord': ParamType.LOG,
    'pref': ParamType.REAL,
    'p': ParamType.INT,
    'parallel_io': ParamType.LOG,
    'Web': ParamType.REAL,
    'poly_sigma': ParamType.REAL,
    'case_dir': ParamType.STR,
    'thermal': ParamType.INT,
    'polytropic': ParamType.LOG,
    'm': ParamType.INT,
    'mpp_lim': ParamType.LOG,
    'R0ref': ParamType.REAL,
    'adv_alphan': ParamType.LOG,
    'num_fluids': ParamType.INT,
    'model_eqns': ParamType.INT,
    'nb': ParamType.REAL,
    'weno_order': ParamType.INT,
    'rhoref': ParamType.REAL,
    'bubbles': ParamType.LOG,
    'Re_inv': ParamType.REAL,
    'n': ParamType.INT,
    'precision': ParamType.INT,
    'Ca': ParamType.REAL,
    'polydisperse': ParamType.LOG,
    'file_per_process': ParamType.LOG,
    'relax': ParamType.LOG,
    'relax_model': ParamType.INT,
    'sigma': ParamType.REAL,
    'adv_n': ParamType.LOG,
    'pi_fac': ParamType.REAL,
}

PRE_PROCESS = COMMON.copy()
PRE_PROCESS.update({
    'old_grid': ParamType.LOG,
    'old_ic': ParamType.LOG,
    't_step_old': ParamType.INT,
    't_step_start': ParamType.INT,
    'vel_profile': ParamType.LOG,
    'instability_wave': ParamType.LOG,
    'perturb_flow': ParamType.LOG,
    'perturb_flow_fluid': ParamType.INT,
    'perturb_flow_mag': ParamType.REAL,
    'perturb_sph': ParamType.LOG,
    'perturb_sph_fluid': ParamType.INT,
    'fluid_rho': ParamType.REAL,
    'num_patches': ParamType.INT,
    'qbmm': ParamType.LOG,
    'dist_type': ParamType.INT,
    'R0_type': ParamType.INT,
    'sigR': ParamType.REAL,
    'sigV': ParamType.REAL,
    'rhoRV': ParamType.REAL,
    'palpha_eps': ParamType.REAL,
    'ptgalpha_eps': ParamType.REAL,
    'ib': ParamType.LOG,
    'num_ibs': ParamType.INT,
    'coupling': ParamType.LOG,
})

for ib_id in range(1, 10+1):
    for real_attr, ty in [("geometry", ParamType.INT), ("radius", ParamType.REAL),
                          ("theta", ParamType.REAL), ("slip", ParamType.LOG),
                          ("c", ParamType.REAL), ("p", ParamType.REAL),
                          ("t", ParamType.REAL), ("m", ParamType.REAL)]:
        PRE_PROCESS[f"patch_ib({ib_id})%{real_attr}"] = ty

    for cmp_id, cmp in enumerate(["x", "y", "z"]):
        cmp_id += 1
        PRE_PROCESS[f'patch_ib({ib_id})%{cmp}_centroid'] = ParamType.REAL
        PRE_PROCESS[f'patch_ib({ib_id})%length_{cmp}'] = ParamType.REAL

for cmp in ["x", "y", "z"]:
    for prepend in ["domain%beg", "domain%end", "a", "b"]:
        PRE_PROCESS[f"{cmp}_{prepend}"] = ParamType.REAL

    for append, ty in [("stretch", ParamType.LOG), ("a", ParamType.REAL),
                       ("loops", ParamType.INT)]:
        PRE_PROCESS[f"{append}_{cmp}"] = ty

    PRE_PROCESS[f"bc_{cmp}%beg"] = ParamType.INT
    PRE_PROCESS[f"bc_{cmp}%end"] = ParamType.INT

for f_id in range(1, 10+1):
    PRE_PROCESS[f'fluid_rho({f_id})'] = ParamType.REAL

    for real_attr in ["gamma", "pi_inf", "mul0", "ss", "pv", "gamma_v", "M_v",
                      "mu_v", "k_v", "G", "cv", "qv", "qvp" ]:
        PRE_PROCESS[f"fluid_pp({f_id})%{real_attr}"] = ParamType.REAL

for p_id in range(1, 10+1):
    for attribute, ty in [("geometry", ParamType.INT), ("smoothen", ParamType.LOG),
                      ("smooth_patch_id", ParamType.INT), ("hcid", ParamType.INT)]:
        PRE_PROCESS[f"patch_icpp({p_id})%{attribute}"] = ty

    for real_attr in ["radius",  "radii", "epsilon", "beta", "normal", "alpha_rho",
                      "smooth_coeff", "rho", "vel", "alpha", "gamma",
                      "pi_inf", "r0", "v0", "p0", "m0", "cv", "qv", "qvp", "cf_val"]: 
        PRE_PROCESS[f"patch_icpp({p_id})%{real_attr}"] = ParamType.REAL
    PRE_PROCESS[f"patch_icpp({p_id})%pres"] = ParamType.REAL.analytic()

    # (cameron): This parameter has since been removed.
    # for i in range(100):
    #     PRE_PROCESS.append(f"patch_icpp({p_id})%Y({i})")

    PRE_PROCESS[f"patch_icpp({p_id})%model%filepath"] = ParamType.STR

    for real_attr in ["translate", "scale", "rotate"]:
        for j in range(1, 4):
            PRE_PROCESS[f"patch_icpp({p_id})%model%{real_attr}({j})"] = ParamType.REAL

    PRE_PROCESS[f"patch_icpp({p_id})%model%spc"] = ParamType.INT
    PRE_PROCESS[f"patch_icpp({p_id})%model%threshold"] = ParamType.REAL

    for cmp_id, cmp in enumerate(["x", "y", "z"]):
        cmp_id += 1
        PRE_PROCESS[f'patch_icpp({p_id})%{cmp}_centroid'] = ParamType.REAL
        PRE_PROCESS[f'patch_icpp({p_id})%length_{cmp}'] = ParamType.REAL

        for append in ["radii", "normal"]:
            PRE_PROCESS[f'patch_icpp({p_id})%{append}({cmp_id})'] = ParamType.REAL
        PRE_PROCESS[f'patch_icpp({p_id})%vel({cmp_id})'] = ParamType.REAL.analytic()

    for arho_id in range(1, 10+1):
        PRE_PROCESS[f'patch_icpp({p_id})%alpha({arho_id})'] = ParamType.REAL.analytic()
        PRE_PROCESS[f'patch_icpp({p_id})%alpha_rho({arho_id})'] = ParamType.REAL.analytic()

    for taue_id in range(1, 6+1):
        PRE_PROCESS[f'patch_icpp({p_id})%tau_e({taue_id})'] = ParamType.REAL.analytic()

    if p_id >= 2:
        PRE_PROCESS[f'patch_icpp({p_id})%alter_patch'] = ParamType.LOG

        for alter_id in range(1, p_id):
            PRE_PROCESS[f'patch_icpp({p_id})%alter_patch({alter_id})'] = ParamType.LOG

# NOTE: Currently unused.
# for f_id in range(1, 10+1):
#     PRE_PROCESS.append(f"spec_pp({f_id})")


# Removed: 't_tol', 'alt_crv', 'regularization', 'lsq_deriv',
# Feel free to put them back if they are needed once more.
# Be sure to add them to the correct type set at the top of the file too!
SIMULATION = COMMON.copy()
SIMULATION.update({
    'run_time_info': ParamType.LOG,
    't_step_old': ParamType.INT,
    'dt': ParamType.REAL,
    't_step_start': ParamType.INT,
    't_step_stop': ParamType.INT,
    't_step_save': ParamType.INT,
    't_step_print': ParamType.INT,
    'time_stepper': ParamType.INT,
    'weno_eps': ParamType.REAL,
    'teno_CT': ParamType.REAL,
    'mapped_weno': ParamType.LOG,
    'wenoz': ParamType.LOG,
    'teno': ParamType.LOG,
    'mp_weno': ParamType.LOG,
    'weno_avg': ParamType.LOG,
    'weno_Re_flux': ParamType.LOG,
    'riemann_solver': ParamType.INT,
    'wave_speeds': ParamType.INT,
    'avg_state': ParamType.INT,
    'prim_vars_wrt': ParamType.LOG,
    'alt_soundspeed': ParamType.LOG,
    'null_weights': ParamType.LOG,
    'mixture_err': ParamType.LOG,
    'fd_order': ParamType.INT,
    'num_probes': ParamType.INT,
    'probe_wrt': ParamType.LOG,
    'bubble_model': ParamType.INT,
    'acoustic_source': ParamType.LOG,
    'num_source': ParamType.INT,
    'qbmm': ParamType.LOG,
    'R0_type': ParamType.INT,
    'integral_wrt': ParamType.LOG,
    'num_integrals': ParamType.INT,
    'rdma_mpi': ParamType.LOG,
    'palpha_eps': ParamType.REAL,
    'ptgalpha_eps': ParamType.REAL,
    'adap_dt': ParamType.LOG,
    'artificial_Ma': ParamType.LOG,
    'apc': ParamType.LOG,
    'ib': ParamType.LOG,
    'num_ibs': ParamType.INT,
<<<<<<< HEAD
    'low_Mach': ParamType.INT,
=======
    'coupling': ParamType.LOG,
>>>>>>> 6d5b9446
})

# NOTE: Not currently present
# for var in [ 'advection', 'diffusion', 'reactions' ]:
#     SIMULATION.append(f'chem_params%{var}')


for ib_id in range(1, 10+1):
    for real_attr, ty in [("geometry", ParamType.INT), ("radius", ParamType.REAL),
                          ("theta", ParamType.REAL), ("slip", ParamType.LOG),
                          ("c", ParamType.REAL), ("p", ParamType.REAL),
                          ("t", ParamType.REAL), ("m", ParamType.REAL)]:
        SIMULATION[f"patch_ib({ib_id})%{real_attr}"] = ty

    for cmp_id, cmp in enumerate(["x", "y", "z"]):
        cmp_id += 1
        SIMULATION[f'patch_ib({ib_id})%{cmp}_centroid'] = ParamType.REAL
        SIMULATION[f'patch_ib({ib_id})%length_{cmp}'] = ParamType.REAL

for cmp in ["x", "y", "z"]:
    SIMULATION[f'bc_{cmp}%beg'] = ParamType.INT
    SIMULATION[f'bc_{cmp}%end'] = ParamType.INT
    SIMULATION[f'bc_{cmp}%vb1'] = ParamType.REAL
    SIMULATION[f'bc_{cmp}%vb2'] = ParamType.REAL
    SIMULATION[f'bc_{cmp}%vb3'] = ParamType.REAL
    SIMULATION[f'bc_{cmp}%ve1'] = ParamType.REAL
    SIMULATION[f'bc_{cmp}%ve2'] = ParamType.REAL
    SIMULATION[f'bc_{cmp}%ve3'] = ParamType.REAL

    for var in ["k", "w", "p", "g"]:
        SIMULATION[f'{var}_{cmp}'] = ParamType.REAL
    SIMULATION[f'bf_{cmp}'] = ParamType.LOG

    for prepend in ["domain%beg", "domain%end"]:
        SIMULATION[f"{cmp}_{prepend}"] = ParamType.REAL

# NOTE: This is now just "probe_wrt"
# for wrt_id in range(1,10+1):
#    for cmp in ["x", "y", "z"]:
#        SIMULATION.append(f'probe_wrt({wrt_id})%{cmp}')
#        set_type(f'probe_wrt({wrt_id})%{cmp}', ParamType.LOG)

for probe_id in range(1,3+1):
    for cmp in ["x", "y", "z"]:
        SIMULATION[f'probe({probe_id})%{cmp}'] = ParamType.REAL

for f_id in range(1,10+1):
    for real_attr in ["gamma", "pi_inf", "mul0", "ss", "pv", "gamma_v", "M_v",
                      "mu_v", "k_v", "G", "cv", "qv", "qvp" ]:
        SIMULATION[f"fluid_pp({f_id})%{real_attr}"] = ParamType.REAL

    for re_id in [1, 2]:
        SIMULATION[f"fluid_pp({f_id})%Re({re_id})"] = ParamType.REAL

    for mono_id in range(1,4+1):
        for int_attr in ["pulse", "support", "num_elements", "element_on"]:
            SIMULATION[f"acoustic({mono_id})%{int_attr}"] = ParamType.INT

        SIMULATION[f"acoustic({mono_id})%dipole"] = ParamType.LOG

        for real_attr in ["mag", "length", "height", "wavelength", "frequency",
                          "gauss_sigma_dist", "gauss_sigma_time", "npulse",
                          "dir", "delay", "foc_length", "aperture",
                          "element_spacing_angle", "element_polygon_ratio",
                          "rotate_angle"]:
            SIMULATION[f"acoustic({mono_id})%{real_attr}"] = ParamType.REAL

        for cmp_id in range(1,3+1):
            SIMULATION[f"acoustic({mono_id})%loc({cmp_id})"] = ParamType.REAL

    for int_id in range(1,5+1):
        for cmp in ["x", "y", "z"]:
            SIMULATION[f"integral({int_id})%{cmp}min"] = ParamType.REAL
            SIMULATION[f"integral({int_id})%{cmp}max"] = ParamType.REAL


# Removed: 'fourier_modes%beg', 'fourier_modes%end', 'chem_wrt'
# Feel free to return them if they are needed once more.
POST_PROCESS = COMMON.copy()
POST_PROCESS.update({
    't_step_start': ParamType.INT,
    't_step_stop': ParamType.INT,
    't_step_save': ParamType.INT,
    'alt_soundspeed': ParamType.LOG,
    'mixture_err': ParamType.LOG,
    'format': ParamType.INT,
    'schlieren_wrt': ParamType.LOG,
    'schlieren_alpha': ParamType.REAL,
    'fd_order': ParamType.INT,
    'alpha_rho_wrt': ParamType.LOG,
    'rho_wrt': ParamType.LOG,
    'mom_wrt': ParamType.LOG,
    'vel_wrt': ParamType.LOG,
    'flux_lim': ParamType.INT,
    'flux_wrt': ParamType.LOG,
    'E_wrt': ParamType.LOG,
    'pres_wrt': ParamType.LOG,
    'alpha_wrt': ParamType.LOG,
    'kappa_wrt': ParamType.LOG,
    'gamma_wrt': ParamType.LOG,
    'heat_ratio_wrt': ParamType.LOG,
    'pi_inf_wrt': ParamType.LOG,
    'pres_inf_wrt': ParamType.LOG,
    'cons_vars_wrt': ParamType.LOG,
    'prim_vars_wrt': ParamType.LOG,
    'c_wrt': ParamType.LOG,
    'omega_wrt': ParamType.LOG,
    'qbmm': ParamType.LOG,
    'qm_wrt': ParamType.LOG,
    'cf_wrt': ParamType.LOG,
    'ib': ParamType.LOG
})

for cmp_id in range(1,3+1):
    cmp = ["x", "y", "z"][cmp_id-1]

    POST_PROCESS[f'bc_{cmp}%beg'] = ParamType.INT
    POST_PROCESS[f'bc_{cmp}%end'] = ParamType.INT

    for real_attr in ["mom_wrt", "vel_wrt", "flux_wrt", "omega_wrt"]:
        POST_PROCESS[f'{real_attr}({cmp_id})'] = ParamType.LOG

# NOTE: `chem_wrt` is missing
# for cmp_id in range(100):
#     POST_PROCESS.append(f'chem_wrt({cmp_id})')

for fl_id in range(1,10+1):
    for append, ty in [("schlieren_alpha", ParamType.REAL),
                       ("alpha_rho_wrt", ParamType.LOG),
                       ("alpha_wrt", ParamType.LOG), ("kappa_wrt", ParamType.LOG)]:
        POST_PROCESS[f'{append}({fl_id})'] = ty

    for real_attr in ["gamma", "pi_inf", "ss", "pv", "gamma_v", "M_v", "mu_v", "k_v", "G", "mul0",
                      "cv", "qv", "qvp" ]:
        POST_PROCESS[f"fluid_pp({fl_id})%{real_attr}"] = ParamType.REAL


ALL = COMMON.copy()
ALL.update(PRE_PROCESS)
ALL.update(SIMULATION)
ALL.update(POST_PROCESS)

CASE_OPTIMIZATION = [ "mapped_weno", "wenoz", "teno", "nb", "weno_order", "num_fluids" ]

_properties = { k: v.value for k, v in ALL.items() }

SCHEMA = {
    "type": "object",
    "properties": _properties
}


def get_input_dict_keys(target_name: str) -> list:
    result = {
        "pre_process"  : PRE_PROCESS,
        "simulation"   : SIMULATION,
        "post_process" : POST_PROCESS
    }.get(target_name, {}).keys()

    if not ARG("case_optimization") or target_name != "simulation":
        return result

    return [ x for x in result if x not in CASE_OPTIMIZATION ]<|MERGE_RESOLUTION|>--- conflicted
+++ resolved
@@ -206,11 +206,8 @@
     'apc': ParamType.LOG,
     'ib': ParamType.LOG,
     'num_ibs': ParamType.INT,
-<<<<<<< HEAD
     'low_Mach': ParamType.INT,
-=======
     'coupling': ParamType.LOG,
->>>>>>> 6d5b9446
 })
 
 # NOTE: Not currently present
