--- conflicted
+++ resolved
@@ -269,12 +269,7 @@
 | `parallel_io`        | Logical | Parallel I/O	|
 | `cons_vars_wrt`      | Logical | Write conservative variables |
 | `prim_vars_wrt`      | Logical | Write primitive variables	|
-<<<<<<< HEAD
 | `alpha_rho_wrt(i)`   | Logical | Add the partial density of the fluid $i$ to the database \|
-=======
-| `fourier_decomp`     | Logical | Apply a spatial Fourier decomposition to the output variables	|
-| `alpha_rho_wrt(i)`   | Logical | Add the partial density of the fluid $i$ to the database |
->>>>>>> 7e48c50e
 | `rho_wrt`            | Logical | Add the mixture density to the database	 |
 | `mom_wrt(i)`         | Logical | Add the $i$-direction momentum to the database	 |
 | `vel_wrt(i)`         | Logical | Add the $i$-direction velocity to the database	  |
