--- conflicted
+++ resolved
@@ -66,43 +66,15 @@
     real(kind(0d0)), allocatable, dimension(:) :: proc_time
     logical :: file_exists
 
-<<<<<<< HEAD
-    integer :: num_devices, num_nodes, ppn, my_device_num
-    integer :: dev, devNum, local_rank, local_comm
-#IFDEF _OPENACC 
-    integer(acc_device_kind) :: devtype
-#ENDIF
-
-! FIXME:
-integer :: err_code, ierr
-
-    
-    call system_clock(COUNT=cpu_start, COUNT_RATE=cpu_rate)
-=======
 #ifdef _OPENACC
     real(kind(0d0)) :: starttime, endtime
     integer :: num_devices, num_nodes, ppn, my_device_num
     integer :: dev, devNum, local_rank, local_comm
     integer(acc_device_kind) :: devtype
 #endif
->>>>>>> 60ef25b2
-
-    CALL system_clock(COUNT=cpu_start, COUNT_RATE=cpu_rate)
-    
-<<<<<<< HEAD
-    call s_mpi_initialize()
-
-#IFDEF _OPENACC 
-      call MPI_Comm_split_type(MPI_COMM_WORLD, MPI_COMM_TYPE_SHARED, 0, &
-           MPI_INFO_NULL, local_comm, ierr)
-      call MPI_Comm_rank(local_comm, local_rank, ierr)
-      devtype = acc_get_device_type()
-      devNum = acc_get_num_devices(devtype)
-      dev = mod(local_rank,devNum)
-      call acc_set_device_num(dev, devtype)   
- #ENDIF
-
-=======
+
+    CALL system_clock(COUNT=cpu_start, COUNT_RATE=cpu_rate) 
+
     ! Initializing MPI execution environment
     CALL s_mpi_initialize()
       
@@ -117,7 +89,6 @@
       print *,"DEV", dev
       call acc_set_device_num(dev, devtype)   
 #endif   
->>>>>>> 60ef25b2
 
     ! The rank 0 processor assigns default values to the user inputs prior to
     ! reading them in from the input file. Next, the user inputs are read and
