!>
!! @file m_mpi_proxy.f90
!! @brief Contains module m_mpi_proxy

#:include 'case.fpp'
#:include 'macros.fpp'

!> @brief The module serves as a proxy to the parameters and subroutines
!!          available in the MPI implementation's MPI module. Specifically,
!!          the purpose of the proxy is to harness basic MPI commands into
!!          more complicated procedures as to accomplish the communication
!!          goals for the simulation.
module m_mpi_proxy

    ! Dependencies =============================================================
#ifdef MFC_MPI
    use mpi                    !< Message passing interface (MPI) module
#endif

    use m_derived_types        !< Definitions of the derived types

    use m_global_parameters    !< Definitions of the global parameters

    use m_mpi_common

    use ieee_arithmetic
    ! ==========================================================================

    implicit none

    real(kind(0d0)), private, allocatable, dimension(:) :: q_cons_buff_send !<
    !! This variable is utilized to pack and send the buffer of the cell-average
    !! conservative variables, for a single computational domain boundary at the
    !! time, to the relevant neighboring processor.

    real(kind(0d0)), private, allocatable, dimension(:) :: q_cons_buff_recv !<
    !! q_cons_buff_recv is utilized to receive and unpack the buffer of the cell-
    !! average conservative variables, for a single computational domain boundary
    !! at the time, from the relevant neighboring processor.

    integer, private, allocatable, dimension(:) :: ib_buff_send !<
    !! This variable is utilized to pack and send the buffer of the immersed
    !! boundary markers, for a single computational domain boundary at the
    !! time, to the relevant neighboring processor.

    integer, private, allocatable, dimension(:) :: ib_buff_recv !<
    !! q_cons_buff_recv is utilized to receive and unpack the buffer of the
    !! immersed boundary markers, for a single computational domain boundary
    !! at the time, from the relevant neighboring processor.

    !> @name Generic flags used to identify and report MPI errors
    !> @{
    integer, private :: err_code, ierr, v_size
    !> @}

    !$acc declare create(q_cons_buff_send, q_cons_buff_recv, v_size)

    !real :: s_time, e_time
    !real :: compress_time, mpi_time, decompress_time
    !integer :: nCalls_time = 0

contains

    !> The computation of parameters, the allocation of memory,
        !!      the association of pointers and/or the execution of any
        !!      other procedures that are necessary to setup the module.
    subroutine s_initialize_mpi_proxy_module() ! ---------------------------

#ifdef MFC_MPI

        ! Allocating q_cons_buff_send/recv and ib_buff_send/recv. Please note that
        ! for the sake of simplicity, both variables are provided sufficient
        ! storage to hold the largest buffer in the computational domain.

        if (qbmm .and. .not. polytropic) then
            if (n > 0) then
                if (p > 0) then
                    @:ALLOCATE(q_cons_buff_send(0:-1 + buff_size*(sys_size + 2*nb*4)* &
                                             & (m + 2*buff_size + 1)* &
                                             & (n + 2*buff_size + 1)* &
                                             & (p + 2*buff_size + 1)/ &
                                             & (min(m, n, p) + 2*buff_size + 1)))
                else
                    @:ALLOCATE(q_cons_buff_send(0:-1 + buff_size*(sys_size + 2*nb*4)* &
                                             & (max(m, n) + 2*buff_size + 1)))
                end if
            else
                @:ALLOCATE(q_cons_buff_send(0:-1 + buff_size*(sys_size + 2*nb*4)))
            end if

            @:ALLOCATE(q_cons_buff_recv(0:ubound(q_cons_buff_send, 1)))

            v_size = sys_size + 2*nb*4
        else
            if (n > 0) then
                if (p > 0) then
                    @:ALLOCATE(q_cons_buff_send(0:-1 + buff_size*sys_size* &
                                             & (m + 2*buff_size + 1)* &
                                             & (n + 2*buff_size + 1)* &
                                             & (p + 2*buff_size + 1)/ &
                                             & (min(m, n, p) + 2*buff_size + 1)))
                else
                    @:ALLOCATE(q_cons_buff_send(0:-1 + buff_size*sys_size* &
                                             & (max(m, n) + 2*buff_size + 1)))
                end if
            else
                @:ALLOCATE(q_cons_buff_send(0:-1 + buff_size*sys_size))
            end if

            @:ALLOCATE(q_cons_buff_recv(0:ubound(q_cons_buff_send, 1)))

            v_size = sys_size
        end if

#endif

    end subroutine s_initialize_mpi_proxy_module ! -------------------------

    !>  Since only the processor with rank 0 reads and verifies
        !!      the consistency of user inputs, these are initially not
        !!      available to the other processors. Then, the purpose of
        !!      this subroutine is to distribute the user inputs to the
        !!      remaining processors in the communicator.
    subroutine s_mpi_bcast_user_inputs() ! ---------------------------------

#ifdef MFC_MPI

        integer :: i, j !< Generic loop iterator

        call MPI_BCAST(case_dir, len(case_dir), MPI_CHARACTER, 0, MPI_COMM_WORLD, ierr)

        #:for VAR in ['t_step_old', 'm', 'n', 'p', 'm_glb', 'n_glb', 'p_glb',  &
            & 't_step_start','t_step_stop','t_step_save','model_eqns',         &
            & 'num_fluids','time_stepper', 'riemann_solver',      &
            & 'wave_speeds', 'avg_state', 'precision', 'bc_x%beg', 'bc_x%end', &
            & 'bc_y%beg', 'bc_y%end', 'bc_z%beg', 'bc_z%end',  'fd_order',     &
            & 'num_probes', 'num_integrals', 'bubble_model', 'thermal',        &
            & 'R0_type', 'num_mono', 'relax_model']
            call MPI_BCAST(${VAR}$, 1, MPI_INTEGER, 0, MPI_COMM_WORLD, ierr)
        #:endfor

        #:for VAR in [ 'run_time_info','cyl_coord', 'adv_alphan', 'mpp_lim',   &
            & 'mapped_weno', 'mp_weno', 'cu_mpi', 'weno_flat', 'riemann_flat', &
            & 'weno_Re_flux', 'alt_soundspeed', 'null_weights', 'mixture_err', &
            & 'parallel_io', 'hypoelasticity', 'bubbles', 'polytropic',        &
            & 'polydisperse', 'qbmm', 'monopole', 'probe_wrt', 'integral_wrt', &
<<<<<<< HEAD
            & 'prim_vars_wrt', 'weno_avg', 'file_per_process', 'relax',        &
            & 'adv_n', 'alter_alpha', 'adap_dt' ]
=======
            & 'prim_vars_wrt', 'weno_avg', 'file_per_process', 'relax', 'ib',  &
            & 'num_ibs']
>>>>>>> a8a3103e
            call MPI_BCAST(${VAR}$, 1, MPI_LOGICAL, 0, MPI_COMM_WORLD, ierr)
        #:endfor

        #:for VAR in [ 'dt','weno_eps','pref','rhoref','R0ref','Web','Ca',     &
<<<<<<< HEAD
            & 'Re_inv', 'poly_sigma', 'palpha_eps', 'ptgalpha_eps', 'pi_fac' ]
=======
            & 'Re_inv','poly_sigma','bc_x%vb1','bc_x%vb2','bc_x%vb3','bc_x%ve1',&
            & 'bc_x%ve2','bc_x%ve2','bc_y%vb1','bc_y%vb2','bc_y%vb3','bc_y%ve1',  &
            & 'bc_y%ve2','bc_y%ve3','bc_z%vb1','bc_z%vb2','bc_z%vb3','bc_z%ve1',  &
            & 'bc_z%ve2','bc_z%ve3', 'palpha_eps', 'ptgalpha_eps' ]
>>>>>>> a8a3103e
            call MPI_BCAST(${VAR}$, 1, MPI_DOUBLE_PRECISION, 0, MPI_COMM_WORLD, ierr)
        #:endfor

        #:if not MFC_CASE_OPTIMIZATION
            call MPI_BCAST(weno_order, 1, MPI_INTEGER, 0, MPI_COMM_WORLD, ierr)
            call MPI_BCAST(nb, 1, MPI_INTEGER, 0, MPI_COMM_WORLD, ierr)
        #:endif

        do i = 1, num_fluids_max
            #:for VAR in [ 'gamma','pi_inf','mul0','ss','pv','gamma_v','M_v',  &
                & 'mu_v','k_v','G', 'cv', 'qv', 'qvp' ]
                call MPI_BCAST(fluid_pp(i)%${VAR}$, 1, MPI_DOUBLE_PRECISION, 0, MPI_COMM_WORLD, ierr)
            #:endfor
            call MPI_BCAST(fluid_pp(i)%Re(1), 2, MPI_DOUBLE_PRECISION, 0, MPI_COMM_WORLD, ierr)
        end do

        do i = 1, num_ibs
            #:for VAR in [ 'radius', 'length_x', 'length_y', &
                & 'x_centroid', 'y_centroid', 'c', 'm', 'p', 't', 'theta', 'slip' ]
                call MPI_BCAST(patch_ib(i)%${VAR}$, 1, MPI_DOUBLE_PRECISION, 0, MPI_COMM_WORLD, ierr)
            #:endfor
            call MPI_BCAST(patch_ib(i)%geometry, 2, MPI_INTEGER, 0, MPI_COMM_WORLD, ierr)
        end do

        do j = 1, num_probes_max
            do i = 1, 3
                call MPI_BCAST(mono(j)%loc(i), 1, MPI_DOUBLE_PRECISION, 0, MPI_COMM_WORLD, ierr)
            end do

            #:for VAR in [ 'mag', 'length', 'delay', 'dir', 'npulse', 'pulse',  &
                'support', 'foc_length', 'aperture' ]
                call MPI_BCAST(mono(j)%${VAR}$, 1, MPI_DOUBLE_PRECISION, 0, MPI_COMM_WORLD, ierr)
            #:endfor

            #:for VAR in [ 'x','y','z' ]
                call MPI_BCAST(probe(j)%${VAR}$, 1, MPI_DOUBLE_PRECISION, 0, MPI_COMM_WORLD, ierr)
            #:endfor

            #:for VAR in [ 'xmin', 'xmax', 'ymin', 'ymax', 'zmin', 'zmax' ]
                call MPI_BCAST(integral(j)%${VAR}$, 1, MPI_DOUBLE_PRECISION, 0, MPI_COMM_WORLD, ierr)
            #:endfor
        end do

#endif

    end subroutine s_mpi_bcast_user_inputs ! -------------------------------

    !>  The purpose of this procedure is to optimally decompose
        !!      the computational domain among the available processors.
        !!      This is performed by attempting to award each processor,
        !!      in each of the coordinate directions, approximately the
        !!      same number of cells, and then recomputing the affected
        !!      global parameters.
    subroutine s_mpi_decompose_computational_domain() ! --------------------

#ifdef MFC_MPI

        integer :: num_procs_x, num_procs_y, num_procs_z !<
            !! Optimal number of processors in the x-, y- and z-directions

        real(kind(0d0)) :: tmp_num_procs_x, tmp_num_procs_y, tmp_num_procs_z !<
            !! Non-optimal number of processors in the x-, y- and z-directions

        real(kind(0d0)) :: fct_min !<
            !! Processor factorization (fct) minimization parameter

        integer :: MPI_COMM_CART !<
            !! Cartesian processor topology communicator

        integer :: rem_cells !<
            !! Remaining number of cells, in a particular coordinate direction,
            !! after the majority is divided up among the available processors

        integer :: i, j !< Generic loop iterators

        if (num_procs == 1 .and. parallel_io) then
            do i = 1, num_dims
                start_idx(i) = 0
            end do
            return
        end if

        ! 3D Cartesian Processor Topology ==================================
        if (n > 0) then

            if (p > 0) then

                if (cyl_coord .and. p > 0) then
                    ! Implement pencil processor blocking if using cylindrical coordinates so
                    ! that all cells in azimuthal direction are stored on a single processor.
                    ! This is necessary for efficient application of Fourier filter near axis.

                    ! Initial values of the processor factorization optimization
                    num_procs_x = 1
                    num_procs_y = num_procs
                    num_procs_z = 1
                    ierr = -1

                    ! Computing minimization variable for these initial values
                    tmp_num_procs_x = num_procs_x
                    tmp_num_procs_y = num_procs_y
                    tmp_num_procs_z = num_procs_z
                    fct_min = 10d0*abs((m + 1)/tmp_num_procs_x &
                                       - (n + 1)/tmp_num_procs_y)

                    ! Searching for optimal computational domain distribution
                    do i = 1, num_procs

                        if (mod(num_procs, i) == 0 &
                            .and. &
                            (m + 1)/i >= num_stcls_min*weno_order) then

                            tmp_num_procs_x = i
                            tmp_num_procs_y = num_procs/i

                            if (fct_min >= abs((m + 1)/tmp_num_procs_x &
                                               - (n + 1)/tmp_num_procs_y) &
                                .and. &
                                (n + 1)/tmp_num_procs_y &
                                >= &
                                num_stcls_min*weno_order) then

                                num_procs_x = i
                                num_procs_y = num_procs/i
                                fct_min = abs((m + 1)/tmp_num_procs_x &
                                              - (n + 1)/tmp_num_procs_y)
                                ierr = 0

                            end if

                        end if

                    end do

                else

                    ! Initial estimate of optimal processor topology
                    num_procs_x = 1
                    num_procs_y = 1
                    num_procs_z = num_procs
                    ierr = -1

                    ! Benchmarking the quality of this initial guess
                    tmp_num_procs_x = num_procs_x
                    tmp_num_procs_y = num_procs_y
                    tmp_num_procs_z = num_procs_z
                    fct_min = 10d0*abs((m + 1)/tmp_num_procs_x &
                                       - (n + 1)/tmp_num_procs_y) &
                              + 10d0*abs((n + 1)/tmp_num_procs_y &
                                         - (p + 1)/tmp_num_procs_z)

                    ! Optimization of the initial processor topology
                    do i = 1, num_procs

                        if (mod(num_procs, i) == 0 &
                            .and. &
                            (m + 1)/i >= num_stcls_min*weno_order) then

                            do j = 1, num_procs/i

                                if (mod(num_procs/i, j) == 0 &
                                    .and. &
                                    (n + 1)/j >= num_stcls_min*weno_order) then

                                    tmp_num_procs_x = i
                                    tmp_num_procs_y = j
                                    tmp_num_procs_z = num_procs/(i*j)

                                    if (fct_min >= abs((m + 1)/tmp_num_procs_x &
                                                       - (n + 1)/tmp_num_procs_y) &
                                        + abs((n + 1)/tmp_num_procs_y &
                                              - (p + 1)/tmp_num_procs_z) &
                                        .and. &
                                        (p + 1)/tmp_num_procs_z &
                                        >= &
                                        num_stcls_min*weno_order) &
                                        then

                                        num_procs_x = i
                                        num_procs_y = j
                                        num_procs_z = num_procs/(i*j)
                                        fct_min = abs((m + 1)/tmp_num_procs_x &
                                                      - (n + 1)/tmp_num_procs_y) &
                                                  + abs((n + 1)/tmp_num_procs_y &
                                                        - (p + 1)/tmp_num_procs_z)
                                        ierr = 0

                                    end if

                                end if

                            end do

                        end if

                    end do

                end if

                ! Verifying that a valid decomposition of the computational
                ! domain has been established. If not, the simulation exits.
                if (proc_rank == 0 .and. ierr == -1) then
                    call s_mpi_abort('Unsupported combination of values '// &
                                     'of num_procs, m, n, p and '// &
                                     'weno_order. Exiting ...')
                end if

                ! Creating new communicator using the Cartesian topology
                call MPI_CART_CREATE(MPI_COMM_WORLD, 3, (/num_procs_x, &
                                                          num_procs_y, num_procs_z/), &
                                     (/.true., .true., .true./), &
                                     .false., MPI_COMM_CART, ierr)

                ! Finding the Cartesian coordinates of the local process
                call MPI_CART_COORDS(MPI_COMM_CART, proc_rank, 3, &
                                     proc_coords, ierr)
                ! END: 3D Cartesian Processor Topology =============================

                ! Global Parameters for z-direction ================================

                ! Number of remaining cells
                rem_cells = mod(p + 1, num_procs_z)

                ! Optimal number of cells per processor
                p = (p + 1)/num_procs_z - 1

                ! Distributing the remaining cells
                do i = 1, rem_cells
                    if (proc_coords(3) == i - 1) then
                        p = p + 1; exit
                    end if
                end do

                ! Boundary condition at the beginning
                if (proc_coords(3) > 0 .or. bc_z%beg == -1) then
                    proc_coords(3) = proc_coords(3) - 1
                    call MPI_CART_RANK(MPI_COMM_CART, proc_coords, &
                                       bc_z%beg, ierr)
                    proc_coords(3) = proc_coords(3) + 1
                end if

                ! Boundary condition at the end
                if (proc_coords(3) < num_procs_z - 1 .or. bc_z%end == -1) then
                    proc_coords(3) = proc_coords(3) + 1
                    call MPI_CART_RANK(MPI_COMM_CART, proc_coords, &
                                       bc_z%end, ierr)
                    proc_coords(3) = proc_coords(3) - 1
                end if

                if (parallel_io) then
                    if (proc_coords(3) < rem_cells) then
                        start_idx(3) = (p + 1)*proc_coords(3)
                    else
                        start_idx(3) = (p + 1)*proc_coords(3) + rem_cells
                    end if
                end if
                ! ==================================================================

                ! 2D Cartesian Processor Topology ==================================
            else

                ! Initial estimate of optimal processor topology
                num_procs_x = 1
                num_procs_y = num_procs
                ierr = -1

                ! Benchmarking the quality of this initial guess
                tmp_num_procs_x = num_procs_x
                tmp_num_procs_y = num_procs_y
                fct_min = 10d0*abs((m + 1)/tmp_num_procs_x &
                                   - (n + 1)/tmp_num_procs_y)

                ! Optimization of the initial processor topology
                do i = 1, num_procs

                    if (mod(num_procs, i) == 0 &
                        .and. &
                        (m + 1)/i >= num_stcls_min*weno_order) then

                        tmp_num_procs_x = i
                        tmp_num_procs_y = num_procs/i

                        if (fct_min >= abs((m + 1)/tmp_num_procs_x &
                                           - (n + 1)/tmp_num_procs_y) &
                            .and. &
                            (n + 1)/tmp_num_procs_y &
                            >= &
                            num_stcls_min*weno_order) then

                            num_procs_x = i
                            num_procs_y = num_procs/i
                            fct_min = abs((m + 1)/tmp_num_procs_x &
                                          - (n + 1)/tmp_num_procs_y)
                            ierr = 0

                        end if

                    end if

                end do

                ! Verifying that a valid decomposition of the computational
                ! domain has been established. If not, the simulation exits.
                if (proc_rank == 0 .and. ierr == -1) then
                    call s_mpi_abort('Unsupported combination of values '// &
                                     'of num_procs, m, n and '// &
                                     'weno_order. Exiting ...')
                end if

                ! Creating new communicator using the Cartesian topology
                call MPI_CART_CREATE(MPI_COMM_WORLD, 2, (/num_procs_x, &
                                                          num_procs_y/), (/.true., &
                                                                           .true./), .false., MPI_COMM_CART, &
                                     ierr)

                ! Finding the Cartesian coordinates of the local process
                call MPI_CART_COORDS(MPI_COMM_CART, proc_rank, 2, &
                                     proc_coords, ierr)

            end if
            ! END: 2D Cartesian Processor Topology =============================

            ! Global Parameters for y-direction ================================

            ! Number of remaining cells
            rem_cells = mod(n + 1, num_procs_y)

            ! Optimal number of cells per processor
            n = (n + 1)/num_procs_y - 1

            ! Distributing the remaining cells
            do i = 1, rem_cells
                if (proc_coords(2) == i - 1) then
                    n = n + 1; exit
                end if
            end do

            ! Boundary condition at the beginning
            if (proc_coords(2) > 0 .or. bc_y%beg == -1) then
                proc_coords(2) = proc_coords(2) - 1
                call MPI_CART_RANK(MPI_COMM_CART, proc_coords, &
                                   bc_y%beg, ierr)
                proc_coords(2) = proc_coords(2) + 1
            end if

            ! Boundary condition at the end
            if (proc_coords(2) < num_procs_y - 1 .or. bc_y%end == -1) then
                proc_coords(2) = proc_coords(2) + 1
                call MPI_CART_RANK(MPI_COMM_CART, proc_coords, &
                                   bc_y%end, ierr)
                proc_coords(2) = proc_coords(2) - 1
            end if

            if (parallel_io) then
                if (proc_coords(2) < rem_cells) then
                    start_idx(2) = (n + 1)*proc_coords(2)
                else
                    start_idx(2) = (n + 1)*proc_coords(2) + rem_cells
                end if
            end if

            ! ==================================================================

            ! 1D Cartesian Processor Topology ==================================
        else

            ! Optimal processor topology
            num_procs_x = num_procs

            ! Creating new communicator using the Cartesian topology
            call MPI_CART_CREATE(MPI_COMM_WORLD, 1, (/num_procs_x/), &
                                 (/.true./), .false., MPI_COMM_CART, &
                                 ierr)

            ! Finding the Cartesian coordinates of the local process
            call MPI_CART_COORDS(MPI_COMM_CART, proc_rank, 1, &
                                 proc_coords, ierr)

        end if
        ! ==================================================================

        ! Global Parameters for x-direction ================================

        ! Number of remaining cells
        rem_cells = mod(m + 1, num_procs_x)

        ! Optimal number of cells per processor
        m = (m + 1)/num_procs_x - 1

        ! Distributing the remaining cells
        do i = 1, rem_cells
            if (proc_coords(1) == i - 1) then
                m = m + 1; exit
            end if
        end do

        ! Boundary condition at the beginning
        if (proc_coords(1) > 0 .or. bc_x%beg == -1) then
            proc_coords(1) = proc_coords(1) - 1
            call MPI_CART_RANK(MPI_COMM_CART, proc_coords, bc_x%beg, ierr)
            proc_coords(1) = proc_coords(1) + 1
        end if

        ! Boundary condition at the end
        if (proc_coords(1) < num_procs_x - 1 .or. bc_x%end == -1) then
            proc_coords(1) = proc_coords(1) + 1
            call MPI_CART_RANK(MPI_COMM_CART, proc_coords, bc_x%end, ierr)
            proc_coords(1) = proc_coords(1) - 1
        end if

        if (parallel_io) then
            if (proc_coords(1) < rem_cells) then
                start_idx(1) = (m + 1)*proc_coords(1)
            else
                start_idx(1) = (m + 1)*proc_coords(1) + rem_cells
            end if
        end if
        ! ==================================================================

#endif

    end subroutine s_mpi_decompose_computational_domain ! ------------------

    !>  The goal of this procedure is to populate the buffers of
        !!      the grid variables by communicating with the neighboring
        !!      processors. Note that only the buffers of the cell-width
        !!      distributions are handled in such a way. This is because
        !!      the buffers of cell-boundary locations may be calculated
        !!      directly from those of the cell-width distributions.
        !!  @param mpi_dir MPI communication coordinate direction
        !!  @param pbc_loc Processor boundary condition (PBC) location
    subroutine s_mpi_sendrecv_grid_variables_buffers(mpi_dir, pbc_loc) ! ---

        integer, intent(IN) :: mpi_dir
        integer, intent(IN) :: pbc_loc

#ifdef MFC_MPI

        ! MPI Communication in x-direction =================================
        if (mpi_dir == 1) then

            if (pbc_loc == -1) then      ! PBC at the beginning

                if (bc_x%end >= 0) then      ! PBC at the beginning and end

                    ! Send/receive buffer to/from bc_x%end/bc_x%beg
                    call MPI_SENDRECV( &
                        dx(m - buff_size + 1), buff_size, &
                        MPI_DOUBLE_PRECISION, bc_x%end, 0, &
                        dx(-buff_size), buff_size, &
                        MPI_DOUBLE_PRECISION, bc_x%beg, 0, &
                        MPI_COMM_WORLD, MPI_STATUS_IGNORE, ierr)

                else                        ! PBC at the beginning only

                    ! Send/receive buffer to/from bc_x%beg/bc_x%beg
                    call MPI_SENDRECV( &
                        dx(0), buff_size, &
                        MPI_DOUBLE_PRECISION, bc_x%beg, 1, &
                        dx(-buff_size), buff_size, &
                        MPI_DOUBLE_PRECISION, bc_x%beg, 0, &
                        MPI_COMM_WORLD, MPI_STATUS_IGNORE, ierr)

                end if

            else                        ! PBC at the end

                if (bc_x%beg >= 0) then      ! PBC at the end and beginning

                    ! Send/receive buffer to/from bc_x%beg/bc_x%end
                    call MPI_SENDRECV( &
                        dx(0), buff_size, &
                        MPI_DOUBLE_PRECISION, bc_x%beg, 1, &
                        dx(m + 1), buff_size, &
                        MPI_DOUBLE_PRECISION, bc_x%end, 1, &
                        MPI_COMM_WORLD, MPI_STATUS_IGNORE, ierr)

                else                        ! PBC at the end only

                    ! Send/receive buffer to/from bc_x%end/bc_x%end
                    call MPI_SENDRECV( &
                        dx(m - buff_size + 1), buff_size, &
                        MPI_DOUBLE_PRECISION, bc_x%end, 0, &
                        dx(m + 1), buff_size, &
                        MPI_DOUBLE_PRECISION, bc_x%end, 1, &
                        MPI_COMM_WORLD, MPI_STATUS_IGNORE, ierr)

                end if

            end if
            ! END: MPI Communication in x-direction ============================

            ! MPI Communication in y-direction =================================
        elseif (mpi_dir == 2) then

            if (pbc_loc == -1) then      ! PBC at the beginning

                if (bc_y%end >= 0) then      ! PBC at the beginning and end

                    ! Send/receive buffer to/from bc_y%end/bc_y%beg
                    call MPI_SENDRECV( &
                        dy(n - buff_size + 1), buff_size, &
                        MPI_DOUBLE_PRECISION, bc_y%end, 0, &
                        dy(-buff_size), buff_size, &
                        MPI_DOUBLE_PRECISION, bc_y%beg, 0, &
                        MPI_COMM_WORLD, MPI_STATUS_IGNORE, ierr)

                else                        ! PBC at the beginning only

                    ! Send/receive buffer to/from bc_y%beg/bc_y%beg
                    call MPI_SENDRECV( &
                        dy(0), buff_size, &
                        MPI_DOUBLE_PRECISION, bc_y%beg, 1, &
                        dy(-buff_size), buff_size, &
                        MPI_DOUBLE_PRECISION, bc_y%beg, 0, &
                        MPI_COMM_WORLD, MPI_STATUS_IGNORE, ierr)

                end if

            else                        ! PBC at the end

                if (bc_y%beg >= 0) then      ! PBC at the end and beginning

                    ! Send/receive buffer to/from bc_y%beg/bc_y%end
                    call MPI_SENDRECV( &
                        dy(0), buff_size, &
                        MPI_DOUBLE_PRECISION, bc_y%beg, 1, &
                        dy(n + 1), buff_size, &
                        MPI_DOUBLE_PRECISION, bc_y%end, 1, &
                        MPI_COMM_WORLD, MPI_STATUS_IGNORE, ierr)

                else                        ! PBC at the end only

                    ! Send/receive buffer to/from bc_y%end/bc_y%end
                    call MPI_SENDRECV( &
                        dy(n - buff_size + 1), buff_size, &
                        MPI_DOUBLE_PRECISION, bc_y%end, 0, &
                        dy(n + 1), buff_size, &
                        MPI_DOUBLE_PRECISION, bc_y%end, 1, &
                        MPI_COMM_WORLD, MPI_STATUS_IGNORE, ierr)

                end if

            end if
            ! END: MPI Communication in y-direction ============================

            ! MPI Communication in z-direction =================================
        else

            if (pbc_loc == -1) then      ! PBC at the beginning

                if (bc_z%end >= 0) then      ! PBC at the beginning and end

                    ! Send/receive buffer to/from bc_z%end/bc_z%beg
                    call MPI_SENDRECV( &
                        dz(p - buff_size + 1), buff_size, &
                        MPI_DOUBLE_PRECISION, bc_z%end, 0, &
                        dz(-buff_size), buff_size, &
                        MPI_DOUBLE_PRECISION, bc_z%beg, 0, &
                        MPI_COMM_WORLD, MPI_STATUS_IGNORE, ierr)

                else                        ! PBC at the beginning only

                    ! Send/receive buffer to/from bc_z%beg/bc_z%beg
                    call MPI_SENDRECV( &
                        dz(0), buff_size, &
                        MPI_DOUBLE_PRECISION, bc_z%beg, 1, &
                        dz(-buff_size), buff_size, &
                        MPI_DOUBLE_PRECISION, bc_z%beg, 0, &
                        MPI_COMM_WORLD, MPI_STATUS_IGNORE, ierr)

                end if

            else                        ! PBC at the end

                if (bc_z%beg >= 0) then      ! PBC at the end and beginning

                    ! Send/receive buffer to/from bc_z%beg/bc_z%end
                    call MPI_SENDRECV( &
                        dz(0), buff_size, &
                        MPI_DOUBLE_PRECISION, bc_z%beg, 1, &
                        dz(p + 1), buff_size, &
                        MPI_DOUBLE_PRECISION, bc_z%end, 1, &
                        MPI_COMM_WORLD, MPI_STATUS_IGNORE, ierr)

                else                        ! PBC at the end only

                    ! Send/receive buffer to/from bc_z%end/bc_z%end
                    call MPI_SENDRECV( &
                        dz(p - buff_size + 1), buff_size, &
                        MPI_DOUBLE_PRECISION, bc_z%end, 0, &
                        dz(p + 1), buff_size, &
                        MPI_DOUBLE_PRECISION, bc_z%end, 1, &
                        MPI_COMM_WORLD, MPI_STATUS_IGNORE, ierr)

                end if

            end if

        end if
        ! END: MPI Communication in z-direction ============================

#endif

    end subroutine s_mpi_sendrecv_grid_variables_buffers ! -----------------

    !>  The goal of this procedure is to populate the buffers of
        !!      the cell-average conservative variables by communicating
        !!      with the neighboring processors.
        !!  @param q_cons_vf Cell-average conservative variables
        !!  @param mpi_dir MPI communication coordinate direction
        !!  @param pbc_loc Processor boundary condition (PBC) location
    subroutine s_mpi_sendrecv_conservative_variables_buffers(q_cons_vf, &
                                                             pb, mv, &
                                                             mpi_dir, &
                                                             pbc_loc)

        type(scalar_field), dimension(sys_size), intent(INOUT) :: q_cons_vf
        real(kind(0d0)), dimension(startx:, starty:, startz:, 1:, 1:), intent(INOUT) :: pb, mv

        integer, intent(IN) :: mpi_dir
        integer, intent(IN) :: pbc_loc

        integer :: i, j, k, l, r, q !< Generic loop iterators

!$acc update device(v_size)

#ifdef MFC_MPI

        !nCalls_time = nCalls_time + 1

        ! MPI Communication in x-direction =================================
        if (mpi_dir == 1) then

            if (pbc_loc == -1) then      ! PBC at the beginning

                if (bc_x%end >= 0) then      ! PBC at the beginning and end

                    ! Packing buffer to be sent to bc_x%end
                    !$acc parallel loop collapse(4) gang vector default(present) private(r)
                    do l = 0, p
                        do k = 0, n
                            do j = m - buff_size + 1, m
                                do i = 1, sys_size
                                    r = (i - 1) + v_size* &
                                        ((j - m - 1) + buff_size*((k + 1) + (n + 1)*l))
                                    q_cons_buff_send(r) = q_cons_vf(i)%sf(j, k, l)
                                end do
                            end do
                        end do
                    end do

                    if (qbmm .and. .not. polytropic) then
                        !$acc parallel loop collapse(4) gang vector default(present) private(r)
                        do l = 0, p
                            do k = 0, n
                                do j = m - buff_size + 1, m
                                    do i = sys_size + 1, sys_size + 4
                                        do q = 1, nb
                                            r = (i - 1) + (q - 1)*4 + v_size* &
                                                ((j - m - 1) + buff_size*((k + 1) + (n + 1)*l))
                                            q_cons_buff_send(r) = pb(j, k, l, i - sys_size, q)
                                        end do
                                    end do
                                end do
                            end do
                        end do

                        !$acc parallel loop collapse(4) gang vector default(present) private(r)
                        do l = 0, p
                            do k = 0, n
                                do j = m - buff_size + 1, m
                                    do i = sys_size + 1, sys_size + 4
                                        do q = 1, nb
                                            r = (i - 1) + (q - 1)*4 + nb*4 + v_size* &
                                                ((j - m - 1) + buff_size*((k + 1) + (n + 1)*l))
                                            q_cons_buff_send(r) = mv(j, k, l, i - sys_size, q)
                                        end do
                                    end do
                                end do
                            end do
                        end do
                    end if

                    !call MPI_Barrier(MPI_COMM_WORLD, ierr)

#if defined(MFC_OpenACC) && defined(__PGI)
                    if (cu_mpi) then
                        !$acc host_data use_device( q_cons_buff_recv, q_cons_buff_send, ib_buff_recv, ib_buff_send)

                        ! Send/receive buffer to/from bc_x%end/bc_x%beg
                        if (qbmm .and. .not. polytropic) then
                            ! Send/receive buffer to/from bc_x%end/bc_x%beg
                            call MPI_SENDRECV( &
                                q_cons_buff_send(0), &
                                buff_size*(sys_size + 2*nb*4)*(n + 1)*(p + 1), &
                                MPI_DOUBLE_PRECISION, bc_x%end, 0, &
                                q_cons_buff_recv(0), &
                                buff_size*(sys_size + 2*nb*4)*(n + 1)*(p + 1), &
                                MPI_DOUBLE_PRECISION, bc_x%beg, 0, &
                                MPI_COMM_WORLD, MPI_STATUS_IGNORE, ierr)
                        else
                            ! Send/receive buffer to/from bc_x%end/bc_x%beg
                            call MPI_SENDRECV( &
                                q_cons_buff_send(0), &
                                buff_size*sys_size*(n + 1)*(p + 1), &
                                MPI_DOUBLE_PRECISION, bc_x%end, 0, &
                                q_cons_buff_recv(0), &
                                buff_size*sys_size*(n + 1)*(p + 1), &
                                MPI_DOUBLE_PRECISION, bc_x%beg, 0, &
                                MPI_COMM_WORLD, MPI_STATUS_IGNORE, ierr)
                        end if

                        !$acc end host_data
                        !$acc wait
                    else
#endif

                        !$acc update host(q_cons_buff_send, ib_buff_send)

                        if (qbmm .and. .not. polytropic) then
                            ! Send/receive buffer to/from bc_x%end/bc_x%beg
                            call MPI_SENDRECV( &
                                q_cons_buff_send(0), &
                                buff_size*(sys_size + 2*nb*4)*(n + 1)*(p + 1), &
                                MPI_DOUBLE_PRECISION, bc_x%end, 0, &
                                q_cons_buff_recv(0), &
                                buff_size*(sys_size + 2*nb*4)*(n + 1)*(p + 1), &
                                MPI_DOUBLE_PRECISION, bc_x%beg, 0, &
                                MPI_COMM_WORLD, MPI_STATUS_IGNORE, ierr)
                        else
                            ! Send/receive buffer to/from bc_x%end/bc_x%beg
                            call MPI_SENDRECV( &
                                q_cons_buff_send(0), &
                                buff_size*sys_size*(n + 1)*(p + 1), &
                                MPI_DOUBLE_PRECISION, bc_x%end, 0, &
                                q_cons_buff_recv(0), &
                                buff_size*sys_size*(n + 1)*(p + 1), &
                                MPI_DOUBLE_PRECISION, bc_x%beg, 0, &
                                MPI_COMM_WORLD, MPI_STATUS_IGNORE, ierr)
                        end if

#if defined(MFC_OpenACC) && defined(__PGI)
                    end if
#endif

                else                        ! PBC at the beginning only

                    ! Packing buffer to be sent to bc_x%beg
                    !$acc parallel loop collapse(4) gang vector default(present) private(r)
                    do l = 0, p
                        do k = 0, n
                            do j = 0, buff_size - 1
                                do i = 1, sys_size
                                    r = (i - 1) + v_size* &
                                        (j + buff_size*(k + (n + 1)*l))
                                    q_cons_buff_send(r) = q_cons_vf(i)%sf(j, k, l)
                                end do
                            end do
                        end do
                    end do

                    if (qbmm .and. .not. polytropic) then
                        !$acc parallel loop collapse(5) gang vector default(present) private(r)
                        do l = 0, p
                            do k = 0, n
                                do j = 0, buff_size - 1
                                    do i = sys_size + 1, sys_size + 4
                                        do q = 1, nb
                                            r = (i - 1) + (q - 1)*4 + v_size* &
                                                (j + buff_size*(k + (n + 1)*l))
                                            q_cons_buff_send(r) = pb(j, k, l, i - sys_size, q)

                                        end do
                                    end do
                                end do
                            end do
                        end do

                        !$acc parallel loop collapse(5) gang vector default(present) private(r)
                        do l = 0, p
                            do k = 0, n
                                do j = 0, buff_size - 1
                                    do i = sys_size + 1, sys_size + 4
                                        do q = 1, nb
                                            r = (i - 1) + (q - 1)*4 + nb*4 + v_size* &
                                                (j + buff_size*(k + (n + 1)*l))
                                            q_cons_buff_send(r) = mv(j, k, l, i - sys_size, q)

                                        end do
                                    end do
                                end do
                            end do
                        end do

                    end if

                    !call MPI_Barrier(MPI_COMM_WORLD, ierr)

#if defined(MFC_OpenACC) && defined(__PGI)
                    if (cu_mpi) then
                        !$acc host_data use_device( q_cons_buff_recv, q_cons_buff_send )

                        if (qbmm .and. .not. polytropic) then
                            call MPI_SENDRECV( &
                                q_cons_buff_send(0), &
                                buff_size*(sys_size + 2*nb*4)*(n + 1)*(p + 1), &
                                MPI_DOUBLE_PRECISION, bc_x%beg, 1, &
                                q_cons_buff_recv(0), &
                                buff_size*(sys_size + 2*nb*4)*(n + 1)*(p + 1), &
                                MPI_DOUBLE_PRECISION, bc_x%beg, 0, &
                                MPI_COMM_WORLD, MPI_STATUS_IGNORE, ierr)
                        else
                            ! Send/receive buffer to/from bc_x%end/bc_x%beg
                            call MPI_SENDRECV( &
                                q_cons_buff_send(0), &
                                buff_size*sys_size*(n + 1)*(p + 1), &
                                MPI_DOUBLE_PRECISION, bc_x%beg, 1, &
                                q_cons_buff_recv(0), &
                                buff_size*sys_size*(n + 1)*(p + 1), &
                                MPI_DOUBLE_PRECISION, bc_x%beg, 0, &
                                MPI_COMM_WORLD, MPI_STATUS_IGNORE, ierr)
                        end if

                        !$acc end host_data
                        !$acc wait
                    else
#endif
                        !$acc update host(q_cons_buff_send)

                        if (qbmm .and. .not. polytropic) then
                            call MPI_SENDRECV( &
                                q_cons_buff_send(0), &
                                buff_size*(sys_size + 2*nb*4)*(n + 1)*(p + 1), &
                                MPI_DOUBLE_PRECISION, bc_x%beg, 1, &
                                q_cons_buff_recv(0), &
                                buff_size*(sys_size + 2*nb*4)*(n + 1)*(p + 1), &
                                MPI_DOUBLE_PRECISION, bc_x%beg, 0, &
                                MPI_COMM_WORLD, MPI_STATUS_IGNORE, ierr)
                        else
                            ! Send/receive buffer to/from bc_x%end/bc_x%beg
                            call MPI_SENDRECV( &
                                q_cons_buff_send(0), &
                                buff_size*sys_size*(n + 1)*(p + 1), &
                                MPI_DOUBLE_PRECISION, bc_x%beg, 1, &
                                q_cons_buff_recv(0), &
                                buff_size*sys_size*(n + 1)*(p + 1), &
                                MPI_DOUBLE_PRECISION, bc_x%beg, 0, &
                                MPI_COMM_WORLD, MPI_STATUS_IGNORE, ierr)
                        end if

#if defined(MFC_OpenACC) && defined(__PGI)
                    end if
#endif

                end if

#if defined(MFC_OpenACC) && defined(__PGI)
                if (cu_mpi .eqv. .false.) then
                    !$acc update device(q_cons_buff_recv)
                end if
#endif

                ! Unpacking buffer received from bc_x%beg
                !$acc parallel loop collapse(4) gang vector default(present) private(r)
                do l = 0, p
                    do k = 0, n
                        do j = -buff_size, -1
                            do i = 1, sys_size
                                r = (i - 1) + v_size* &
                                    (j + buff_size*((k + 1) + (n + 1)*l))
                                q_cons_vf(i)%sf(j, k, l) = q_cons_buff_recv(r)
#if defined(__INTEL_COMPILER)
                                if (ieee_is_nan(q_cons_vf(i)%sf(j, k, l))) then
                                    print *, "Error", j, k, l, i
                                    error stop "NaN(s) in recv"
                                end if
#endif
                            end do
                        end do
                    end do
                end do

                if (qbmm .and. .not. polytropic) then
                    !$acc parallel loop collapse(5) gang vector default(present) private(r)
                    do l = 0, p
                        do k = 0, n
                            do j = -buff_size, -1
                                do i = sys_size + 1, sys_size + 4
                                    do q = 1, nb
                                        r = (i - 1) + (q - 1)*4 + v_size* &
                                            (j + buff_size*((k + 1) + (n + 1)*l))
                                        pb(j, k, l, i - sys_size, q) = q_cons_buff_recv(r)

                                    end do
                                end do
                            end do
                        end do
                    end do

                    !$acc parallel loop collapse(5) gang vector default(present) private(r)
                    do l = 0, p
                        do k = 0, n
                            do j = -buff_size, -1
                                do i = sys_size + 1, sys_size + 4
                                    do q = 1, nb
                                        r = (i - 1) + (q - 1)*4 + nb*4 + v_size* &
                                            (j + buff_size*((k + 1) + (n + 1)*l))
                                        mv(j, k, l, i - sys_size, q) = q_cons_buff_recv(r)

                                    end do
                                end do
                            end do
                        end do
                    end do

                end if

            else                        ! PBC at the end

                if (bc_x%beg >= 0) then      ! PBC at the end and beginning

                    !$acc parallel loop collapse(4) gang vector default(present) private(r)
                    ! Packing buffer to be sent to bc_x%beg
                    do l = 0, p
                        do k = 0, n
                            do j = 0, buff_size - 1
                                do i = 1, sys_size
                                    r = (i - 1) + v_size* &
                                        (j + buff_size*(k + (n + 1)*l))
                                    q_cons_buff_send(r) = q_cons_vf(i)%sf(j, k, l)
                                end do
                            end do
                        end do
                    end do

                    if (qbmm .and. .not. polytropic) then

                        !$acc parallel loop collapse(5) gang vector default(present) private(r)
                        ! Packing buffer to be sent to bc_x%beg
                        do l = 0, p
                            do k = 0, n
                                do j = 0, buff_size - 1
                                    do i = sys_size + 1, sys_size + 4
                                        do q = 1, nb
                                            r = (i - 1) + (q - 1)*4 + v_size* &
                                                (j + buff_size*(k + (n + 1)*l))
                                            q_cons_buff_send(r) = pb(j, k, l, i - sys_size, q)
                                        end do
                                    end do
                                end do
                            end do
                        end do

                        !$acc parallel loop collapse(5) gang vector default(present) private(r)
                        ! Packing buffer to be sent to bc_x%beg
                        do l = 0, p
                            do k = 0, n
                                do j = 0, buff_size - 1
                                    do i = sys_size + 1, sys_size + 4
                                        do q = 1, nb
                                            r = (i - 1) + (q - 1)*4 + nb*4 + v_size* &
                                                (j + buff_size*(k + (n + 1)*l))
                                            q_cons_buff_send(r) = mv(j, k, l, i - sys_size, q)
                                        end do
                                    end do
                                end do
                            end do
                        end do
                    end if

                    !call MPI_Barrier(MPI_COMM_WORLD, ierr)

#if defined(MFC_OpenACC) && defined(__PGI)
                    if (cu_mpi) then
                        !$acc host_data use_device( q_cons_buff_recv, q_cons_buff_send )

                        ! Send/receive buffer to/from bc_x%end/bc_x%beg
                        if (qbmm .and. .not. polytropic) then
                            call MPI_SENDRECV( &
                                q_cons_buff_send(0), &
                                buff_size*(sys_size + 2*nb*4)*(n + 1)*(p + 1), &
                                MPI_DOUBLE_PRECISION, bc_x%beg, 1, &
                                q_cons_buff_recv(0), &
                                buff_size*(sys_size + 2*nb*4)*(n + 1)*(p + 1), &
                                MPI_DOUBLE_PRECISION, bc_x%end, 1, &
                                MPI_COMM_WORLD, MPI_STATUS_IGNORE, ierr)
                        else
                            call MPI_SENDRECV( &
                                q_cons_buff_send(0), &
                                buff_size*sys_size*(n + 1)*(p + 1), &
                                MPI_DOUBLE_PRECISION, bc_x%beg, 1, &
                                q_cons_buff_recv(0), &
                                buff_size*sys_size*(n + 1)*(p + 1), &
                                MPI_DOUBLE_PRECISION, bc_x%end, 1, &
                                MPI_COMM_WORLD, MPI_STATUS_IGNORE, ierr)
                        end if

                        !$acc end host_data
                        !$acc wait
                    else
#endif

                        !$acc update host(q_cons_buff_send)
                        if (qbmm .and. .not. polytropic) then
                            call MPI_SENDRECV( &
                                q_cons_buff_send(0), &
                                buff_size*(sys_size + 2*nb*4)*(n + 1)*(p + 1), &
                                MPI_DOUBLE_PRECISION, bc_x%beg, 1, &
                                q_cons_buff_recv(0), &
                                buff_size*(sys_size + 2*nb*4)*(n + 1)*(p + 1), &
                                MPI_DOUBLE_PRECISION, bc_x%end, 1, &
                                MPI_COMM_WORLD, MPI_STATUS_IGNORE, ierr)
                        else
                            call MPI_SENDRECV( &
                                q_cons_buff_send(0), &
                                buff_size*sys_size*(n + 1)*(p + 1), &
                                MPI_DOUBLE_PRECISION, bc_x%beg, 1, &
                                q_cons_buff_recv(0), &
                                buff_size*sys_size*(n + 1)*(p + 1), &
                                MPI_DOUBLE_PRECISION, bc_x%end, 1, &
                                MPI_COMM_WORLD, MPI_STATUS_IGNORE, ierr)
                        end if

#if defined(MFC_OpenACC) && defined(__PGI)
                    end if
#endif

                else                        ! PBC at the end only

                    ! Packing buffer to be sent to bc_x%end
                    !$acc parallel loop collapse(4) gang vector default(present) private(r)
                    do l = 0, p
                        do k = 0, n
                            do j = m - buff_size + 1, m
                                do i = 1, sys_size
                                    r = (i - 1) + v_size* &
                                        ((j - m - 1) + buff_size*((k + 1) + (n + 1)*l))
                                    q_cons_buff_send(r) = q_cons_vf(i)%sf(j, k, l)
                                end do
                            end do
                        end do
                    end do

                    if (qbmm .and. .not. polytropic) then
                        !$acc parallel loop collapse(5) gang vector default(present) private(r)
                        do l = 0, p
                            do k = 0, n
                                do j = m - buff_size + 1, m
                                    do i = sys_size + 1, sys_size + 4
                                        do q = 1, nb
                                            r = (i - 1) + (q - 1)*4 + v_size* &
                                                ((j - m - 1) + buff_size*((k + 1) + (n + 1)*l))
                                            q_cons_buff_send(r) = pb(j, k, l, i - sys_size, q)

                                        end do
                                    end do
                                end do
                            end do
                        end do

                        !$acc parallel loop collapse(5) gang vector default(present) private(r)
                        do l = 0, p
                            do k = 0, n
                                do j = m - buff_size + 1, m
                                    do i = sys_size + 1, sys_size + 4
                                        do q = 1, nb
                                            r = (i - 1) + (q - 1)*4 + nb*4 + v_size* &
                                                ((j - m - 1) + buff_size*((k + 1) + (n + 1)*l))
                                            q_cons_buff_send(r) = mv(j, k, l, i - sys_size, q)

                                        end do
                                    end do
                                end do
                            end do
                        end do

                    end if

                    !call MPI_Barrier(MPI_COMM_WORLD, ierr)

#if defined(MFC_OpenACC) && defined(__PGI)
                    if (cu_mpi) then
                        !$acc host_data use_device( q_cons_buff_recv, q_cons_buff_send )

                        ! Send/receive buffer to/from bc_x%end/bc_x%beg
                        if (qbmm .and. .not. polytropic) then
                            call MPI_SENDRECV( &
                                q_cons_buff_send(0), &
                                buff_size*(sys_size + 2*nb*4)*(n + 1)*(p + 1), &
                                MPI_DOUBLE_PRECISION, bc_x%end, 0, &
                                q_cons_buff_recv(0), &
                                buff_size*(sys_size + 2*nb*4)*(n + 1)*(p + 1), &
                                MPI_DOUBLE_PRECISION, bc_x%end, 1, &
                                MPI_COMM_WORLD, MPI_STATUS_IGNORE, ierr)
                        else
                            call MPI_SENDRECV( &
                                q_cons_buff_send(0), &
                                buff_size*sys_size*(n + 1)*(p + 1), &
                                MPI_DOUBLE_PRECISION, bc_x%end, 0, &
                                q_cons_buff_recv(0), &
                                buff_size*sys_size*(n + 1)*(p + 1), &
                                MPI_DOUBLE_PRECISION, bc_x%end, 1, &
                                MPI_COMM_WORLD, MPI_STATUS_IGNORE, ierr)
                        end if

                        !$acc end host_data
                        !$acc wait
                    else
#endif

                        !$acc update host(q_cons_buff_send)

                        if (qbmm .and. .not. polytropic) then
                            call MPI_SENDRECV( &
                                q_cons_buff_send(0), &
                                buff_size*(sys_size + 2*nb*4)*(n + 1)*(p + 1), &
                                MPI_DOUBLE_PRECISION, bc_x%end, 0, &
                                q_cons_buff_recv(0), &
                                buff_size*(sys_size + 2*nb*4)*(n + 1)*(p + 1), &
                                MPI_DOUBLE_PRECISION, bc_x%end, 1, &
                                MPI_COMM_WORLD, MPI_STATUS_IGNORE, ierr)
                        else
                            call MPI_SENDRECV( &
                                q_cons_buff_send(0), &
                                buff_size*sys_size*(n + 1)*(p + 1), &
                                MPI_DOUBLE_PRECISION, bc_x%end, 0, &
                                q_cons_buff_recv(0), &
                                buff_size*sys_size*(n + 1)*(p + 1), &
                                MPI_DOUBLE_PRECISION, bc_x%end, 1, &
                                MPI_COMM_WORLD, MPI_STATUS_IGNORE, ierr)
                        end if

#if defined(MFC_OpenACC) && defined(__PGI)
                    end if
#endif

                end if

                if (cu_mpi .eqv. .false.) then
                    !$acc update device(q_cons_buff_recv)
                end if

                ! Unpacking buffer received from bc_x%end
                !$acc parallel loop collapse(4) gang vector default(present) private(r)
                do l = 0, p
                    do k = 0, n
                        do j = m + 1, m + buff_size
                            do i = 1, sys_size
                                r = (i - 1) + v_size* &
                                    ((j - m - 1) + buff_size*(k + (n + 1)*l))
                                q_cons_vf(i)%sf(j, k, l) = q_cons_buff_recv(r)
#if defined(__INTEL_COMPILER)
                                if (ieee_is_nan(q_cons_vf(i)%sf(j, k, l))) then
                                    print *, "Error", j, k, l, i
                                    error stop "NaN(s) in recv"
                                end if
#endif
                            end do
                        end do
                    end do
                end do

                if (qbmm .and. .not. polytropic) then
                    !$acc parallel loop collapse(5) gang vector default(present) private(r)
                    do l = 0, p
                        do k = 0, n
                            do j = m + 1, m + buff_size
                                do i = sys_size + 1, sys_size + 4
                                    do q = 1, nb
                                        r = (i - 1) + (q - 1)*4 + v_size* &
                                            ((j - m - 1) + buff_size*(k + (n + 1)*l))
                                        pb(j, k, l, i - sys_size, q) = q_cons_buff_recv(r)

                                    end do
                                end do
                            end do
                        end do
                    end do

                    !$acc parallel loop collapse(5) gang vector default(present) private(r)
                    do l = 0, p
                        do k = 0, n
                            do j = m + 1, m + buff_size
                                do i = sys_size + 1, sys_size + 4
                                    do q = 1, nb
                                        r = (i - 1) + (q - 1)*4 + nb*4 + v_size* &
                                            ((j - m - 1) + buff_size*(k + (n + 1)*l))
                                        mv(j, k, l, i - sys_size, q) = q_cons_buff_recv(r)

                                    end do
                                end do
                            end do
                        end do
                    end do

                end if

            end if
            ! END: MPI Communication in x-direction ============================

            ! MPI Communication in y-direction =================================
        elseif (mpi_dir == 2) then

            if (pbc_loc == -1) then      ! PBC at the beginning

                if (bc_y%end >= 0) then      ! PBC at the beginning and end

                    ! Packing buffer to be sent to bc_y%end
                    !$acc parallel loop collapse(4) gang vector default(present) private(r)
                    do i = 1, sys_size
                        do l = 0, p
                            do k = n - buff_size + 1, n
                                do j = -buff_size, m + buff_size
                                    r = (i - 1) + v_size* &
                                        ((j + buff_size) + (m + 2*buff_size + 1)* &
                                         ((k - n + buff_size - 1) + buff_size*l))
                                    q_cons_buff_send(r) = q_cons_vf(i)%sf(j, k, l)
                                end do
                            end do
                        end do
                    end do

                    if (qbmm .and. .not. polytropic) then
                        !$acc parallel loop collapse(5) gang vector default(present) private(r)
                        do i = sys_size + 1, sys_size + 4
                            do l = 0, p
                                do k = n - buff_size + 1, n
                                    do j = -buff_size, m + buff_size
                                        do q = 1, nb
                                            r = (i - 1) + (q - 1)*4 + v_size* &
                                                ((j + buff_size) + (m + 2*buff_size + 1)* &
                                                 ((k - n + buff_size - 1) + buff_size*l))
                                            q_cons_buff_send(r) = pb(j, k, l, i - sys_size, q)
                                        end do
                                    end do
                                end do
                            end do
                        end do
                        !$acc parallel loop collapse(5) gang vector default(present) private(r)
                        do i = sys_size + 1, sys_size + 4
                            do l = 0, p
                                do k = n - buff_size + 1, n
                                    do j = -buff_size, m + buff_size
                                        do q = 1, nb
                                            r = (i - 1) + (q - 1)*4 + nb*4 + v_size* &
                                                ((j + buff_size) + (m + 2*buff_size + 1)* &
                                                 ((k - n + buff_size - 1) + buff_size*l))
                                            q_cons_buff_send(r) = mv(j, k, l, i - sys_size, q)
                                        end do
                                    end do
                                end do
                            end do
                        end do
                    end if

                    !call MPI_Barrier(MPI_COMM_WORLD, ierr)

#if defined(MFC_OpenACC) && defined(__PGI)
                    if (cu_mpi) then
                        !$acc host_data use_device( q_cons_buff_recv, q_cons_buff_send )

                        ! Send/receive buffer to/from bc_x%end/bc_x%beg
                        if (qbmm .and. .not. polytropic) then
                            call MPI_SENDRECV( &
                                q_cons_buff_send(0), &
                                buff_size*(sys_size + 2*nb*4)*(m + 2*buff_size + 1)*(p + 1), &
                                MPI_DOUBLE_PRECISION, bc_y%end, 0, &
                                q_cons_buff_recv(0), &
                                buff_size*(sys_size + 2*nb*4)*(m + 2*buff_size + 1)*(p + 1), &
                                MPI_DOUBLE_PRECISION, bc_y%beg, 0, &
                                MPI_COMM_WORLD, MPI_STATUS_IGNORE, ierr)
                        else
                            call MPI_SENDRECV( &
                                q_cons_buff_send(0), &
                                buff_size*sys_size*(m + 2*buff_size + 1)*(p + 1), &
                                MPI_DOUBLE_PRECISION, bc_y%end, 0, &
                                q_cons_buff_recv(0), &
                                buff_size*sys_size*(m + 2*buff_size + 1)*(p + 1), &
                                MPI_DOUBLE_PRECISION, bc_y%beg, 0, &
                                MPI_COMM_WORLD, MPI_STATUS_IGNORE, ierr)
                        end if

                        !$acc end host_data
                        !$acc wait
                    else
#endif

                        !$acc update host(q_cons_buff_send)

                        ! Send/receive buffer to/from bc_x%end/bc_x%beg
                        if (qbmm .and. .not. polytropic) then
                            call MPI_SENDRECV( &
                                q_cons_buff_send(0), &
                                buff_size*(sys_size + 2*nb*4)*(m + 2*buff_size + 1)*(p + 1), &
                                MPI_DOUBLE_PRECISION, bc_y%end, 0, &
                                q_cons_buff_recv(0), &
                                buff_size*(sys_size + 2*nb*4)*(m + 2*buff_size + 1)*(p + 1), &
                                MPI_DOUBLE_PRECISION, bc_y%beg, 0, &
                                MPI_COMM_WORLD, MPI_STATUS_IGNORE, ierr)
                        else
                            call MPI_SENDRECV( &
                                q_cons_buff_send(0), &
                                buff_size*sys_size*(m + 2*buff_size + 1)*(p + 1), &
                                MPI_DOUBLE_PRECISION, bc_y%end, 0, &
                                q_cons_buff_recv(0), &
                                buff_size*sys_size*(m + 2*buff_size + 1)*(p + 1), &
                                MPI_DOUBLE_PRECISION, bc_y%beg, 0, &
                                MPI_COMM_WORLD, MPI_STATUS_IGNORE, ierr)
                        end if

#if defined(MFC_OpenACC) && defined(__PGI)
                    end if
#endif

                else                        ! PBC at the beginning only

                    ! Packing buffer to be sent to bc_y%beg
                    !$acc parallel loop collapse(4) gang vector default(present) private(r)
                    do i = 1, sys_size
                        do l = 0, p
                            do k = 0, buff_size - 1
                                do j = -buff_size, m + buff_size
                                    r = (i - 1) + v_size* &
                                        ((j + buff_size) + (m + 2*buff_size + 1)* &
                                         (k + buff_size*l))
                                    q_cons_buff_send(r) = q_cons_vf(i)%sf(j, k, l)
                                end do
                            end do
                        end do
                    end do

                    if (qbmm .and. .not. polytropic) then
                        !$acc parallel loop collapse(5) gang vector default(present) private(r)
                        do i = sys_size + 1, sys_size + 4
                            do l = 0, p
                                do k = 0, buff_size - 1
                                    do j = -buff_size, m + buff_size
                                        do q = 1, nb
                                            r = (i - 1) + (q - 1)*4 + v_size* &
                                                ((j + buff_size) + (m + 2*buff_size + 1)* &
                                                 (k + buff_size*l))
                                            q_cons_buff_send(r) = pb(j, k, l, i - sys_size, q)
                                        end do
                                    end do
                                end do
                            end do
                        end do
                        !$acc parallel loop collapse(5) gang vector default(present) private(r)
                        do i = sys_size + 1, sys_size + 4
                            do l = 0, p
                                do k = 0, buff_size - 1
                                    do j = -buff_size, m + buff_size
                                        do q = 1, nb
                                            r = (i - 1) + (q - 1)*4 + nb*4 + v_size* &
                                                ((j + buff_size) + (m + 2*buff_size + 1)* &
                                                 (k + buff_size*l))
                                            q_cons_buff_send(r) = mv(j, k, l, i - sys_size, q)
                                        end do
                                    end do
                                end do
                            end do
                        end do
                    end if

                    !call MPI_Barrier(MPI_COMM_WORLD, ierr)

#if defined(MFC_OpenACC) && defined(__PGI)
                    if (cu_mpi) then
                        !$acc host_data use_device( q_cons_buff_recv, q_cons_buff_send )

                        ! Send/receive buffer to/from bc_x%end/bc_x%beg
                        if (qbmm .and. .not. polytropic) then
                            call MPI_SENDRECV( &
                                q_cons_buff_send(0), &
                                buff_size*(sys_size + 2*nb*4)*(m + 2*buff_size + 1)*(p + 1), &
                                MPI_DOUBLE_PRECISION, bc_y%beg, 1, &
                                q_cons_buff_recv(0), &
                                buff_size*(sys_size + 2*nb*4)*(m + 2*buff_size + 1)*(p + 1), &
                                MPI_DOUBLE_PRECISION, bc_y%beg, 0, &
                                MPI_COMM_WORLD, MPI_STATUS_IGNORE, ierr)
                        else
                            call MPI_SENDRECV( &
                                q_cons_buff_send(0), &
                                buff_size*sys_size*(m + 2*buff_size + 1)*(p + 1), &
                                MPI_DOUBLE_PRECISION, bc_y%beg, 1, &
                                q_cons_buff_recv(0), &
                                buff_size*sys_size*(m + 2*buff_size + 1)*(p + 1), &
                                MPI_DOUBLE_PRECISION, bc_y%beg, 0, &
                                MPI_COMM_WORLD, MPI_STATUS_IGNORE, ierr)
                        end if

                        !$acc end host_data
                        !$acc wait
                    else
#endif

                        !$acc update host(q_cons_buff_send)

                        ! Send/receive buffer to/from bc_x%end/bc_x%beg
                        if (qbmm .and. .not. polytropic) then
                            call MPI_SENDRECV( &
                                q_cons_buff_send(0), &
                                buff_size*(sys_size + 2*nb*4)*(m + 2*buff_size + 1)*(p + 1), &
                                MPI_DOUBLE_PRECISION, bc_y%beg, 1, &
                                q_cons_buff_recv(0), &
                                buff_size*(sys_size + 2*nb*4)*(m + 2*buff_size + 1)*(p + 1), &
                                MPI_DOUBLE_PRECISION, bc_y%beg, 0, &
                                MPI_COMM_WORLD, MPI_STATUS_IGNORE, ierr)
                        else
                            call MPI_SENDRECV( &
                                q_cons_buff_send(0), &
                                buff_size*sys_size*(m + 2*buff_size + 1)*(p + 1), &
                                MPI_DOUBLE_PRECISION, bc_y%beg, 1, &
                                q_cons_buff_recv(0), &
                                buff_size*sys_size*(m + 2*buff_size + 1)*(p + 1), &
                                MPI_DOUBLE_PRECISION, bc_y%beg, 0, &
                                MPI_COMM_WORLD, MPI_STATUS_IGNORE, ierr)
                        end if

#if defined(MFC_OpenACC) && defined(__PGI)
                    end if
#endif

                end if

#if defined(MFC_OpenACC) && defined(__PGI)
                if (cu_mpi .eqv. .false.) then
                    !$acc update device(q_cons_buff_recv)
                end if
#endif

                ! Unpacking buffer received from bc_y%beg
                !$acc parallel loop collapse(4) gang vector default(present) private(r)
                do i = 1, sys_size
                    do l = 0, p
                        do k = -buff_size, -1
                            do j = -buff_size, m + buff_size
                                r = (i - 1) + v_size* &
                                    ((j + buff_size) + (m + 2*buff_size + 1)* &
                                     ((k + buff_size) + buff_size*l))
                                q_cons_vf(i)%sf(j, k, l) = q_cons_buff_recv(r)
#if defined(__INTEL_COMPILER)
                                if (ieee_is_nan(q_cons_vf(i)%sf(j, k, l))) then
                                    print *, "Error", j, k, l, i
                                    error stop "NaN(s) in recv"
                                end if
#endif
                            end do
                        end do
                    end do
                end do

                if (qbmm .and. .not. polytropic) then
                    !$acc parallel loop collapse(5) gang vector default(present) private(r)
                    do i = sys_size + 1, sys_size + 4
                        do l = 0, p
                            do k = -buff_size, -1
                                do j = -buff_size, m + buff_size
                                    do q = 1, nb
                                        r = (i - 1) + (q - 1)*4 + v_size* &
                                            ((j + buff_size) + (m + 2*buff_size + 1)* &
                                             ((k + buff_size) + buff_size*l))
                                        pb(j, k, l, i - sys_size, q) = q_cons_buff_recv(r)
                                    end do
                                end do
                            end do
                        end do
                    end do
                    !$acc parallel loop collapse(5) gang vector default(present) private(r)
                    do i = sys_size + 1, sys_size + 4
                        do l = 0, p
                            do k = -buff_size, -1
                                do j = -buff_size, m + buff_size
                                    do q = 1, nb
                                        r = (i - 1) + (q - 1)*4 + nb*4 + v_size* &
                                            ((j + buff_size) + (m + 2*buff_size + 1)* &
                                             ((k + buff_size) + buff_size*l))
                                        mv(j, k, l, i - sys_size, q) = q_cons_buff_recv(r)
                                    end do
                                end do
                            end do
                        end do
                    end do
                end if

            else                        ! PBC at the end

                if (bc_y%beg >= 0) then      ! PBC at the end and beginning

                    ! Packing buffer to be sent to bc_y%beg
                    !$acc parallel loop collapse(4) gang vector default(present) private(r)
                    do i = 1, sys_size
                        do l = 0, p
                            do k = 0, buff_size - 1
                                do j = -buff_size, m + buff_size
                                    r = (i - 1) + v_size* &
                                        ((j + buff_size) + (m + 2*buff_size + 1)* &
                                         (k + buff_size*l))
                                    q_cons_buff_send(r) = q_cons_vf(i)%sf(j, k, l)
                                end do
                            end do
                        end do
                    end do

                    if (qbmm .and. .not. polytropic) then
                        !$acc parallel loop collapse(5) gang vector default(present) private(r)
                        do i = sys_size + 1, sys_size + 4
                            do l = 0, p
                                do k = 0, buff_size - 1
                                    do j = -buff_size, m + buff_size
                                        do q = 1, nb
                                            r = (i - 1) + (q - 1)*4 + v_size* &
                                                ((j + buff_size) + (m + 2*buff_size + 1)* &
                                                 (k + buff_size*l))
                                            q_cons_buff_send(r) = pb(j, k, l, i - sys_size, q)
                                        end do
                                    end do
                                end do
                            end do
                        end do

                        !$acc parallel loop collapse(5) gang vector default(present) private(r)
                        do i = sys_size + 1, sys_size + 4
                            do l = 0, p
                                do k = 0, buff_size - 1
                                    do j = -buff_size, m + buff_size
                                        do q = 1, nb
                                            r = (i - 1) + (q - 1)*4 + nb*4 + v_size* &
                                                ((j + buff_size) + (m + 2*buff_size + 1)* &
                                                 (k + buff_size*l))
                                            q_cons_buff_send(r) = mv(j, k, l, i - sys_size, q)
                                        end do
                                    end do
                                end do
                            end do
                        end do
                    end if

                    !call MPI_Barrier(MPI_COMM_WORLD, ierr)

#if defined(MFC_OpenACC) && defined(__PGI)
                    if (cu_mpi) then
                        !$acc host_data use_device( q_cons_buff_recv, q_cons_buff_send )

                        ! Send/receive buffer to/from bc_x%end/bc_x%beg
                        if (qbmm .and. .not. polytropic) then
                            call MPI_SENDRECV( &
                                q_cons_buff_send(0), &
                                buff_size*(sys_size + 2*nb*4)*(m + 2*buff_size + 1)*(p + 1), &
                                MPI_DOUBLE_PRECISION, bc_y%beg, 1, &
                                q_cons_buff_recv(0), &
                                buff_size*(sys_size + 2*nb*4)*(m + 2*buff_size + 1)*(p + 1), &
                                MPI_DOUBLE_PRECISION, bc_y%end, 1, &
                                MPI_COMM_WORLD, MPI_STATUS_IGNORE, ierr)
                        else
                            call MPI_SENDRECV( &
                                q_cons_buff_send(0), &
                                buff_size*sys_size*(m + 2*buff_size + 1)*(p + 1), &
                                MPI_DOUBLE_PRECISION, bc_y%beg, 1, &
                                q_cons_buff_recv(0), &
                                buff_size*sys_size*(m + 2*buff_size + 1)*(p + 1), &
                                MPI_DOUBLE_PRECISION, bc_y%end, 1, &
                                MPI_COMM_WORLD, MPI_STATUS_IGNORE, ierr)
                        end if

                        !$acc end host_data
                        !$acc wait
                    else
#endif

                        !$acc update host(q_cons_buff_send)

                        ! Send/receive buffer to/from bc_x%end/bc_x%beg
                        if (qbmm .and. .not. polytropic) then
                            call MPI_SENDRECV( &
                                q_cons_buff_send(0), &
                                buff_size*(sys_size + 2*nb*4)*(m + 2*buff_size + 1)*(p + 1), &
                                MPI_DOUBLE_PRECISION, bc_y%beg, 1, &
                                q_cons_buff_recv(0), &
                                buff_size*(sys_size + 2*nb*4)*(m + 2*buff_size + 1)*(p + 1), &
                                MPI_DOUBLE_PRECISION, bc_y%end, 1, &
                                MPI_COMM_WORLD, MPI_STATUS_IGNORE, ierr)
                        else
                            call MPI_SENDRECV( &
                                q_cons_buff_send(0), &
                                buff_size*sys_size*(m + 2*buff_size + 1)*(p + 1), &
                                MPI_DOUBLE_PRECISION, bc_y%beg, 1, &
                                q_cons_buff_recv(0), &
                                buff_size*sys_size*(m + 2*buff_size + 1)*(p + 1), &
                                MPI_DOUBLE_PRECISION, bc_y%end, 1, &
                                MPI_COMM_WORLD, MPI_STATUS_IGNORE, ierr)
                        end if

#if defined(MFC_OpenACC) && defined(__PGI)
                    end if
#endif

                else                        ! PBC at the end only

                    ! Packing buffer to be sent to bc_y%end
                    !$acc parallel loop collapse(4) gang vector default(present) private(r)
                    do i = 1, sys_size
                        do l = 0, p
                            do k = n - buff_size + 1, n
                                do j = -buff_size, m + buff_size
                                    r = (i - 1) + v_size* &
                                        ((j + buff_size) + (m + 2*buff_size + 1)* &
                                         ((k - n + buff_size - 1) + buff_size*l))
                                    q_cons_buff_send(r) = q_cons_vf(i)%sf(j, k, l)
                                end do
                            end do
                        end do
                    end do

                    if (qbmm .and. .not. polytropic) then
                        !$acc parallel loop collapse(5) gang vector default(present) private(r)
                        do i = sys_size + 1, sys_size + 4
                            do l = 0, p
                                do k = n - buff_size + 1, n
                                    do j = -buff_size, m + buff_size
                                        do q = 1, nb
                                            r = (i - 1) + (q - 1)*4 + v_size* &
                                                ((j + buff_size) + (m + 2*buff_size + 1)* &
                                                 ((k - n + buff_size - 1) + buff_size*l))
                                            q_cons_buff_send(r) = pb(j, k, l, i - sys_size, q)
                                        end do
                                    end do
                                end do
                            end do
                        end do
                        !$acc parallel loop collapse(5) gang vector default(present) private(r)
                        do i = sys_size + 1, sys_size + 4
                            do l = 0, p
                                do k = n - buff_size + 1, n
                                    do j = -buff_size, m + buff_size
                                        do q = 1, nb
                                            r = (i - 1) + (q - 1)*4 + nb*4 + v_size* &
                                                ((j + buff_size) + (m + 2*buff_size + 1)* &
                                                 ((k - n + buff_size - 1) + buff_size*l))
                                            q_cons_buff_send(r) = mv(j, k, l, i - sys_size, q)
                                        end do
                                    end do
                                end do
                            end do
                        end do
                    end if

                    !call MPI_Barrier(MPI_COMM_WORLD, ierr)

#if defined(MFC_OpenACC) && defined(__PGI)
                    if (cu_mpi) then
                        !$acc host_data use_device( q_cons_buff_recv, q_cons_buff_send )

                        ! Send/receive buffer to/from bc_x%end/bc_x%beg
                        if (qbmm .and. .not. polytropic) then
                            call MPI_SENDRECV( &
                                q_cons_buff_send(0), &
                                buff_size*(sys_size + 2*nb*4)*(m + 2*buff_size + 1)*(p + 1), &
                                MPI_DOUBLE_PRECISION, bc_y%end, 0, &
                                q_cons_buff_recv(0), &
                                buff_size*(sys_size + 2*nb*4)*(m + 2*buff_size + 1)*(p + 1), &
                                MPI_DOUBLE_PRECISION, bc_y%end, 1, &
                                MPI_COMM_WORLD, MPI_STATUS_IGNORE, ierr)
                        else
                            call MPI_SENDRECV( &
                                q_cons_buff_send(0), &
                                buff_size*sys_size*(m + 2*buff_size + 1)*(p + 1), &
                                MPI_DOUBLE_PRECISION, bc_y%end, 0, &
                                q_cons_buff_recv(0), &
                                buff_size*sys_size*(m + 2*buff_size + 1)*(p + 1), &
                                MPI_DOUBLE_PRECISION, bc_y%end, 1, &
                                MPI_COMM_WORLD, MPI_STATUS_IGNORE, ierr)
                        end if

                        !$acc end host_data
                        !$acc wait
                    else
#endif

                        !$acc update host(q_cons_buff_send)

                        ! Send/receive buffer to/from bc_x%end/bc_x%beg
                        if (qbmm .and. .not. polytropic) then
                            call MPI_SENDRECV( &
                                q_cons_buff_send(0), &
                                buff_size*(sys_size + 2*nb*4)*(m + 2*buff_size + 1)*(p + 1), &
                                MPI_DOUBLE_PRECISION, bc_y%end, 0, &
                                q_cons_buff_recv(0), &
                                buff_size*(sys_size + 2*nb*4)*(m + 2*buff_size + 1)*(p + 1), &
                                MPI_DOUBLE_PRECISION, bc_y%end, 1, &
                                MPI_COMM_WORLD, MPI_STATUS_IGNORE, ierr)
                        else
                            call MPI_SENDRECV( &
                                q_cons_buff_send(0), &
                                buff_size*sys_size*(m + 2*buff_size + 1)*(p + 1), &
                                MPI_DOUBLE_PRECISION, bc_y%end, 0, &
                                q_cons_buff_recv(0), &
                                buff_size*sys_size*(m + 2*buff_size + 1)*(p + 1), &
                                MPI_DOUBLE_PRECISION, bc_y%end, 1, &
                                MPI_COMM_WORLD, MPI_STATUS_IGNORE, ierr)
                        end if

#if defined(MFC_OpenACC) && defined(__PGI)
                    end if
#endif

                end if

#if defined(MFC_OpenACC) && defined(__PGI)
                if (cu_mpi .eqv. .false.) then
                    !$acc update device(q_cons_buff_recv)
                end if
#endif

                ! Unpacking buffer received form bc_y%end
                !$acc parallel loop collapse(4) gang vector default(present) private(r)
                do i = 1, sys_size
                    do l = 0, p
                        do k = n + 1, n + buff_size
                            do j = -buff_size, m + buff_size
                                r = (i - 1) + v_size* &
                                    ((j + buff_size) + (m + 2*buff_size + 1)* &
                                     ((k - n - 1) + buff_size*l))
                                q_cons_vf(i)%sf(j, k, l) = q_cons_buff_recv(r)
#if defined(__INTEL_COMPILER)
                                if (ieee_is_nan(q_cons_vf(i)%sf(j, k, l))) then
                                    print *, "Error", j, k, l, i
                                    error stop "NaN(s) in recv"
                                end if
#endif
                            end do
                        end do
                    end do
                end do

                if (qbmm .and. .not. polytropic) then
                    !$acc parallel loop collapse(5) gang vector default(present) private(r)
                    do i = sys_size + 1, sys_size + 4
                        do l = 0, p
                            do k = n + 1, n + buff_size
                                do j = -buff_size, m + buff_size
                                    do q = 1, nb
                                        r = (i - 1) + (q - 1)*4 + v_size* &
                                            ((j + buff_size) + (m + 2*buff_size + 1)* &
                                             ((k - n - 1) + buff_size*l))
                                        pb(j, k, l, i - sys_size, q) = q_cons_buff_recv(r)
                                    end do
                                end do
                            end do
                        end do
                    end do

                    !$acc parallel loop collapse(5) gang vector default(present) private(r)
                    do i = sys_size + 1, sys_size + 4
                        do l = 0, p
                            do k = n + 1, n + buff_size
                                do j = -buff_size, m + buff_size
                                    do q = 1, nb
                                        r = (i - 1) + (q - 1)*4 + nb*4 + v_size* &
                                            ((j + buff_size) + (m + 2*buff_size + 1)* &
                                             ((k - n - 1) + buff_size*l))
                                        mv(j, k, l, i - sys_size, q) = q_cons_buff_recv(r)
                                    end do
                                end do
                            end do
                        end do
                    end do
                end if

            end if
            ! END: MPI Communication in y-direction ============================

            ! MPI Communication in z-direction =================================
        else

            if (pbc_loc == -1) then      ! PBC at the beginning

                if (bc_z%end >= 0) then      ! PBC at the beginning and end

                    ! Packing buffer to be sent to bc_z%end
                    !$acc parallel loop collapse(4) gang vector default(present) private(r)
                    do i = 1, sys_size
                        do l = p - buff_size + 1, p
                            do k = -buff_size, n + buff_size
                                do j = -buff_size, m + buff_size
                                    r = (i - 1) + v_size* &
                                        ((j + buff_size) + (m + 2*buff_size + 1)* &
                                         ((k + buff_size) + (n + 2*buff_size + 1)* &
                                          (l - p + buff_size - 1)))
                                    q_cons_buff_send(r) = q_cons_vf(i)%sf(j, k, l)
                                end do
                            end do
                        end do
                    end do

                    if (qbmm .and. .not. polytropic) then
                        !$acc parallel loop collapse(5) gang vector default(present) private(r)
                        do i = sys_size + 1, sys_size + 4
                            do l = p - buff_size + 1, p
                                do k = -buff_size, n + buff_size
                                    do j = -buff_size, m + buff_size
                                        do q = 1, nb
                                            r = (i - 1) + (q - 1)*4 + v_size* &
                                                ((j + buff_size) + (m + 2*buff_size + 1)* &
                                                 ((k + buff_size) + (n + 2*buff_size + 1)* &
                                                  (l - p + buff_size - 1)))
                                            q_cons_buff_send(r) = pb(j, k, l, i - sys_size, q)
                                        end do
                                    end do
                                end do
                            end do
                        end do
                        !$acc parallel loop collapse(5) gang vector default(present) private(r)
                        do i = sys_size + 1, sys_size + 4
                            do l = p - buff_size + 1, p
                                do k = -buff_size, n + buff_size
                                    do j = -buff_size, m + buff_size
                                        do q = 1, nb
                                            r = (i - 1) + (q - 1)*4 + nb*4 + v_size* &
                                                ((j + buff_size) + (m + 2*buff_size + 1)* &
                                                 ((k + buff_size) + (n + 2*buff_size + 1)* &
                                                  (l - p + buff_size - 1)))
                                            q_cons_buff_send(r) = mv(j, k, l, i - sys_size, q)
                                        end do
                                    end do
                                end do
                            end do
                        end do
                    end if

                    !call MPI_Barrier(MPI_COMM_WORLD, ierr)

#if defined(MFC_OpenACC) && defined(__PGI)
                    if (cu_mpi) then
                        !$acc host_data use_device( q_cons_buff_recv, q_cons_buff_send )

                        ! Send/receive buffer to/from bc_x%end/bc_x%beg
                        call MPI_SENDRECV( &
                            q_cons_buff_send(0), &
                            buff_size*v_size*(m + 2*buff_size + 1)*(n + 2*buff_size + 1), &
                            MPI_DOUBLE_PRECISION, bc_z%end, 0, &
                            q_cons_buff_recv(0), &
                            buff_size*v_size*(m + 2*buff_size + 1)*(n + 2*buff_size + 1), &
                            MPI_DOUBLE_PRECISION, bc_z%beg, 0, &
                            MPI_COMM_WORLD, MPI_STATUS_IGNORE, ierr)

                        !$acc end host_data
                        !$acc wait
                    else
#endif

                        !$acc update host(q_cons_buff_send)

                        ! Send/receive buffer to/from bc_x%end/bc_x%beg
                        call MPI_SENDRECV( &
                            q_cons_buff_send(0), &
                            buff_size*v_size*(m + 2*buff_size + 1)*(n + 2*buff_size + 1), &
                            MPI_DOUBLE_PRECISION, bc_z%end, 0, &
                            q_cons_buff_recv(0), &
                            buff_size*v_size*(m + 2*buff_size + 1)*(n + 2*buff_size + 1), &
                            MPI_DOUBLE_PRECISION, bc_z%beg, 0, &
                            MPI_COMM_WORLD, MPI_STATUS_IGNORE, ierr)

#if defined(MFC_OpenACC) && defined(__PGI)
                    end if
#endif

                else                        ! PBC at the beginning only

                    ! Packing buffer to be sent to bc_z%beg
                    !$acc parallel loop collapse(4) gang vector default(present) private(r)
                    do i = 1, sys_size
                        do l = 0, buff_size - 1
                            do k = -buff_size, n + buff_size
                                do j = -buff_size, m + buff_size
                                    r = (i - 1) + v_size* &
                                        ((j + buff_size) + (m + 2*buff_size + 1)* &
                                         ((k + buff_size) + (n + 2*buff_size + 1)*l))
                                    q_cons_buff_send(r) = q_cons_vf(i)%sf(j, k, l)
                                end do
                            end do
                        end do
                    end do

                    if (qbmm .and. .not. polytropic) then
                        !$acc parallel loop collapse(5) gang vector default(present) private(r)
                        do i = sys_size + 1, sys_size + 4
                            do l = 0, buff_size - 1
                                do k = -buff_size, n + buff_size
                                    do j = -buff_size, m + buff_size
                                        do q = 1, nb
                                            r = (i - 1) + (q - 1)*4 + v_size* &
                                                ((j + buff_size) + (m + 2*buff_size + 1)* &
                                                 ((k + buff_size) + (n + 2*buff_size + 1)*l))
                                            q_cons_buff_send(r) = pb(j, k, l, i - sys_size, q)
                                        end do
                                    end do
                                end do
                            end do
                        end do

                        !$acc parallel loop collapse(5) gang vector default(present) private(r)
                        do i = sys_size + 1, sys_size + 4
                            do l = 0, buff_size - 1
                                do k = -buff_size, n + buff_size
                                    do j = -buff_size, m + buff_size
                                        do q = 1, nb
                                            r = (i - 1) + (q - 1)*4 + nb*4 + v_size* &
                                                ((j + buff_size) + (m + 2*buff_size + 1)* &
                                                 ((k + buff_size) + (n + 2*buff_size + 1)*l))
                                            q_cons_buff_send(r) = mv(j, k, l, i - sys_size, q)
                                        end do
                                    end do
                                end do
                            end do
                        end do

                    end if

                    !call MPI_Barrier(MPI_COMM_WORLD, ierr)

#if defined(MFC_OpenACC) && defined(__PGI)
                    if (cu_mpi) then
                        !$acc host_data use_device( q_cons_buff_recv, q_cons_buff_send )

                        ! Send/receive buffer to/from bc_x%end/bc_x%beg
                        call MPI_SENDRECV( &
                            q_cons_buff_send(0), &
                            buff_size*v_size*(m + 2*buff_size + 1)*(n + 2*buff_size + 1), &
                            MPI_DOUBLE_PRECISION, bc_z%beg, 1, &
                            q_cons_buff_recv(0), &
                            buff_size*v_size*(m + 2*buff_size + 1)*(n + 2*buff_size + 1), &
                            MPI_DOUBLE_PRECISION, bc_z%beg, 0, &
                            MPI_COMM_WORLD, MPI_STATUS_IGNORE, ierr)

                        !$acc end host_data
                        !$acc wait
                    else
#endif

                        !$acc update host(q_cons_buff_send)

                        ! Send/receive buffer to/from bc_x%end/bc_x%beg
                        call MPI_SENDRECV( &
                            q_cons_buff_send(0), &
                            buff_size*v_size*(m + 2*buff_size + 1)*(n + 2*buff_size + 1), &
                            MPI_DOUBLE_PRECISION, bc_z%beg, 1, &
                            q_cons_buff_recv(0), &
                            buff_size*v_size*(m + 2*buff_size + 1)*(n + 2*buff_size + 1), &
                            MPI_DOUBLE_PRECISION, bc_z%beg, 0, &
                            MPI_COMM_WORLD, MPI_STATUS_IGNORE, ierr)

#if defined(MFC_OpenACC) && defined(__PGI)
                    end if
#endif

                end if

#if defined(MFC_OpenACC) && defined(__PGI)
                if (cu_mpi .eqv. .false.) then
                    !$acc update device(q_cons_buff_recv)
                end if
#endif

                ! Unpacking buffer from bc_z%beg
                !$acc parallel loop collapse(4) gang vector default(present) private(r)
                do i = 1, sys_size
                    do l = -buff_size, -1
                        do k = -buff_size, n + buff_size
                            do j = -buff_size, m + buff_size
                                r = (i - 1) + v_size* &
                                    ((j + buff_size) + (m + 2*buff_size + 1)* &
                                     ((k + buff_size) + (n + 2*buff_size + 1)* &
                                      (l + buff_size)))
                                q_cons_vf(i)%sf(j, k, l) = q_cons_buff_recv(r)
#if defined(__INTEL_COMPILER)
                                if (ieee_is_nan(q_cons_vf(i)%sf(j, k, l))) then
                                    print *, "Error", j, k, l, i
                                    error stop "NaN(s) in recv"
                                end if
#endif
                            end do
                        end do
                    end do
                end do

                if (qbmm .and. .not. polytropic) then
                    !$acc parallel loop collapse(5) gang vector default(present) private(r)
                    do i = sys_size + 1, sys_size + 4
                        do l = -buff_size, -1
                            do k = -buff_size, n + buff_size
                                do j = -buff_size, m + buff_size
                                    do q = 1, nb
                                        r = (i - 1) + (q - 1)*4 + v_size* &
                                            ((j + buff_size) + (m + 2*buff_size + 1)* &
                                             ((k + buff_size) + (n + 2*buff_size + 1)* &
                                              (l + buff_size)))
                                        pb(j, k, l, i - sys_size, q) = q_cons_buff_recv(r)
                                    end do
                                end do
                            end do
                        end do
                    end do

                    !$acc parallel loop collapse(5) gang vector default(present) private(r)
                    do i = sys_size + 1, sys_size + 4
                        do l = -buff_size, -1
                            do k = -buff_size, n + buff_size
                                do j = -buff_size, m + buff_size
                                    do q = 1, nb
                                        r = (i - 1) + (q - 1)*4 + nb*4 + v_size* &
                                            ((j + buff_size) + (m + 2*buff_size + 1)* &
                                             ((k + buff_size) + (n + 2*buff_size + 1)* &
                                              (l + buff_size)))
                                        mv(j, k, l, i - sys_size, q) = q_cons_buff_recv(r)
                                    end do
                                end do
                            end do
                        end do
                    end do
                end if

            else                        ! PBC at the end

                if (bc_z%beg >= 0) then      ! PBC at the end and beginning

                    ! Packing buffer to be sent to bc_z%beg
                    !$acc parallel loop collapse(4) gang vector default(present) private(r)
                    do i = 1, sys_size
                        do l = 0, buff_size - 1
                            do k = -buff_size, n + buff_size
                                do j = -buff_size, m + buff_size
                                    r = (i - 1) + v_size* &
                                        ((j + buff_size) + (m + 2*buff_size + 1)* &
                                         ((k + buff_size) + (n + 2*buff_size + 1)*l))
                                    q_cons_buff_send(r) = q_cons_vf(i)%sf(j, k, l)
                                end do
                            end do
                        end do
                    end do

                    if (qbmm .and. .not. polytropic) then
                        !$acc parallel loop collapse(5) gang vector default(present) private(r)
                        do i = sys_size + 1, sys_size + 4
                            do l = 0, buff_size - 1
                                do k = -buff_size, n + buff_size
                                    do j = -buff_size, m + buff_size
                                        do q = 1, nb
                                            r = (i - 1) + (q - 1)*4 + v_size* &
                                                ((j + buff_size) + (m + 2*buff_size + 1)* &
                                                 ((k + buff_size) + (n + 2*buff_size + 1)*l))
                                            q_cons_buff_send(r) = pb(j, k, l, i - sys_size, q)
                                        end do
                                    end do
                                end do
                            end do
                        end do

                        !$acc parallel loop collapse(5) gang vector default(present) private(r)
                        do i = sys_size + 1, sys_size + 4
                            do l = 0, buff_size - 1
                                do k = -buff_size, n + buff_size
                                    do j = -buff_size, m + buff_size
                                        do q = 1, nb
                                            r = (i - 1) + (q - 1)*4 + nb*4 + v_size* &
                                                ((j + buff_size) + (m + 2*buff_size + 1)* &
                                                 ((k + buff_size) + (n + 2*buff_size + 1)*l))
                                            q_cons_buff_send(r) = mv(j, k, l, i - sys_size, q)
                                        end do
                                    end do
                                end do
                            end do
                        end do
                    end if

                    !call MPI_Barrier(MPI_COMM_WORLD, ierr)

#if defined(MFC_OpenACC) && defined(__PGI)
                    if (cu_mpi) then
                        !$acc host_data use_device( q_cons_buff_recv, q_cons_buff_send )

                        ! Send/receive buffer to/from bc_x%end/bc_x%beg
                        call MPI_SENDRECV( &
                            q_cons_buff_send(0), &
                            buff_size*v_size*(m + 2*buff_size + 1)*(n + 2*buff_size + 1), &
                            MPI_DOUBLE_PRECISION, bc_z%beg, 1, &
                            q_cons_buff_recv(0), &
                            buff_size*v_size*(m + 2*buff_size + 1)*(n + 2*buff_size + 1), &
                            MPI_DOUBLE_PRECISION, bc_z%end, 1, &
                            MPI_COMM_WORLD, MPI_STATUS_IGNORE, ierr)

                        !$acc end host_data
                        !$acc wait
                    else
#endif
                        !$acc update host(q_cons_buff_send)

                        ! Send/receive buffer to/from bc_x%end/bc_x%beg
                        call MPI_SENDRECV( &
                            q_cons_buff_send(0), &
                            buff_size*v_size*(m + 2*buff_size + 1)*(n + 2*buff_size + 1), &
                            MPI_DOUBLE_PRECISION, bc_z%beg, 1, &
                            q_cons_buff_recv(0), &
                            buff_size*v_size*(m + 2*buff_size + 1)*(n + 2*buff_size + 1), &
                            MPI_DOUBLE_PRECISION, bc_z%end, 1, &
                            MPI_COMM_WORLD, MPI_STATUS_IGNORE, ierr)

#if defined(MFC_OpenACC) && defined(__PGI)
                    end if
#endif

                else                        ! PBC at the end only

                    ! Packing buffer to be sent to bc_z%end
                    !$acc parallel loop collapse(4) gang vector default(present) private(r)
                    do i = 1, sys_size
                        do l = p - buff_size + 1, p
                            do k = -buff_size, n + buff_size
                                do j = -buff_size, m + buff_size
                                    r = (i - 1) + v_size* &
                                        ((j + buff_size) + (m + 2*buff_size + 1)* &
                                         ((k + buff_size) + (n + 2*buff_size + 1)* &
                                          (l - p + buff_size - 1)))
                                    q_cons_buff_send(r) = q_cons_vf(i)%sf(j, k, l)
                                end do
                            end do
                        end do
                    end do

                    if (qbmm .and. .not. polytropic) then
                        !$acc parallel loop collapse(5) gang vector default(present) private(r)
                        do i = sys_size + 1, sys_size + 4
                            do l = p - buff_size + 1, p
                                do k = -buff_size, n + buff_size
                                    do j = -buff_size, m + buff_size
                                        do q = 1, nb
                                            r = (i - 1) + (q - 1)*4 + v_size* &
                                                ((j + buff_size) + (m + 2*buff_size + 1)* &
                                                 ((k + buff_size) + (n + 2*buff_size + 1)* &
                                                  (l - p + buff_size - 1)))
                                            q_cons_buff_send(r) = pb(j, k, l, i - sys_size, q)
                                        end do
                                    end do
                                end do
                            end do
                        end do
                        !$acc parallel loop collapse(5) gang vector default(present) private(r)
                        do i = sys_size + 1, sys_size + 4
                            do l = p - buff_size + 1, p
                                do k = -buff_size, n + buff_size
                                    do j = -buff_size, m + buff_size
                                        do q = 1, nb
                                            r = (i - 1) + (q - 1)*4 + nb*4 + v_size* &
                                                ((j + buff_size) + (m + 2*buff_size + 1)* &
                                                 ((k + buff_size) + (n + 2*buff_size + 1)* &
                                                  (l - p + buff_size - 1)))
                                            q_cons_buff_send(r) = mv(j, k, l, i - sys_size, q)
                                        end do
                                    end do
                                end do
                            end do
                        end do

                    end if

                    !call MPI_Barrier(MPI_COMM_WORLD, ierr)

#if defined(MFC_OpenACC) && defined(__PGI)
                    if (cu_mpi) then
                        !$acc host_data use_device( q_cons_buff_recv, q_cons_buff_send )

                        ! Send/receive buffer to/from bc_x%end/bc_x%beg
                        call MPI_SENDRECV( &
                            q_cons_buff_send(0), &
                            buff_size*v_size*(m + 2*buff_size + 1)*(n + 2*buff_size + 1), &
                            MPI_DOUBLE_PRECISION, bc_z%end, 0, &
                            q_cons_buff_recv(0), &
                            buff_size*v_size*(m + 2*buff_size + 1)*(n + 2*buff_size + 1), &
                            MPI_DOUBLE_PRECISION, bc_z%end, 1, &
                            MPI_COMM_WORLD, MPI_STATUS_IGNORE, ierr)

                        !$acc end host_data
                        !$acc wait
                    else
#endif
                        !$acc update host(q_cons_buff_send)

                        ! Send/receive buffer to/from bc_x%end/bc_x%beg
                        call MPI_SENDRECV( &
                            q_cons_buff_send(0), &
                            buff_size*v_size*(m + 2*buff_size + 1)*(n + 2*buff_size + 1), &
                            MPI_DOUBLE_PRECISION, bc_z%end, 0, &
                            q_cons_buff_recv(0), &
                            buff_size*v_size*(m + 2*buff_size + 1)*(n + 2*buff_size + 1), &
                            MPI_DOUBLE_PRECISION, bc_z%end, 1, &
                            MPI_COMM_WORLD, MPI_STATUS_IGNORE, ierr)

#if defined(MFC_OpenACC) && defined(__PGI)
                    end if
#endif

                end if

#if defined(MFC_OpenACC) && defined(__PGI)
                if (cu_mpi .eqv. .false.) then
                    !$acc update device(q_cons_buff_recv)
                end if
#endif

                ! Unpacking buffer received from bc_z%end
                !$acc parallel loop collapse(4) gang vector default(present) private(r)
                do i = 1, sys_size
                    do l = p + 1, p + buff_size
                        do k = -buff_size, n + buff_size
                            do j = -buff_size, m + buff_size
                                r = (i - 1) + v_size* &
                                    ((j + buff_size) + (m + 2*buff_size + 1)* &
                                     ((k + buff_size) + (n + 2*buff_size + 1)* &
                                      (l - p - 1)))
                                q_cons_vf(i)%sf(j, k, l) = q_cons_buff_recv(r)
#if defined(__INTEL_COMPILER)

                                if (ieee_is_nan(q_cons_vf(i)%sf(j, k, l))) then
                                    print *, "Error", j, k, l, i
                                    error stop "NaN(s) in recv"
                                end if
#endif
                            end do
                        end do
                    end do
                end do

                if (qbmm .and. .not. polytropic) then
                    !$acc parallel loop collapse(5) gang vector default(present) private(r)
                    do i = sys_size + 1, sys_size + 4
                        do l = p + 1, p + buff_size
                            do k = -buff_size, n + buff_size
                                do j = -buff_size, m + buff_size
                                    do q = 1, nb
                                        r = (i - 1) + (q - 1)*4 + v_size* &
                                            ((j + buff_size) + (m + 2*buff_size + 1)* &
                                             ((k + buff_size) + (n + 2*buff_size + 1)* &
                                              (l - p - 1)))
                                        pb(j, k, l, i - sys_size, q) = q_cons_buff_recv(r)
                                    end do
                                end do
                            end do
                        end do
                    end do
                    !$acc parallel loop collapse(5) gang vector default(present) private(r)
                    do i = sys_size + 1, sys_size + 4
                        do l = p + 1, p + buff_size
                            do k = -buff_size, n + buff_size
                                do j = -buff_size, m + buff_size
                                    do q = 1, nb
                                        r = (i - 1) + (q - 1)*4 + nb*4 + v_size* &
                                            ((j + buff_size) + (m + 2*buff_size + 1)* &
                                             ((k + buff_size) + (n + 2*buff_size + 1)* &
                                              (l - p - 1)))
                                        mv(j, k, l, i - sys_size, q) = q_cons_buff_recv(r)
                                    end do
                                end do
                            end do
                        end do
                    end do
                end if

            end if

        end if
        ! END: MPI Communication in z-direction ============================

#endif

    end subroutine s_mpi_sendrecv_conservative_variables_buffers ! ---------

    !>  The goal of this procedure is to populate the buffers of
        !!      the cell-average conservative variables by communicating
        !!      with the neighboring processors.
        !!  @param q_cons_vf Cell-average conservative variables
        !!  @param mpi_dir MPI communication coordinate direction
        !!  @param pbc_loc Processor boundary condition (PBC) location
    subroutine s_mpi_sendrecv_ib_buffers(ib_markers, gp_layers)

        type(integer_field), intent(INOUT) :: ib_markers

        integer, intent(IN) :: gp_layers

        integer :: i, j, k, l, r !< Generic loop iterators

#ifdef MFC_MPI

        if (n > 0) then
            if (p > 0) then
                @:ALLOCATE(ib_buff_send(0:-1 + gp_layers * &
                                        & (m + 2*gp_layers + 1)* &
                                        & (n + 2*gp_layers + 1)* &
                                        & (p + 2*gp_layers + 1)/ &
                                        & (min(m, n, p) + 2*gp_layers + 1)))
            else
                @:ALLOCATE(ib_buff_send(0:-1 + gp_layers* &
                                        & (max(m, n) + 2*gp_layers + 1)))
            end if
        else
            @:ALLOCATE(ib_buff_send(0:-1 + gp_layers))
        end if
        @:ALLOCATE(ib_buff_recv(0:ubound(ib_buff_send, 1)))

        !nCalls_time = nCalls_time + 1

        ! MPI Communication in x-direction =================================
        if (bc_x%beg >= 0) then      ! PBC at the beginning

            if (bc_x%end >= 0) then      ! PBC at the beginning and end

                ! Packing buffer to be sent to bc_x%end
                !$acc parallel loop collapse(3) gang vector default(present) private(r)
                do l = 0, p
                    do k = 0, n
                        do j = m - gp_layers + 1, m
                            r = ((j - m - 1) + gp_layers*((k + 1) + (n + 1)*l))
                            ib_buff_send(r) = ib_markers%sf(j, k, l)
                        end do
                    end do
                end do

                !call MPI_Barrier(MPI_COMM_WORLD, ierr)

#if defined(_OPENACC) && defined(__PGI)
                if (cu_mpi) then
                    !$acc host_data use_device( ib_buff_recv, ib_buff_send, ib_buff_recv, ib_buff_send)

                    ! Send/receive buffer to/from bc_x%end/bc_x%beg
                    call MPI_SENDRECV( &
                        ib_buff_send(0), &
                        gp_layers*(n + 1)*(p + 1), &
                        MPI_INTEGER, bc_x%end, 0, &
                        ib_buff_recv(0), &
                        gp_layers*(n + 1)*(p + 1), &
                        MPI_INTEGER, bc_x%beg, 0, &
                        MPI_COMM_WORLD, MPI_STATUS_IGNORE, ierr)

                    !$acc end host_data
                    !$acc wait
                else
#endif

                    !$acc update host(ib_buff_send, ib_buff_send)

                    ! Send/receive buffer to/from bc_x%end/bc_x%beg
                    call MPI_SENDRECV( &
                        ib_buff_send(0), &
                        gp_layers*(n + 1)*(p + 1), &
                        MPI_INTEGER, bc_x%end, 0, &
                        ib_buff_recv(0), &
                        gp_layers*(n + 1)*(p + 1), &
                        MPI_INTEGER, bc_x%beg, 0, &
                        MPI_COMM_WORLD, MPI_STATUS_IGNORE, ierr)

#if defined(_OPENACC) && defined(__PGI)
                end if
#endif

            else                        ! PBC at the beginning only

                ! Packing buffer to be sent to bc_x%beg
                !$acc parallel loop collapse(3) gang vector default(present) private(r)
                do l = 0, p
                    do k = 0, n
                        do j = 0, gp_layers - 1
                            r = (j + gp_layers*(k + (n + 1)*l))
                            ib_buff_send(r) = ib_markers%sf(j, k, l)
                        end do
                    end do
                end do

                !call MPI_Barrier(MPI_COMM_WORLD, ierr)

#if defined(_OPENACC) && defined(__PGI)
                if (cu_mpi) then
                    !$acc host_data use_device( ib_buff_recv, ib_buff_send )

                    ! Send/receive buffer to/from bc_x%end/bc_x%beg
                    call MPI_SENDRECV( &
                        ib_buff_send(0), &
                        gp_layers*(n + 1)*(p + 1), &
                        MPI_INTEGER, bc_x%beg, 1, &
                        ib_buff_recv(0), &
                        gp_layers*(n + 1)*(p + 1), &
                        MPI_INTEGER, bc_x%beg, 0, &
                        MPI_COMM_WORLD, MPI_STATUS_IGNORE, ierr)

                    !$acc end host_data
                    !$acc wait
                else
#endif
                    !$acc update host(ib_buff_send)

                    ! Send/receive buffer to/from bc_x%end/bc_x%beg
                    call MPI_SENDRECV( &
                        ib_buff_send(0), &
                        gp_layers*(n + 1)*(p + 1), &
                        MPI_INTEGER, bc_x%beg, 1, &
                        ib_buff_recv(0), &
                        gp_layers*(n + 1)*(p + 1), &
                        MPI_INTEGER, bc_x%beg, 0, &
                        MPI_COMM_WORLD, MPI_STATUS_IGNORE, ierr)

#if defined(_OPENACC) && defined(__PGI)
                end if
#endif

            end if

#if defined(_OPENACC) && defined(__PGI)
            if (cu_mpi .eqv. .false.) then
                !$acc update device(ib_buff_recv)
            end if
#endif

            ! Unpacking buffer received from bc_x%beg
            !$acc parallel loop collapse(3) gang vector default(present) private(r)
            do l = 0, p
                do k = 0, n
                    do j = -gp_layers, -1
                        r = (j + gp_layers*((k + 1) + (n + 1)*l))
                        ib_markers%sf(j, k, l) = ib_buff_recv(r)
                    end do
                end do
            end do

        end if

        if (bc_x%end >= 0) then                ! PBC at the end

            if (bc_x%beg >= 0) then      ! PBC at the end and beginning

                !$acc parallel loop collapse(3) gang vector default(present) private(r)
                ! Packing buffer to be sent to bc_x%beg
                do l = 0, p
                    do k = 0, n
                        do j = 0, gp_layers - 1
                            r = (j + gp_layers*(k + (n + 1)*l))
                            ib_buff_send(r) = ib_markers%sf(j, k, l)
                        end do
                    end do
                end do

                !call MPI_Barrier(MPI_COMM_WORLD, ierr)

#if defined(_OPENACC) && defined(__PGI)
                if (cu_mpi) then
                    !$acc host_data use_device( ib_buff_recv, ib_buff_send )

                    ! Send/receive buffer to/from bc_x%end/bc_x%beg
                    call MPI_SENDRECV( &
                        ib_buff_send(0), &
                        gp_layers*(n + 1)*(p + 1), &
                        MPI_INTEGER, bc_x%beg, 1, &
                        ib_buff_recv(0), &
                        gp_layers*(n + 1)*(p + 1), &
                        MPI_INTEGER, bc_x%end, 1, &
                        MPI_COMM_WORLD, MPI_STATUS_IGNORE, ierr)

                    !$acc end host_data
                    !$acc wait
                else
#endif

                    !$acc update host(ib_buff_send)
                    call MPI_SENDRECV( &
                        ib_buff_send(0), &
                        gp_layers*(n + 1)*(p + 1), &
                        MPI_INTEGER, bc_x%beg, 1, &
                        ib_buff_recv(0), &
                        gp_layers*(n + 1)*(p + 1), &
                        MPI_INTEGER, bc_x%end, 1, &
                        MPI_COMM_WORLD, MPI_STATUS_IGNORE, ierr)

#if defined(_OPENACC) && defined(__PGI)
                end if
#endif

            else                        ! PBC at the end only

                ! Packing buffer to be sent to bc_x%end
                !$acc parallel loop collapse(3) gang vector default(present) private(r)
                do l = 0, p
                    do k = 0, n
                        do j = m - gp_layers + 1, m
                            r = ((j - m - 1) + gp_layers*((k + 1) + (n + 1)*l))
                            ib_buff_send(r) = ib_markers%sf(j, k, l)
                        end do
                    end do
                end do

                !call MPI_Barrier(MPI_COMM_WORLD, ierr)

#if defined(_OPENACC) && defined(__PGI)
                if (cu_mpi) then
                    !$acc host_data use_device( ib_buff_recv, ib_buff_send )

                    ! Send/receive buffer to/from bc_x%end/bc_x%beg
                    call MPI_SENDRECV( &
                        ib_buff_send(0), &
                        gp_layers*(n + 1)*(p + 1), &
                        MPI_INTEGER, bc_x%end, 0, &
                        ib_buff_recv(0), &
                        gp_layers*(n + 1)*(p + 1), &
                        MPI_INTEGER, bc_x%end, 1, &
                        MPI_COMM_WORLD, MPI_STATUS_IGNORE, ierr)

                    !$acc end host_data
                    !$acc wait
                else
#endif

                    !$acc update host(ib_buff_send)

                    call MPI_SENDRECV( &
                        ib_buff_send(0), &
                        gp_layers*(n + 1)*(p + 1), &
                        MPI_INTEGER, bc_x%end, 0, &
                        ib_buff_recv(0), &
                        gp_layers*(n + 1)*(p + 1), &
                        MPI_INTEGER, bc_x%end, 1, &
                        MPI_COMM_WORLD, MPI_STATUS_IGNORE, ierr)

#if defined(_OPENACC) && defined(__PGI)
                end if
#endif

            end if

            if (cu_mpi .eqv. .false.) then
                !$acc update device(ib_buff_recv)
            end if

            ! Unpacking buffer received from bc_x%end
            !$acc parallel loop collapse(3) gang vector default(present) private(r)
            do l = 0, p
                do k = 0, n
                    do j = m + 1, m + gp_layers
                        r = ((j - m - 1) + gp_layers*(k + (n + 1)*l))
                        ib_markers%sf(j, k, l) = ib_buff_recv(r)
                    end do
                end do
            end do

        end if
        ! END: MPI Communication in x-direction ============================

        ! MPI Communication in y-direction =================================

        if (bc_y%beg >= 0) then      ! PBC at the beginning

            if (bc_y%end >= 0) then      ! PBC at the beginning and end

                ! Packing buffer to be sent to bc_y%end
                !$acc parallel loop collapse(3) gang vector default(present) private(r)
                do l = 0, p
                    do k = n - gp_layers + 1, n
                        do j = -gp_layers, m + gp_layers
                            r = ((j + gp_layers) + (m + 2*gp_layers + 1)* &
                                 ((k - n + gp_layers - 1) + gp_layers*l))
                            ib_buff_send(r) = ib_markers%sf(j, k, l)
                        end do
                    end do
                end do

                !call MPI_Barrier(MPI_COMM_WORLD, ierr)

#if defined(_OPENACC) && defined(__PGI)
                if (cu_mpi) then
                    !$acc host_data use_device( ib_buff_recv, ib_buff_send )

                    ! Send/receive buffer to/from bc_x%end/bc_x%beg
                    call MPI_SENDRECV( &
                        ib_buff_send(0), &
                        gp_layers*(m + 2*gp_layers + 1)*(p + 1), &
                        MPI_INTEGER, bc_y%end, 0, &
                        ib_buff_recv(0), &
                        gp_layers*(m + 2*gp_layers + 1)*(p + 1), &
                        MPI_INTEGER, bc_y%beg, 0, &
                        MPI_COMM_WORLD, MPI_STATUS_IGNORE, ierr)

                    !$acc end host_data
                    !$acc wait
                else
#endif

                    !$acc update host(ib_buff_send)

                    ! Send/receive buffer to/from bc_x%end/bc_x%beg
                    call MPI_SENDRECV( &
                        ib_buff_send(0), &
                        gp_layers*(m + 2*gp_layers + 1)*(p + 1), &
                        MPI_INTEGER, bc_y%end, 0, &
                        ib_buff_recv(0), &
                        gp_layers*(m + 2*gp_layers + 1)*(p + 1), &
                        MPI_INTEGER, bc_y%beg, 0, &
                        MPI_COMM_WORLD, MPI_STATUS_IGNORE, ierr)

#if defined(_OPENACC) && defined(__PGI)
                end if
#endif

            else                        ! PBC at the beginning only

                ! Packing buffer to be sent to bc_y%beg
                !$acc parallel loop collapse(3) gang vector default(present) private(r)
                do l = 0, p
                    do k = 0, gp_layers - 1
                        do j = -gp_layers, m + gp_layers
                            r = ((j + gp_layers) + (m + 2*gp_layers + 1)* &
                                 (k + gp_layers*l))
                            ib_buff_send(r) = ib_markers%sf(j, k, l)
                        end do
                    end do
                end do

                !call MPI_Barrier(MPI_COMM_WORLD, ierr)

#if defined(_OPENACC) && defined(__PGI)
                if (cu_mpi) then
                    !$acc host_data use_device( ib_buff_recv, ib_buff_send )

                    ! Send/receive buffer to/from bc_x%end/bc_x%beg
                    call MPI_SENDRECV( &
                        ib_buff_send(0), &
                        gp_layers*(m + 2*gp_layers + 1)*(p + 1), &
                        MPI_INTEGER, bc_y%beg, 1, &
                        ib_buff_recv(0), &
                        gp_layers*(m + 2*gp_layers + 1)*(p + 1), &
                        MPI_INTEGER, bc_y%beg, 0, &
                        MPI_COMM_WORLD, MPI_STATUS_IGNORE, ierr)

                    !$acc end host_data
                    !$acc wait
                else
#endif

                    !$acc update host(ib_buff_send)

                    ! Send/receive buffer to/from bc_x%end/bc_x%beg
                    call MPI_SENDRECV( &
                        ib_buff_send(0), &
                        gp_layers*(m + 2*gp_layers + 1)*(p + 1), &
                        MPI_INTEGER, bc_y%beg, 1, &
                        ib_buff_recv(0), &
                        gp_layers*(m + 2*gp_layers + 1)*(p + 1), &
                        MPI_INTEGER, bc_y%beg, 0, &
                        MPI_COMM_WORLD, MPI_STATUS_IGNORE, ierr)

#if defined(_OPENACC) && defined(__PGI)
                end if
#endif

            end if

#if defined(_OPENACC) && defined(__PGI)
            if (cu_mpi .eqv. .false.) then
                !$acc update device(ib_buff_recv)
            end if
#endif

            ! Unpacking buffer received from bc_y%beg
            !$acc parallel loop collapse(3) gang vector default(present) private(r)
            do l = 0, p
                do k = -gp_layers, -1
                    do j = -gp_layers, m + gp_layers
                        r = ((j + gp_layers) + (m + 2*gp_layers + 1)* &
                             ((k + gp_layers) + gp_layers*l))
                        ib_markers%sf(j, k, l) = ib_buff_recv(r)
                    end do
                end do
            end do

        end if

        if (bc_y%end >= 0) then                   ! PBC at the end

            if (bc_y%beg >= 0) then      ! PBC at the end and beginning

                ! Packing buffer to be sent to bc_y%beg
                !$acc parallel loop collapse(3) gang vector default(present) private(r)
                do l = 0, p
                    do k = 0, gp_layers - 1
                        do j = -gp_layers, m + gp_layers
                            r = ((j + gp_layers) + (m + 2*gp_layers + 1)* &
                                 (k + gp_layers*l))
                            ib_buff_send(r) = ib_markers%sf(j, k, l)
                        end do
                    end do
                end do

                !call MPI_Barrier(MPI_COMM_WORLD, ierr)

#if defined(_OPENACC) && defined(__PGI)
                if (cu_mpi) then
                    !$acc host_data use_device( ib_buff_recv, ib_buff_send )

                    ! Send/receive buffer to/from bc_x%end/bc_x%beg
                    call MPI_SENDRECV( &
                        ib_buff_send(0), &
                        gp_layers*(m + 2*gp_layers + 1)*(p + 1), &
                        MPI_INTEGER, bc_y%beg, 1, &
                        ib_buff_recv(0), &
                        gp_layers*(m + 2*gp_layers + 1)*(p + 1), &
                        MPI_INTEGER, bc_y%end, 1, &
                        MPI_COMM_WORLD, MPI_STATUS_IGNORE, ierr)

                    !$acc end host_data
                    !$acc wait
                else
#endif

                    !$acc update host(ib_buff_send)

                    ! Send/receive buffer to/from bc_x%end/bc_x%beg
                    call MPI_SENDRECV( &
                        ib_buff_send(0), &
                        gp_layers*(m + 2*gp_layers + 1)*(p + 1), &
                        MPI_INTEGER, bc_y%beg, 1, &
                        ib_buff_recv(0), &
                        gp_layers*(m + 2*gp_layers + 1)*(p + 1), &
                        MPI_INTEGER, bc_y%end, 1, &
                        MPI_COMM_WORLD, MPI_STATUS_IGNORE, ierr)

#if defined(_OPENACC) && defined(__PGI)
                end if
#endif

            else                        ! PBC at the end only

                ! Packing buffer to be sent to bc_y%end
                !$acc parallel loop collapse(3) gang vector default(present) private(r)
                do l = 0, p
                    do k = n - gp_layers + 1, n
                        do j = -gp_layers, m + gp_layers
                            r = ((j + gp_layers) + (m + 2*gp_layers + 1)* &
                                 ((k - n + gp_layers - 1) + gp_layers*l))
                            ib_buff_send(r) = ib_markers%sf(j, k, l)
                        end do
                    end do
                end do

                !call MPI_Barrier(MPI_COMM_WORLD, ierr)

#if defined(_OPENACC) && defined(__PGI)
                if (cu_mpi) then
                    !$acc host_data use_device( ib_buff_recv, ib_buff_send )

                    ! Send/receive buffer to/from bc_x%end/bc_x%beg
                    call MPI_SENDRECV( &
                        ib_buff_send(0), &
                        gp_layers*(m + 2*gp_layers + 1)*(p + 1), &
                        MPI_INTEGER, bc_y%end, 0, &
                        ib_buff_recv(0), &
                        gp_layers*(m + 2*gp_layers + 1)*(p + 1), &
                        MPI_INTEGER, bc_y%end, 1, &
                        MPI_COMM_WORLD, MPI_STATUS_IGNORE, ierr)

                    !$acc end host_data
                    !$acc wait
                else
#endif

                    !$acc update host(ib_buff_send)

                    ! Send/receive buffer to/from bc_x%end/bc_x%beg
                    call MPI_SENDRECV( &
                        ib_buff_send(0), &
                        gp_layers*(m + 2*gp_layers + 1)*(p + 1), &
                        MPI_INTEGER, bc_y%end, 0, &
                        ib_buff_recv(0), &
                        gp_layers*(m + 2*gp_layers + 1)*(p + 1), &
                        MPI_INTEGER, bc_y%end, 1, &
                        MPI_COMM_WORLD, MPI_STATUS_IGNORE, ierr)

#if defined(_OPENACC) && defined(__PGI)
                end if
#endif

            end if

#if defined(_OPENACC) && defined(__PGI)
            if (cu_mpi .eqv. .false.) then
                !$acc update device(ib_buff_recv)
            end if
#endif

            ! Unpacking buffer received form bc_y%end
            !$acc parallel loop collapse(3) gang vector default(present) private(r)
            do l = 0, p
                do k = n + 1, n + gp_layers
                    do j = -gp_layers, m + gp_layers
                        r = ((j + gp_layers) + (m + 2*gp_layers + 1)* &
                             ((k - n - 1) + gp_layers*l))
                        ib_markers%sf(j, k, l) = ib_buff_recv(r)
                    end do
                end do
            end do

        end if
        ! END: MPI Communication in y-direction ============================

        ! MPI Communication in z-direction =================================
        if (bc_z%beg >= 0) then      ! PBC at the beginning

            if (bc_z%end >= 0) then      ! PBC at the beginning and end

                ! Packing buffer to be sent to bc_z%end
                !$acc parallel loop collapse(3) gang vector default(present) private(r)
                do l = p - gp_layers + 1, p
                    do k = -gp_layers, n + gp_layers
                        do j = -gp_layers, m + gp_layers
                            r = ((j + gp_layers) + (m + 2*gp_layers + 1)* &
                                 ((k + gp_layers) + (n + 2*gp_layers + 1)* &
                                  (l - p + gp_layers - 1)))
                            ib_buff_send(r) = ib_markers%sf(j, k, l)
                        end do
                    end do
                end do

                !call MPI_Barrier(MPI_COMM_WORLD, ierr)

#if defined(_OPENACC) && defined(__PGI)
                if (cu_mpi) then
                    !$acc host_data use_device( ib_buff_recv, ib_buff_send )

                    ! Send/receive buffer to/from bc_x%end/bc_x%beg
                    call MPI_SENDRECV( &
                        ib_buff_send(0), &
                        gp_layers*(m + 2*gp_layers + 1)*(n + 2*gp_layers + 1), &
                        MPI_INTEGER, bc_z%end, 0, &
                        ib_buff_recv(0), &
                        gp_layers*(m + 2*gp_layers + 1)*(n + 2*gp_layers + 1), &
                        MPI_INTEGER, bc_z%beg, 0, &
                        MPI_COMM_WORLD, MPI_STATUS_IGNORE, ierr)

                    !$acc end host_data
                    !$acc wait
                else
#endif

                    !$acc update host(ib_buff_send)

                    ! Send/receive buffer to/from bc_x%end/bc_x%beg
                    call MPI_SENDRECV( &
                        ib_buff_send(0), &
                        gp_layers*(m + 2*gp_layers + 1)*(n + 2*gp_layers + 1), &
                        MPI_INTEGER, bc_z%end, 0, &
                        ib_buff_recv(0), &
                        gp_layers*(m + 2*gp_layers + 1)*(n + 2*gp_layers + 1), &
                        MPI_INTEGER, bc_z%beg, 0, &
                        MPI_COMM_WORLD, MPI_STATUS_IGNORE, ierr)

#if defined(_OPENACC) && defined(__PGI)
                end if
#endif

            else                        ! PBC at the beginning only

                ! Packing buffer to be sent to bc_z%beg
                !$acc parallel loop collapse(3) gang vector default(present) private(r)
                do l = 0, gp_layers - 1
                    do k = -gp_layers, n + gp_layers
                        do j = -gp_layers, m + gp_layers
                            r = ((j + gp_layers) + (m + 2*gp_layers + 1)* &
                                 ((k + gp_layers) + (n + 2*gp_layers + 1)*l))
                            ib_buff_send(r) = ib_markers%sf(j, k, l)
                        end do
                    end do
                end do

                !call MPI_Barrier(MPI_COMM_WORLD, ierr)

#if defined(_OPENACC) && defined(__PGI)
                if (cu_mpi) then
                    !$acc host_data use_device( ib_buff_recv, ib_buff_send )

                    ! Send/receive buffer to/from bc_x%end/bc_x%beg
                    call MPI_SENDRECV( &
                        ib_buff_send(0), &
                        gp_layers*(m + 2*gp_layers + 1)*(n + 2*gp_layers + 1), &
                        MPI_INTEGER, bc_z%beg, 1, &
                        ib_buff_recv(0), &
                        gp_layers*(m + 2*gp_layers + 1)*(n + 2*gp_layers + 1), &
                        MPI_INTEGER, bc_z%beg, 0, &
                        MPI_COMM_WORLD, MPI_STATUS_IGNORE, ierr)

                    !$acc end host_data
                    !$acc wait
                else
#endif

                    !$acc update host(ib_buff_send)

                    ! Send/receive buffer to/from bc_x%end/bc_x%beg
                    call MPI_SENDRECV( &
                        ib_buff_send(0), &
                        gp_layers*(m + 2*gp_layers + 1)*(n + 2*gp_layers + 1), &
                        MPI_INTEGER, bc_z%beg, 1, &
                        ib_buff_recv(0), &
                        gp_layers*(m + 2*gp_layers + 1)*(n + 2*gp_layers + 1), &
                        MPI_INTEGER, bc_z%beg, 0, &
                        MPI_COMM_WORLD, MPI_STATUS_IGNORE, ierr)

#if defined(_OPENACC) && defined(__PGI)
                end if
#endif

            end if

#if defined(_OPENACC) && defined(__PGI)
            if (cu_mpi .eqv. .false.) then
                !$acc update device(ib_buff_recv)
            end if
#endif

            ! Unpacking buffer from bc_z%beg
            !$acc parallel loop collapse(3) gang vector default(present) private(r)
            do l = -gp_layers, -1
                do k = -gp_layers, n + gp_layers
                    do j = -gp_layers, m + gp_layers
                        r = ((j + gp_layers) + (m + 2*gp_layers + 1)* &
                             ((k + gp_layers) + (n + 2*gp_layers + 1)* &
                              (l + gp_layers)))
                        ib_markers%sf(j, k, l) = ib_buff_recv(r)
                    end do
                end do
            end do

        end if

        if (bc_z%end >= 0) then                       ! PBC at the end

            if (bc_z%beg >= 0) then      ! PBC at the end and beginning

                ! Packing buffer to be sent to bc_z%beg
                !$acc parallel loop collapse(3) gang vector default(present) private(r)
                do l = 0, gp_layers - 1
                    do k = -gp_layers, n + gp_layers
                        do j = -gp_layers, m + gp_layers
                            r = ((j + gp_layers) + (m + 2*gp_layers + 1)* &
                                 ((k + gp_layers) + (n + 2*gp_layers + 1)*l))
                            ib_buff_send(r) = ib_markers%sf(j, k, l)
                        end do
                    end do
                end do

                !call MPI_Barrier(MPI_COMM_WORLD, ierr)

#if defined(_OPENACC) && defined(__PGI)
                if (cu_mpi) then
                    !$acc host_data use_device( ib_buff_recv, ib_buff_send )

                    ! Send/receive buffer to/from bc_x%end/bc_x%beg
                    call MPI_SENDRECV( &
                        ib_buff_send(0), &
                        gp_layers*(m + 2*gp_layers + 1)*(n + 2*gp_layers + 1), &
                        MPI_INTEGER, bc_z%beg, 1, &
                        ib_buff_recv(0), &
                        gp_layers*(m + 2*gp_layers + 1)*(n + 2*gp_layers + 1), &
                        MPI_INTEGER, bc_z%end, 1, &
                        MPI_COMM_WORLD, MPI_STATUS_IGNORE, ierr)

                    !$acc end host_data
                    !$acc wait
                else
#endif
                    !$acc update host(ib_buff_send)

                    ! Send/receive buffer to/from bc_x%end/bc_x%beg
                    call MPI_SENDRECV( &
                        ib_buff_send(0), &
                        gp_layers*(m + 2*gp_layers + 1)*(n + 2*gp_layers + 1), &
                        MPI_INTEGER, bc_z%beg, 1, &
                        ib_buff_recv(0), &
                        gp_layers*(m + 2*gp_layers + 1)*(n + 2*gp_layers + 1), &
                        MPI_INTEGER, bc_z%end, 1, &
                        MPI_COMM_WORLD, MPI_STATUS_IGNORE, ierr)

#if defined(_OPENACC) && defined(__PGI)
                end if
#endif

            else                        ! PBC at the end only

                ! Packing buffer to be sent to bc_z%end
                !$acc parallel loop collapse(3) gang vector default(present) private(r)
                do l = p - gp_layers + 1, p
                    do k = -gp_layers, n + gp_layers
                        do j = -gp_layers, m + gp_layers
                            r = ((j + gp_layers) + (m + 2*gp_layers + 1)* &
                                 ((k + gp_layers) + (n + 2*gp_layers + 1)* &
                                  (l - p + gp_layers - 1)))
                            ib_buff_send(r) = ib_markers%sf(j, k, l)
                        end do
                    end do
                end do

                !call MPI_Barrier(MPI_COMM_WORLD, ierr)

#if defined(_OPENACC) && defined(__PGI)
                if (cu_mpi) then
                    !$acc host_data use_device( ib_buff_recv, ib_buff_send )

                    ! Send/receive buffer to/from bc_x%end/bc_x%beg
                    call MPI_SENDRECV( &
                        ib_buff_send(0), &
                        gp_layers*(m + 2*gp_layers + 1)*(n + 2*gp_layers + 1), &
                        MPI_INTEGER, bc_z%end, 0, &
                        ib_buff_recv(0), &
                        gp_layers*(m + 2*gp_layers + 1)*(n + 2*gp_layers + 1), &
                        MPI_INTEGER, bc_z%end, 1, &
                        MPI_COMM_WORLD, MPI_STATUS_IGNORE, ierr)

                    !$acc end host_data
                    !$acc wait
                else
#endif
                    !$acc update host(ib_buff_send)

                    ! Send/receive buffer to/from bc_x%end/bc_x%beg
                    call MPI_SENDRECV( &
                        ib_buff_send(0), &
                        gp_layers*(m + 2*gp_layers + 1)*(n + 2*gp_layers + 1), &
                        MPI_INTEGER, bc_z%end, 0, &
                        ib_buff_recv(0), &
                        gp_layers*(m + 2*gp_layers + 1)*(n + 2*gp_layers + 1), &
                        MPI_INTEGER, bc_z%end, 1, &
                        MPI_COMM_WORLD, MPI_STATUS_IGNORE, ierr)

#if defined(_OPENACC) && defined(__PGI)
                end if
#endif

            end if

#if defined(_OPENACC) && defined(__PGI)
            if (cu_mpi .eqv. .false.) then
                !$acc update device(ib_buff_recv)
            end if
#endif

            ! Unpacking buffer received from bc_z%end
            !$acc parallel loop collapse(3) gang vector default(present) private(r)
            do l = p + 1, p + gp_layers
                do k = -gp_layers, n + gp_layers
                    do j = -gp_layers, m + gp_layers
                        r = ((j + gp_layers) + (m + 2*gp_layers + 1)* &
                             ((k + gp_layers) + (n + 2*gp_layers + 1)* &
                              (l - p - 1)))
                        ib_markers%sf(j, k, l) = ib_buff_recv(r)
                    end do
                end do
            end do

        end if

        ! END: MPI Communication in z-direction ============================

#endif

    end subroutine s_mpi_sendrecv_ib_buffers ! ---------

    !> Module deallocation and/or disassociation procedures
    subroutine s_finalize_mpi_proxy_module() ! -----------------------------

#ifdef MFC_MPI

        ! Deallocating q_cons_buff_send and q_cons_buff_recv
        @:DEALLOCATE(q_cons_buff_send, q_cons_buff_recv)
        if (ib) then
            @:DEALLOCATE(ib_buff_send, ib_buff_recv)
        end if

#endif

    end subroutine s_finalize_mpi_proxy_module ! ---------------------------

end module m_mpi_proxy<|MERGE_RESOLUTION|>--- conflicted
+++ resolved
@@ -144,25 +144,16 @@
             & 'weno_Re_flux', 'alt_soundspeed', 'null_weights', 'mixture_err', &
             & 'parallel_io', 'hypoelasticity', 'bubbles', 'polytropic',        &
             & 'polydisperse', 'qbmm', 'monopole', 'probe_wrt', 'integral_wrt', &
-<<<<<<< HEAD
             & 'prim_vars_wrt', 'weno_avg', 'file_per_process', 'relax',        &
-            & 'adv_n', 'alter_alpha', 'adap_dt' ]
-=======
-            & 'prim_vars_wrt', 'weno_avg', 'file_per_process', 'relax', 'ib',  &
-            & 'num_ibs']
->>>>>>> a8a3103e
+            & 'adv_n', 'alter_alpha', 'adap_dt', 'ib', 'num_ibs' ]
             call MPI_BCAST(${VAR}$, 1, MPI_LOGICAL, 0, MPI_COMM_WORLD, ierr)
         #:endfor
 
-        #:for VAR in [ 'dt','weno_eps','pref','rhoref','R0ref','Web','Ca',     &
-<<<<<<< HEAD
-            & 'Re_inv', 'poly_sigma', 'palpha_eps', 'ptgalpha_eps', 'pi_fac' ]
-=======
-            & 'Re_inv','poly_sigma','bc_x%vb1','bc_x%vb2','bc_x%vb3','bc_x%ve1',&
-            & 'bc_x%ve2','bc_x%ve2','bc_y%vb1','bc_y%vb2','bc_y%vb3','bc_y%ve1',  &
-            & 'bc_y%ve2','bc_y%ve3','bc_z%vb1','bc_z%vb2','bc_z%vb3','bc_z%ve1',  &
-            & 'bc_z%ve2','bc_z%ve3', 'palpha_eps', 'ptgalpha_eps' ]
->>>>>>> a8a3103e
+        #:for VAR in [ 'dt','weno_eps','pref','rhoref','R0ref','Web','Ca',       &
+            & 'Re_inv', 'poly_sigma', 'palpha_eps', 'ptgalpha_eps', 'pi_fac',    &
+            & 'bc_x%vb1','bc_x%vb2','bc_x%vb3','bc_x%ve1','bc_x%ve2','bc_x%ve2', &
+            & 'bc_y%vb1','bc_y%vb2','bc_y%vb3','bc_y%ve1','bc_y%ve2','bc_y%ve3', &
+            & 'bc_z%vb1','bc_z%vb2','bc_z%vb3','bc_z%ve1','bc_z%ve2','bc_z%ve3' ]
             call MPI_BCAST(${VAR}$, 1, MPI_DOUBLE_PRECISION, 0, MPI_COMM_WORLD, ierr)
         #:endfor
 
