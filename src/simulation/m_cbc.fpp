!>
!! @file m_cbc.f90
!! @brief Contains module m_cbc

!> @brief The module features a large database of characteristic boundary
!!              conditions (CBC) for the Euler system of equations. This system
!!              is augmented by the appropriate advection equations utilized to
!!              capture the material interfaces. The closure is achieved by the
!!              stiffened equation of state and mixture relations. At this time,
!!              the following CBC are available:
!!                           1) Slip Wall
!!                           2) Nonreflecting Subsonic Buffer
!!                           3) Nonreflecting Subsonic Inflow
!!                           4) Nonreflecting Subsonic Outflow
!!                           5) Force-Free Subsonic Outflow
!!                           6) Constant Pressure Subsonic Outflow
!!                           7) Supersonic Inflow
!!                           8) Supersonic Outflow
!!              Please refer to Thompson (1987, 1990) for detailed descriptions.
#:include 'case.fpp'
#:include 'macros.fpp'

module m_cbc

    use m_derived_types        !< Definitions of the derived types

    use m_global_parameters    !< Definitions of the global parameters

    use m_variables_conversion !< State variables type conversion procedures

    use m_compute_cbc

    use m_thermochem, only: &
        get_mixture_energy_mass, get_mixture_specific_heat_cv_mass, &
        get_mixture_specific_heat_cp_mass, gas_constant, &
        get_mixture_molecular_weight, get_species_enthalpies_rt, &
        molecular_weights, get_species_specific_heats_r, &
        get_mole_fractions, get_species_specific_heats_r

    #:block DEF_AMD
<<<<<<< HEAD
        use m_chemistry, only: molecular_weights_nonparameter
=======
      use m_chemistry, only: molecular_weights_nonparameter
>>>>>>> 0fcc08da
    #:endblock DEF_AMD
    implicit none

    private; public :: s_initialize_cbc_module, s_cbc, s_finalize_cbc_module

    !! The cell-average primitive variables. They are obtained by reshaping (RS)
    !! q_prim_vf in the coordinate direction normal to the domain boundary along
    !! which the CBC is applied.

    real(wp), allocatable, dimension(:, :, :, :) :: q_prim_rsx_vf
    real(wp), allocatable, dimension(:, :, :, :) :: q_prim_rsy_vf
    real(wp), allocatable, dimension(:, :, :, :) :: q_prim_rsz_vf
    $:GPU_DECLARE(create='[q_prim_rsx_vf,q_prim_rsy_vf,q_prim_rsz_vf]')

    !! Cell-average fluxes (src - source). These are directly determined from the
    !! cell-average primitive variables, q_prims_rs_vf, and not a Riemann solver.

    real(wp), allocatable, dimension(:, :, :, :) :: F_rsx_vf, F_src_rsx_vf !<
    real(wp), allocatable, dimension(:, :, :, :) :: F_rsy_vf, F_src_rsy_vf !<
    real(wp), allocatable, dimension(:, :, :, :) :: F_rsz_vf, F_src_rsz_vf !<
    $:GPU_DECLARE(create='[F_rsx_vf,F_src_rsx_vf,F_rsy_vf,F_src_rsy_vf,F_rsz_vf,F_src_rsz_vf]')

    !! There is a CCE bug that is causing some subset of these variables to interfere
    !! with variables of the same name in m_riemann_solvers.fpp, and giving this versions
    !! unique "_l" names works around the bug. Other private module allocatable arrays
    !! in `acc declare create` clauses don't have this problem, so we still need to
    !! isolate this bug.

    real(wp), allocatable, dimension(:, :, :, :) :: flux_rsx_vf_l, flux_src_rsx_vf_l !<
    real(wp), allocatable, dimension(:, :, :, :) :: flux_rsy_vf_l, flux_src_rsy_vf_l
    real(wp), allocatable, dimension(:, :, :, :) :: flux_rsz_vf_l, flux_src_rsz_vf_l
    $:GPU_DECLARE(create='[flux_rsx_vf_l,flux_src_rsx_vf_l,flux_rsy_vf_l,flux_src_rsy_vf_l,flux_rsz_vf_l,flux_src_rsz_vf_l]')

    real(wp) :: dpres_ds !< Spatial derivatives in s-dir of pressure
    $:GPU_DECLARE(create='[dpres_ds]')

    real(wp), allocatable, dimension(:) :: ds !< Cell-width distribution in the s-direction

    ! CBC Coefficients

    real(wp), allocatable, dimension(:, :) :: fd_coef_x !< Finite diff. coefficients x-dir
    real(wp), allocatable, dimension(:, :) :: fd_coef_y !< Finite diff. coefficients y-dir
    real(wp), allocatable, dimension(:, :) :: fd_coef_z !< Finite diff. coefficients z-dir

    !! The first dimension identifies the location of a coefficient in the FD
    !! formula, while the last dimension denotes the location of the CBC.

    ! Bug with NVHPC when using nullified pointers in a declare create
    !    real(wp), pointer, dimension(:, :) :: fd_coef => null()

    real(wp), allocatable, dimension(:, :, :) :: pi_coef_x !< Polynomial interpolant coefficients in x-dir
    real(wp), allocatable, dimension(:, :, :) :: pi_coef_y !< Polynomial interpolant coefficients in y-dir
    real(wp), allocatable, dimension(:, :, :) :: pi_coef_z !< Polynomial interpolant coefficients in z-dir

    $:GPU_DECLARE(create='[ds,fd_coef_x,fd_coef_y,fd_coef_z,pi_coef_x,pi_coef_y,pi_coef_z]')

    !! The first dimension of the array identifies the polynomial, the
    !! second dimension identifies the position of its coefficients and the last
    !! dimension denotes the location of the CBC.

    type(int_bounds_info) :: is1, is2, is3 !< Indical bounds in the s1-, s2- and s3-directions
    $:GPU_DECLARE(create='[is1,is2,is3]')

    integer :: dj
    integer :: bcxb, bcxe, bcyb, bcye, bczb, bcze
    integer :: cbc_dir, cbc_loc
    integer :: flux_cbc_index
    $:GPU_DECLARE(create='[dj,bcxb,bcxe,bcyb,bcye,bczb,bcze]')
    $:GPU_DECLARE(create='[cbc_dir, cbc_loc,flux_cbc_index]')

    !! GRCBC inputs for subsonic inflow and outflow conditions consisting of
    !! inflow velocities, pressure, density and void fraction as well as
    !! outflow velocities and pressure

    real(wp), allocatable, dimension(:) :: pres_in, pres_out, Del_in, Del_out
    real(wp), allocatable, dimension(:, :) :: vel_in, vel_out
    real(wp), allocatable, dimension(:, :) :: alpha_rho_in, alpha_in
    $:GPU_DECLARE(create='[pres_in,pres_out,Del_in,Del_out]')
    $:GPU_DECLARE(create='[vel_in,vel_out]')
    $:GPU_DECLARE(create='[alpha_rho_in,alpha_in]')

contains

    !>  The computation of parameters, the allocation of memory,
        !!      the association of pointers and/or the execution of any
        !!      other procedures that are necessary to setup the module.
    impure subroutine s_initialize_cbc_module

        integer :: i
        logical :: is_cbc
        type(int_bounds_info) :: idx1, idx2

        if (chemistry) then
            flux_cbc_index = sys_size
        else
            flux_cbc_index = adv_idx%end
        end if
        $:GPU_UPDATE(device='[flux_cbc_index]')

        call s_any_cbc_boundaries(is_cbc)

        if (is_cbc .eqv. .false.) return

        if (n == 0) then
            is2%beg = 0

        else
            is2%beg = -buff_size
        end if

        is2%end = n - is2%beg

        if (p == 0) then
            is3%beg = 0

        else
            is3%beg = -buff_size
        end if
        is3%end = p - is3%beg

        @:ALLOCATE(q_prim_rsx_vf(0:buff_size, &
            is2%beg:is2%end, &
            is3%beg:is3%end, 1:sys_size))

        if (weno_order > 1 .or. muscl_order > 1) then

            @:ALLOCATE(F_rsx_vf(0:buff_size, &
                is2%beg:is2%end, &
                is3%beg:is3%end, 1:flux_cbc_index))

            @:ALLOCATE(F_src_rsx_vf(0:buff_size, &
                is2%beg:is2%end, &
                is3%beg:is3%end, adv_idx%beg:adv_idx%end))

        end if

        @:ALLOCATE(flux_rsx_vf_l(-1:buff_size, &
            is2%beg:is2%end, &
            is3%beg:is3%end, 1:flux_cbc_index))

        @:ALLOCATE(flux_src_rsx_vf_l(-1:buff_size, &
            is2%beg:is2%end, &
            is3%beg:is3%end, adv_idx%beg:adv_idx%end))

        if (n > 0) then

            if (m == 0) then
                is2%beg = 0

            else
                is2%beg = -buff_size
            end if

            is2%end = m - is2%beg

            if (p == 0) then
                is3%beg = 0

            else
                is3%beg = -buff_size
            end if
            is3%end = p - is3%beg

            @:ALLOCATE(q_prim_rsy_vf(0:buff_size, &
                is2%beg:is2%end, &
                is3%beg:is3%end, 1:sys_size))

            if (weno_order > 1 .or. muscl_order > 1) then

                @:ALLOCATE(F_rsy_vf(0:buff_size, &
                    is2%beg:is2%end, &
                    is3%beg:is3%end, 1:flux_cbc_index))

                @:ALLOCATE(F_src_rsy_vf(0:buff_size, &
                    is2%beg:is2%end, &
                    is3%beg:is3%end, adv_idx%beg:adv_idx%end))

            end if

            @:ALLOCATE(flux_rsy_vf_l(-1:buff_size, &
                is2%beg:is2%end, &
                is3%beg:is3%end, 1:flux_cbc_index))

            @:ALLOCATE(flux_src_rsy_vf_l(-1:buff_size, &
                is2%beg:is2%end, &
                is3%beg:is3%end, adv_idx%beg:adv_idx%end))

        end if

        if (p > 0) then

            if (n == 0) then
                is2%beg = 0

            else
                is2%beg = -buff_size
            end if

            is2%end = n - is2%beg

            if (m == 0) then
                is3%beg = 0

            else
                is3%beg = -buff_size
            end if
            is3%end = m - is3%beg

            @:ALLOCATE(q_prim_rsz_vf(0:buff_size, &
                is2%beg:is2%end, &
                is3%beg:is3%end, 1:sys_size))

            if (weno_order > 1 .or. muscl_order > 1) then

                @:ALLOCATE(F_rsz_vf(0:buff_size, &
                    is2%beg:is2%end, &
                    is3%beg:is3%end, 1:flux_cbc_index))

                @:ALLOCATE(F_src_rsz_vf(0:buff_size, &
                    is2%beg:is2%end, &
                    is3%beg:is3%end, adv_idx%beg:adv_idx%end))

            end if

            @:ALLOCATE(flux_rsz_vf_l(-1:buff_size, &
                is2%beg:is2%end, &
                is3%beg:is3%end, 1:flux_cbc_index))

            @:ALLOCATE(flux_src_rsz_vf_l(-1:buff_size, &
                is2%beg:is2%end, &
                is3%beg:is3%end, adv_idx%beg:adv_idx%end))

        end if

        ! Allocating the cell-width distribution in the s-direction
        @:ALLOCATE(ds(0:buff_size))

        if (recon_type == WENO_TYPE) then
            idx1%beg = 0
            idx1%end = weno_polyn - 1
            idx2%beg = 0
            idx2%end = weno_order - 3
        else if (recon_type == MUSCL_TYPE) then
            idx1%beg = 0
            idx1%end = muscl_polyn
            idx2%beg = 0
            idx2%end = muscl_order - 1
        end if
        ! Allocating/Computing CBC Coefficients in x-direction
        if (all((/bc_x%beg, bc_x%end/) <= -5) .and. all((/bc_x%beg, bc_x%end/) >= -13)) then

            @:ALLOCATE(fd_coef_x(0:buff_size, -1:1))

            if (weno_order > 1 .or. muscl_order > 1) then
                @:ALLOCATE(pi_coef_x(idx1%beg:idx1%end, idx2%beg:idx2%end, -1:1))
            end if

            call s_compute_cbc_coefficients(1, -1)
            call s_compute_cbc_coefficients(1, 1)

        elseif (bc_x%beg <= -5 .and. bc_x%beg >= -13) then

            @:ALLOCATE(fd_coef_x(0:buff_size, -1:-1))

            if (weno_order > 1 .or. muscl_order > 1) then
                @:ALLOCATE(pi_coef_x(idx1%beg:idx1%end, idx2%beg:idx2%end, -1:-1))
            end if

            call s_compute_cbc_coefficients(1, -1)

        elseif (bc_x%end <= -5 .and. bc_x%end >= -13) then

            @:ALLOCATE(fd_coef_x(0:buff_size, 1:1))

            if (weno_order > 1 .or. muscl_order > 1) then
                @:ALLOCATE(pi_coef_x(idx1%beg:idx1%end, idx2%beg:idx2%end, 1:1))
            end if

            call s_compute_cbc_coefficients(1, 1)

        end if

        ! Allocating/Computing CBC Coefficients in y-direction
        if (n > 0) then

            if (all((/bc_y%beg, bc_y%end/) <= -5) .and. all((/bc_y%beg, bc_y%end/) >= -13)) then

                @:ALLOCATE(fd_coef_y(0:buff_size, -1:1))

                if (weno_order > 1 .or. muscl_order > 1) then
                    @:ALLOCATE(pi_coef_y(idx1%beg:idx1%end, idx2%beg:idx2%end, -1:1))
                end if

                call s_compute_cbc_coefficients(2, -1)
                call s_compute_cbc_coefficients(2, 1)

            elseif (bc_y%beg <= -5 .and. bc_y%beg >= -13) then

                @:ALLOCATE(fd_coef_y(0:buff_size, -1:-1))

                if (weno_order > 1 .or. muscl_order > 1) then
                    @:ALLOCATE(pi_coef_y(idx1%beg:idx1%end, idx2%beg:idx2%end, -1:-1))
                end if

                call s_compute_cbc_coefficients(2, -1)

            elseif (bc_y%end <= -5 .and. bc_y%end >= -13) then

                @:ALLOCATE(fd_coef_y(0:buff_size, 1:1))

                if (weno_order > 1 .or. muscl_order > 1) then
                    @:ALLOCATE(pi_coef_y(idx1%beg:idx1%end, idx2%beg:idx2%end, 1:1))
                end if

                call s_compute_cbc_coefficients(2, 1)

            end if

        end if

        ! Allocating/Computing CBC Coefficients in z-direction
        if (p > 0) then

            if (all((/bc_z%beg, bc_z%end/) <= -5) .and. all((/bc_z%beg, bc_z%end/) >= -13)) then

                @:ALLOCATE(fd_coef_z(0:buff_size, -1:1))

                if (weno_order > 1 .or. muscl_order > 1) then
                    @:ALLOCATE(pi_coef_z(idx1%beg:idx1%end, idx2%beg:idx2%end, -1:1))
                end if

                call s_compute_cbc_coefficients(3, -1)
                call s_compute_cbc_coefficients(3, 1)

            elseif (bc_z%beg <= -5 .and. bc_z%beg >= -13) then

                @:ALLOCATE(fd_coef_z(0:buff_size, -1:-1))

                if (weno_order > 1 .or. muscl_order > 1) then
                    @:ALLOCATE(pi_coef_z(idx1%beg:idx1%end, idx2%beg:idx2%end, -1:-1))
                end if

                call s_compute_cbc_coefficients(3, -1)

            elseif (bc_z%end <= -5 .and. bc_z%end >= -13) then

                @:ALLOCATE(fd_coef_z(0:buff_size, 1:1))

                if (weno_order > 1 .or. muscl_order > 1) then
                    @:ALLOCATE(pi_coef_z(idx1%beg:idx1%end, idx2%beg:idx2%end, 1:1))
                end if

                call s_compute_cbc_coefficients(3, 1)

            end if

        end if

        $:GPU_UPDATE(device='[fd_coef_x,fd_coef_y,fd_coef_z, &
            & pi_coef_x,pi_coef_y,pi_coef_z]')

        ! Associating the procedural pointer to the appropriate subroutine
        ! that will be utilized in the conversion to the mixture variables

        bcxb = bc_x%beg
        bcxe = bc_x%end

        $:GPU_UPDATE(device='[bcxb, bcxe]')

        if (n > 0) then
            bcyb = bc_y%beg
            bcye = bc_y%end

            $:GPU_UPDATE(device='[bcyb, bcye]')
        end if

        if (p > 0) then
            bczb = bc_z%beg
            bcze = bc_z%end

            $:GPU_UPDATE(device='[bczb, bcze]')
        end if

        ! Allocate GRCBC inputs
        @:ALLOCATE(pres_in(1:num_dims), pres_out(1:num_dims))
        @:ALLOCATE(Del_in(1:num_dims), Del_out(1:num_dims))
        @:ALLOCATE(vel_in(1:num_dims, 1:num_dims), vel_out(1:num_dims, 1:num_dims))
        @:ALLOCATE(alpha_rho_in(1:num_fluids, 1:num_dims), alpha_in(1:num_fluids, 1:num_dims))

        ! Assign and update GRCBC inputs
        #:for CBC_DIR, XYZ in [(1, 'x'), (2, 'y'), (3, 'z')]
            if (${CBC_DIR}$ <= num_dims) then
                vel_in(${CBC_DIR}$, 1) = bc_${XYZ}$%vel_in(1)
                vel_out(${CBC_DIR}$, 1) = bc_${XYZ}$%vel_out(1)
                if (n > 0) then
                    vel_in(${CBC_DIR}$, 2) = bc_${XYZ}$%vel_in(2)
                    vel_out(${CBC_DIR}$, 2) = bc_${XYZ}$%vel_out(2)
                    if (p > 0) then
                        vel_in(${CBC_DIR}$, 3) = bc_${XYZ}$%vel_in(3)
                        vel_out(${CBC_DIR}$, 3) = bc_${XYZ}$%vel_out(3)
                    end if
                end if
                Del_in(${CBC_DIR}$) = maxval(d${XYZ}$)
                Del_out(${CBC_DIR}$) = maxval(d${XYZ}$)
                pres_in(${CBC_DIR}$) = bc_${XYZ}$%pres_in
                pres_out(${CBC_DIR}$) = bc_${XYZ}$%pres_out
                do i = 1, num_fluids
                    alpha_rho_in(i, ${CBC_DIR}$) = bc_${XYZ}$%alpha_rho_in(i)
                    alpha_in(i, ${CBC_DIR}$) = bc_${XYZ}$%alpha_in(i)
                end do
            end if
        #:endfor
        $:GPU_UPDATE(device='[vel_in,vel_out,pres_in,pres_out, &
            & Del_in,Del_out,alpha_rho_in,alpha_in]')

    end subroutine s_initialize_cbc_module

    !>  Compute CBC coefficients
        !!  @param cbc_dir_in CBC coordinate direction
        !!  @param cbc_loc_in CBC coordinate location
    subroutine s_compute_cbc_coefficients(cbc_dir_in, cbc_loc_in)
        ! Description: The purpose of this subroutine is to compute the grid
        !              dependent FD and PI coefficients, or CBC coefficients,
        !              provided the CBC coordinate direction and location.

        ! CBC coordinate direction and location
        integer, intent(in) :: cbc_dir_in, cbc_loc_in

        ! Cell-boundary locations in the s-direction
        real(wp), dimension(0:buff_size + 1) :: s_cb

        ! Generic loop iterator
        integer :: i

        ! Associating CBC coefficients pointers
        call s_associate_cbc_coefficients_pointers(cbc_dir_in, cbc_loc_in)

        ! Determining the cell-boundary locations in the s-direction
        s_cb(0) = 0._wp

        do i = 0, buff_size
            s_cb(i + 1) = s_cb(i) + ds(i)
        end do

        ! Computing CBC1 Coefficients
        #:for CBC_DIR, XYZ in [(1, 'x'), (2, 'y'), (3, 'z')]
            if (cbc_dir_in == ${CBC_DIR}$ .and. recon_type == WENO_TYPE) then
                if (weno_order == 1) then

                    fd_coef_${XYZ}$ (:, cbc_loc_in) = 0._wp
                    fd_coef_${XYZ}$ (0, cbc_loc_in) = -2._wp/(ds(0) + ds(1))
                    fd_coef_${XYZ}$ (1, cbc_loc_in) = -fd_coef_${XYZ}$ (0, cbc_loc_in)

                    ! Computing CBC2 Coefficients
                elseif (weno_order == 3) then

                    fd_coef_${XYZ}$ (:, cbc_loc_in) = 0._wp
                    fd_coef_${XYZ}$ (0, cbc_loc_in) = -6._wp/(3._wp*ds(0) + 2._wp*ds(1) - ds(2))
                    fd_coef_${XYZ}$ (1, cbc_loc_in) = -4._wp*fd_coef_${XYZ}$ (0, cbc_loc_in)/3._wp
                    fd_coef_${XYZ}$ (2, cbc_loc_in) = fd_coef_${XYZ}$ (0, cbc_loc_in)/3._wp

                    pi_coef_${XYZ}$ (0, 0, cbc_loc_in) = (s_cb(0) - s_cb(1))/(s_cb(0) - s_cb(2))

                    ! Computing CBC4 Coefficients
                else

                    fd_coef_${XYZ}$ (:, cbc_loc_in) = 0._wp
                    fd_coef_${XYZ}$ (0, cbc_loc_in) = -50._wp/(25._wp*ds(0) + 2._wp*ds(1) &
                                                               - 1.e1_wp*ds(2) + 1.e1_wp*ds(3) &
                                                               - 3._wp*ds(4))
                    fd_coef_${XYZ}$ (1, cbc_loc_in) = -48._wp*fd_coef_${XYZ}$ (0, cbc_loc_in)/25._wp
                    fd_coef_${XYZ}$ (2, cbc_loc_in) = 36._wp*fd_coef_${XYZ}$ (0, cbc_loc_in)/25._wp
                    fd_coef_${XYZ}$ (3, cbc_loc_in) = -16._wp*fd_coef_${XYZ}$ (0, cbc_loc_in)/25._wp
                    fd_coef_${XYZ}$ (4, cbc_loc_in) = 3._wp*fd_coef_${XYZ}$ (0, cbc_loc_in)/25._wp

                    pi_coef_${XYZ}$ (0, 0, cbc_loc_in) = &
                        ((s_cb(0) - s_cb(1))*(s_cb(1) - s_cb(2))* &
                         (s_cb(1) - s_cb(3)))/((s_cb(1) - s_cb(4))* &
                                               (s_cb(4) - s_cb(0))*(s_cb(4) - s_cb(2)))
                    pi_coef_${XYZ}$ (0, 1, cbc_loc_in) = &
                        ((s_cb(1) - s_cb(0))*(s_cb(1) - s_cb(2))* &
                         ((s_cb(1) - s_cb(3))*(s_cb(1) - s_cb(3)) - &
                          (s_cb(0) - s_cb(4))*((s_cb(3) - s_cb(1)) + &
                                               (s_cb(4) - s_cb(1)))))/ &
                        ((s_cb(0) - s_cb(3))*(s_cb(1) - s_cb(3))* &
                         (s_cb(0) - s_cb(4))*(s_cb(1) - s_cb(4)))
                    pi_coef_${XYZ}$ (0, 2, cbc_loc_in) = &
                        (s_cb(1) - s_cb(0))*((s_cb(1) - s_cb(2))* &
                                             (s_cb(1) - s_cb(3)) + ((s_cb(0) - s_cb(2)) + &
                                                                    (s_cb(1) - s_cb(3)))*(s_cb(0) - s_cb(4)))/ &
                        ((s_cb(2) - s_cb(0))*(s_cb(0) - s_cb(3))* &
                         (s_cb(0) - s_cb(4)))
                    pi_coef_${XYZ}$ (1, 0, cbc_loc_in) = &
                        ((s_cb(0) - s_cb(2))*(s_cb(2) - s_cb(1))* &
                         (s_cb(2) - s_cb(3)))/((s_cb(2) - s_cb(4))* &
                                               (s_cb(4) - s_cb(0))*(s_cb(4) - s_cb(1)))
                    pi_coef_${XYZ}$ (1, 1, cbc_loc_in) = &
                        ((s_cb(0) - s_cb(2))*(s_cb(1) - s_cb(2))* &
                         ((s_cb(1) - s_cb(3))*(s_cb(2) - s_cb(3)) + &
                          (s_cb(0) - s_cb(4))*((s_cb(1) - s_cb(3)) + &
                                               (s_cb(2) - s_cb(4)))))/ &
                        ((s_cb(0) - s_cb(3))*(s_cb(1) - s_cb(3))* &
                         (s_cb(0) - s_cb(4))*(s_cb(1) - s_cb(4)))
                    pi_coef_${XYZ}$ (1, 2, cbc_loc_in) = &
                        ((s_cb(1) - s_cb(2))*(s_cb(2) - s_cb(3))* &
                         (s_cb(2) - s_cb(4)))/((s_cb(0) - s_cb(2))* &
                                               (s_cb(0) - s_cb(3))*(s_cb(0) - s_cb(4)))

                end if
            end if
        #:endfor

        ! END: Computing CBC4 Coefficients

        ! Nullifying CBC coefficients

    end subroutine s_compute_cbc_coefficients

    !!  The goal of the procedure is to associate the FD and PI
    !!      coefficients, or CBC coefficients, with the appropriate
    !!      targets, based on the coordinate direction and location
    !!      of the CBC.
    !!  @param cbc_dir_in CBC coordinate direction
    !!  @param cbc_loc_in CBC coordinate location
    subroutine s_associate_cbc_coefficients_pointers(cbc_dir_in, cbc_loc_in)

        integer, intent(in) :: cbc_dir_in, cbc_loc_in

        integer :: i !< Generic loop iterator

        ! Associating CBC Coefficients in x-direction
        if (cbc_dir_in == 1) then

            !fd_coef => fd_coef_x; if (weno_order > 1) pi_coef => pi_coef_x

            if (cbc_loc_in == -1) then
                do i = 0, buff_size
                    ds(i) = dx(i)
                end do
            else
                do i = 0, buff_size
                    ds(i) = dx(m - i)
                end do
            end if

            ! Associating CBC Coefficients in y-direction
        elseif (cbc_dir_in == 2) then

            !fd_coef => fd_coef_y; if (weno_order > 1) pi_coef => pi_coef_y

            if (cbc_loc_in == -1) then
                do i = 0, buff_size
                    ds(i) = dy(i)
                end do
            else
                do i = 0, buff_size
                    ds(i) = dy(n - i)
                end do
            end if

            ! Associating CBC Coefficients in z-direction
        else

            !fd_coef => fd_coef_z; if (weno_order > 1) pi_coef => pi_coef_z

            if (cbc_loc_in == -1) then
                do i = 0, buff_size
                    ds(i) = dz(i)
                end do
            else
                do i = 0, buff_size
                    ds(i) = dz(p - i)
                end do
            end if

        end if

        $:GPU_UPDATE(device='[ds]')

    end subroutine s_associate_cbc_coefficients_pointers

    !>  The following is the implementation of the CBC based on
        !!      the work of Thompson (1987, 1990) on hyperbolic systems.
        !!      The CBC is indirectly applied in the computation of the
        !!      right-hand-side (RHS) near the relevant domain boundary
        !!      through the modification of the fluxes.
        !!  @param q_prim_vf Cell-average primitive variables
        !!  @param flux_vf Cell-boundary-average fluxes
        !!  @param flux_src_vf Cell-boundary-average flux sources
        !!  @param cbc_dir_norm CBC coordinate direction
        !!  @param cbc_loc_norm CBC coordinate location
        !!  @param ix Index bound in the first coordinate direction
        !!  @param iy Index bound in the second coordinate direction
        !!  @param iz Index bound in the third coordinate direction
    subroutine s_cbc(q_prim_vf, flux_vf, flux_src_vf, &
                     cbc_dir_norm, cbc_loc_norm, &
                     ix, iy, iz)

        type(scalar_field), &
            dimension(sys_size), &
            intent(in) :: q_prim_vf

        type(scalar_field), &
            dimension(sys_size), &
            intent(inout) :: flux_vf, flux_src_vf

        integer, intent(in) :: cbc_dir_norm, cbc_loc_norm

        type(int_bounds_info), intent(in) :: ix, iy, iz

        ! First-order time derivatives of the partial densities, density,
        ! velocity, pressure, advection variables, and the specific heat
        ! ratio and liquid stiffness functions

        real(wp), dimension(num_fluids) :: dalpha_rho_dt
        real(wp) :: drho_dt
        real(wp), dimension(num_dims) :: dvel_dt
        real(wp) :: dpres_dt
        real(wp), dimension(num_fluids) :: dadv_dt
        real(wp) :: dgamma_dt
        real(wp) :: dpi_inf_dt
        real(wp) :: dqv_dt
        real(wp), dimension(contxe) :: alpha_rho, dalpha_rho_ds, mf
        real(wp), dimension(2) :: Re_cbc
        real(wp), dimension(num_vels) :: vel, dvel_ds
        real(wp), dimension(num_fluids) :: adv_local, dadv_ds
        real(wp), dimension(sys_size) :: L
        real(wp), dimension(3) :: lambda

        real(wp) :: rho         !< Cell averaged density
        real(wp) :: pres        !< Cell averaged pressure
        real(wp) :: E           !< Cell averaged energy
        real(wp) :: H           !< Cell averaged enthalpy
        real(wp) :: gamma       !< Cell averaged specific heat ratio
        real(wp) :: pi_inf      !< Cell averaged liquid stiffness
        real(wp) :: qv          !< Cell averaged fluid reference energy
        real(wp) :: c
        real(wp) :: Ma
        real(wp) :: T, sum_Enthalpies
        real(wp) :: Cv, Cp, e_mix, Mw, R_gas
        real(wp), dimension(num_species) :: Ys, h_k, dYs_dt, dYs_ds, Xs, Gamma_i, Cp_i

        real(wp) :: vel_K_sum, vel_dv_dt_sum

        integer :: i, j, k, r !< Generic loop iterators

        ! Reshaping of inputted data and association of the FD and PI
        ! coefficients, or CBC coefficients, respectively, hinging on
        ! selected CBC coordinate direction

        cbc_dir = cbc_dir_norm
        cbc_loc = cbc_loc_norm

        $:GPU_UPDATE(device='[cbc_dir, cbc_loc]')

        call s_initialize_cbc(q_prim_vf, flux_vf, flux_src_vf, &
                              ix, iy, iz)

        call s_associate_cbc_coefficients_pointers(cbc_dir, cbc_loc)

        #:for CBC_DIR, XYZ in [(1, 'x'), (2, 'y'), (3, 'z')]
            if (cbc_dir == ${CBC_DIR}$ .and. recon_type == WENO_TYPE) then

                ! PI2 of flux_rs_vf and flux_src_rs_vf at j = 1/2
                if (weno_order == 3) then

                    call s_convert_primitive_to_flux_variables(q_prim_rs${XYZ}$_vf, &
                                                               F_rs${XYZ}$_vf, &
                                                               F_src_rs${XYZ}$_vf, &
                                                               is1, is2, is3, idwbuff(2)%beg, idwbuff(3)%beg)

                    #:call GPU_PARALLEL_LOOP(collapse=3)
                        do i = 1, flux_cbc_index
                            do r = is3%beg, is3%end
                                do k = is2%beg, is2%end
                                    flux_rs${XYZ}$_vf_l(0, k, r, i) = F_rs${XYZ}$_vf(0, k, r, i) &
                                                                      + pi_coef_${XYZ}$ (0, 0, cbc_loc)* &
                                                                      (F_rs${XYZ}$_vf(1, k, r, i) - &
                                                                       F_rs${XYZ}$_vf(0, k, r, i))
                                end do
                            end do
                        end do
                    #:endcall GPU_PARALLEL_LOOP

                    #:call GPU_PARALLEL_LOOP(collapse=3)
                        do i = advxb, advxe
                            do r = is3%beg, is3%end
                                do k = is2%beg, is2%end
                                    flux_src_rs${XYZ}$_vf_l(0, k, r, i) = F_src_rs${XYZ}$_vf(0, k, r, i) + &
                                                                          (F_src_rs${XYZ}$_vf(1, k, r, i) - &
                                                                           F_src_rs${XYZ}$_vf(0, k, r, i)) &
                                                                          *pi_coef_${XYZ}$ (0, 0, cbc_loc)
                                end do
                            end do
                        end do
                    #:endcall GPU_PARALLEL_LOOP

                    ! PI4 of flux_rs_vf and flux_src_rs_vf at j = 1/2, 3/2
                else
                    call s_convert_primitive_to_flux_variables(q_prim_rs${XYZ}$_vf, &
                                                               F_rs${XYZ}$_vf, &
                                                               F_src_rs${XYZ}$_vf, &
                                                               is1, is2, is3, idwbuff(2)%beg, idwbuff(3)%beg)

                    #:call GPU_PARALLEL_LOOP(collapse=4)
                        do i = 1, flux_cbc_index
                            do j = 0, 1
                                do r = is3%beg, is3%end
                                    do k = is2%beg, is2%end
                                        flux_rs${XYZ}$_vf_l(j, k, r, i) = F_rs${XYZ}$_vf(j, k, r, i) &
                                                                          + pi_coef_${XYZ}$ (j, 0, cbc_loc)* &
                                                                          (F_rs${XYZ}$_vf(3, k, r, i) - &
                                                                           F_rs${XYZ}$_vf(2, k, r, i)) &
                                                                          + pi_coef_${XYZ}$ (j, 1, cbc_loc)* &
                                                                          (F_rs${XYZ}$_vf(2, k, r, i) - &
                                                                           F_rs${XYZ}$_vf(1, k, r, i)) &
                                                                          + pi_coef_${XYZ}$ (j, 2, cbc_loc)* &
                                                                          (F_rs${XYZ}$_vf(1, k, r, i) - &
                                                                           F_rs${XYZ}$_vf(0, k, r, i))
                                    end do
                                end do
                            end do
                        end do
                    #:endcall GPU_PARALLEL_LOOP

                    #:call GPU_PARALLEL_LOOP(collapse=4)
                        do i = advxb, advxe
                            do j = 0, 1
                                do r = is3%beg, is3%end
                                    do k = is2%beg, is2%end
                                        flux_src_rs${XYZ}$_vf_l(j, k, r, i) = F_src_rs${XYZ}$_vf(j, k, r, i) + &
                                                                              (F_src_rs${XYZ}$_vf(3, k, r, i) - &
                                                                               F_src_rs${XYZ}$_vf(2, k, r, i)) &
                                                                              *pi_coef_${XYZ}$ (j, 0, cbc_loc) + &
                                                                              (F_src_rs${XYZ}$_vf(2, k, r, i) - &
                                                                               F_src_rs${XYZ}$_vf(1, k, r, i)) &
                                                                              *pi_coef_${XYZ}$ (j, 1, cbc_loc) + &
                                                                              (F_src_rs${XYZ}$_vf(1, k, r, i) - &
                                                                               F_src_rs${XYZ}$_vf(0, k, r, i)) &
                                                                              *pi_coef_${XYZ}$ (j, 2, cbc_loc)
                                    end do
                                end do
                            end do
                        end do
                    #:endcall GPU_PARALLEL_LOOP

                end if

                ! FD2 or FD4 of RHS at j = 0
<<<<<<< HEAD
                #:call GPU_PARALLEL_LOOP(collapse=2, private='[alpha_rho, vel, adv_local, mf, dvel_ds, dadv_ds, Re_cbc, dalpha_rho_ds,dvel_dt, dadv_dt, dalpha_rho_dt, L, lambda, Ys, dYs_dt, dYs_ds, h_k, Cp_i, Gamma_i, Xs]')
=======
                #:call GPU_PARALLEL_LOOP(collapse=2, private='[alpha_rho, vel, adv_local, mf, dvel_ds, dadv_ds, Re_cbc, dalpha_rho_ds,dvel_dt, dadv_dt, dalpha_rho_dt, L, lambda, Ys, dYs_dt, dYs_ds, h_k, Cp_i, Gamma_i, Xs, drho_dt, dpres_dt, dpi_inf_dt, dqv_dt, rho, pres, E, H, gamma, pi_inf, qv, c, Ma, T, sum_Enthalpies, Cv, Cp, e_mix, Mw, R_gas]')
>>>>>>> 0fcc08da
                    do r = is3%beg, is3%end
                        do k = is2%beg, is2%end

                            ! Transferring the Primitive Variables
                            $:GPU_LOOP(parallelism='[seq]')
                            do i = 1, contxe
                                alpha_rho(i) = q_prim_rs${XYZ}$_vf(0, k, r, i)
                            end do

                            $:GPU_LOOP(parallelism='[seq]')
                            do i = 1, num_dims
                                vel(i) = q_prim_rs${XYZ}$_vf(0, k, r, contxe + i)
                            end do

                            vel_K_sum = 0._wp
                            $:GPU_LOOP(parallelism='[seq]')
                            do i = 1, num_dims
                                vel_K_sum = vel_K_sum + vel(i)**2._wp
                            end do

                            pres = q_prim_rs${XYZ}$_vf(0, k, r, E_idx)

                            $:GPU_LOOP(parallelism='[seq]')
                            do i = 1, advxe - E_idx
                                adv_local(i) = q_prim_rs${XYZ}$_vf(0, k, r, E_idx + i)
                            end do

                            if (bubbles_euler) then
                                call s_convert_species_to_mixture_variables_bubbles_acc(rho, gamma, pi_inf, qv, adv_local, alpha_rho, Re_cbc)
                            else
                                call s_convert_species_to_mixture_variables_acc(rho, gamma, pi_inf, qv, adv_local, alpha_rho, Re_cbc)
                            end if

                            $:GPU_LOOP(parallelism='[seq]')
                            do i = 1, contxe
                                mf(i) = alpha_rho(i)/rho
                            end do

                            if (chemistry) then
                                $:GPU_LOOP(parallelism='[seq]')
                                do i = chemxb, chemxe
                                    Ys(i - chemxb + 1) = q_prim_rs${XYZ}$_vf(0, k, r, i)
                                end do

                                call get_mixture_molecular_weight(Ys, Mw)
                                R_gas = gas_constant/Mw
                                T = pres/rho/R_gas
                                call get_mixture_specific_heat_cp_mass(T, Ys, Cp)
                                call get_mixture_energy_mass(T, Ys, e_mix)
                                E = rho*e_mix + 5.e-1_wp*rho*vel_K_sum
                                if (chem_params%gamma_method == 1) then
                                    !> gamma_method = 1: Ref. Section 2.3.1 Formulation of doi:10.7907/ZKW8-ES97.
                                    call get_mole_fractions(Mw, Ys, Xs)
                                    call get_species_specific_heats_r(T, Cp_i)
                                    Gamma_i = Cp_i/(Cp_i - 1.0_wp)
                                    gamma = sum(Xs(:)/(Gamma_i(:) - 1.0_wp))
                                else if (chem_params%gamma_method == 2) then
                                    !> gamma_method = 2: c_p / c_v where c_p, c_v are specific heats.
                                    call get_mixture_specific_heat_cv_mass(T, Ys, Cv)
                                    gamma = 1.0_wp/(Cp/Cv - 1.0_wp)
                                end if
                            else
                                E = gamma*pres + pi_inf + 5.e-1_wp*rho*vel_K_sum
                            end if

                            H = (E + pres)/rho

                            ! Compute mixture sound speed
                            call s_compute_speed_of_sound(pres, rho, gamma, pi_inf, H, adv_local, vel_K_sum, 0._wp, c)

                            ! First-Order Spatial Derivatives of Primitive Variables

                            $:GPU_LOOP(parallelism='[seq]')
                            do i = 1, contxe
                                dalpha_rho_ds(i) = 0._wp
                            end do

                            $:GPU_LOOP(parallelism='[seq]')
                            do i = 1, num_dims
                                dvel_ds(i) = 0._wp
                            end do

                            dpres_ds = 0._wp
                            $:GPU_LOOP(parallelism='[seq]')
                            do i = 1, advxe - E_idx
                                dadv_ds(i) = 0._wp
                            end do

                            if (chemistry) then
                                $:GPU_LOOP(parallelism='[seq]')
                                do i = 1, num_species
                                    dYs_ds(i) = 0._wp
                                end do
                            end if

                            $:GPU_LOOP(parallelism='[seq]')
                            do j = 0, buff_size

                                $:GPU_LOOP(parallelism='[seq]')
                                do i = 1, contxe
                                    dalpha_rho_ds(i) = q_prim_rs${XYZ}$_vf(j, k, r, i)* &
                                                       fd_coef_${XYZ}$ (j, cbc_loc) + &
                                                       dalpha_rho_ds(i)
                                end do
                                $:GPU_LOOP(parallelism='[seq]')
                                do i = 1, num_dims
                                    dvel_ds(i) = q_prim_rs${XYZ}$_vf(j, k, r, contxe + i)* &
                                                 fd_coef_${XYZ}$ (j, cbc_loc) + &
                                                 dvel_ds(i)
                                end do

                                dpres_ds = q_prim_rs${XYZ}$_vf(j, k, r, E_idx)* &
                                           fd_coef_${XYZ}$ (j, cbc_loc) + &
                                           dpres_ds
                                $:GPU_LOOP(parallelism='[seq]')
                                do i = 1, advxe - E_idx
                                    dadv_ds(i) = q_prim_rs${XYZ}$_vf(j, k, r, E_idx + i)* &
                                                 fd_coef_${XYZ}$ (j, cbc_loc) + &
                                                 dadv_ds(i)
                                end do

                                if (chemistry) then
                                    $:GPU_LOOP(parallelism='[seq]')
                                    do i = 1, num_species
                                        dYs_ds(i) = q_prim_rs${XYZ}$_vf(j, k, r, chemxb - 1 + i)* &
                                                    fd_coef_${XYZ}$ (j, cbc_loc) + &
                                                    dYs_ds(i)
                                    end do
                                end if
                            end do

                            ! First-Order Temporal Derivatives of Primitive Variables
                            lambda(1) = vel(dir_idx(1)) - c
                            lambda(2) = vel(dir_idx(1))
                            lambda(3) = vel(dir_idx(1)) + c

                            Ma = vel(dir_idx(1))/c

                            if ((cbc_loc == -1 .and. bc${XYZ}$b == BC_CHAR_SLIP_WALL) .or. &
                                (cbc_loc == 1 .and. bc${XYZ}$e == BC_CHAR_SLIP_WALL)) then
                                call s_compute_slip_wall_L(lambda, L, rho, c, dpres_ds, dvel_ds)
                            else if ((cbc_loc == -1 .and. bc${XYZ}$b == BC_CHAR_NR_SUB_BUFFER) .or. &
                                     (cbc_loc == 1 .and. bc${XYZ}$e == BC_CHAR_NR_SUB_BUFFER)) then
                                call s_compute_nonreflecting_subsonic_buffer_L(lambda, L, rho, c, mf, dalpha_rho_ds, dpres_ds, dvel_ds, dadv_ds, dYs_ds)
                            else if ((cbc_loc == -1 .and. bc${XYZ}$b == BC_CHAR_NR_SUB_INFLOW) .or. &
                                     (cbc_loc == 1 .and. bc${XYZ}$e == BC_CHAR_NR_SUB_INFLOW)) then
                                call s_compute_nonreflecting_subsonic_inflow_L(lambda, L, rho, c, dpres_ds, dvel_ds)
                                ! Add GRCBC for Subsonic Inflow
                                if (bc_${XYZ}$%grcbc_in) then
                                    $:GPU_LOOP(parallelism='[seq]')
                                    do i = 2, momxb
                                        L(2) = c**3._wp*Ma*(alpha_rho(i - 1) - alpha_rho_in(i - 1, ${CBC_DIR}$))/Del_in(${CBC_DIR}$) - c*Ma*(pres - pres_in(${CBC_DIR}$))/Del_in(${CBC_DIR}$)
                                    end do
                                    if (n > 0) then
                                        L(momxb + 1) = c*Ma*(vel(dir_idx(2)) - vel_in(${CBC_DIR}$, dir_idx(2)))/Del_in(${CBC_DIR}$)
                                        if (p > 0) then
                                            L(momxb + 2) = c*Ma*(vel(dir_idx(3)) - vel_in(${CBC_DIR}$, dir_idx(3)))/Del_in(${CBC_DIR}$)
                                        end if
                                    end if
                                    $:GPU_LOOP(parallelism='[seq]')
                                    do i = E_idx, advxe - 1
                                        L(i) = c*Ma*(adv_local(i + 1 - E_idx) - alpha_in(i + 1 - E_idx, ${CBC_DIR}$))/Del_in(${CBC_DIR}$)
                                    end do
                                    L(advxe) = rho*c**2._wp*(1._wp + Ma)*(vel(dir_idx(1)) + vel_in(${CBC_DIR}$, dir_idx(1))*sign(1, cbc_loc))/Del_in(${CBC_DIR}$) + c*(1._wp + Ma)*(pres - pres_in(${CBC_DIR}$))/Del_in(${CBC_DIR}$)
                                end if
                            else if ((cbc_loc == -1 .and. bc${XYZ}$b == BC_CHAR_NR_SUB_OUTFLOW) .or. &
                                     (cbc_loc == 1 .and. bc${XYZ}$e == BC_CHAR_NR_SUB_OUTFLOW)) then
                                call s_compute_nonreflecting_subsonic_outflow_L(lambda, L, rho, c, mf, dalpha_rho_ds, dpres_ds, dvel_ds, dadv_ds, dYs_ds)
                                ! Add GRCBC for Subsonic Outflow (Pressure)
                                if (bc_${XYZ}$%grcbc_out) then
                                    L(advxe) = c*(1._wp - Ma)*(pres - pres_out(${CBC_DIR}$))/Del_out(${CBC_DIR}$)

                                    ! Add GRCBC for Subsonic Outflow (Normal Velocity)
                                    if (bc_${XYZ}$%grcbc_vel_out) then
                                        L(advxe) = L(advxe) + rho*c**2._wp*(1._wp - Ma)*(vel(dir_idx(1)) + vel_out(${CBC_DIR}$, dir_idx(1))*sign(1, cbc_loc))/Del_out(${CBC_DIR}$)
                                    end if
                                end if
                            else if ((cbc_loc == -1 .and. bc${XYZ}$b == BC_CHAR_FF_SUB_OUTFLOW) .or. &
                                     (cbc_loc == 1 .and. bc${XYZ}$e == BC_CHAR_FF_SUB_OUTFLOW)) then
                                call s_compute_force_free_subsonic_outflow_L(lambda, L, rho, c, mf, dalpha_rho_ds, dpres_ds, dvel_ds, dadv_ds)
                            else if ((cbc_loc == -1 .and. bc${XYZ}$b == BC_CHAR_CP_SUB_OUTFLOW) .or. &
                                     (cbc_loc == 1 .and. bc${XYZ}$e == BC_CHAR_CP_SUB_OUTFLOW)) then
                                call s_compute_constant_pressure_subsonic_outflow_L(lambda, L, rho, c, mf, dalpha_rho_ds, dpres_ds, dvel_ds, dadv_ds)
                            else if ((cbc_loc == -1 .and. bc${XYZ}$b == BC_CHAR_SUP_INFLOW) .or. &
                                     (cbc_loc == 1 .and. bc${XYZ}$e == BC_CHAR_SUP_INFLOW)) then
                                call s_compute_supersonic_inflow_L(L)
                            else if ((cbc_loc == -1 .and. bc${XYZ}$b == BC_CHAR_SUP_OUTFLOW) .or. &
                                     (cbc_loc == 1 .and. bc${XYZ}$e == BC_CHAR_SUP_OUTFLOW)) then
                                call s_compute_supersonic_outflow_L(lambda, L, rho, c, mf, dalpha_rho_ds, dpres_ds, dvel_ds, dadv_ds, dYs_ds)
                            end if

                            ! Be careful about the cylindrical coordinate!
                            if (cyl_coord .and. cbc_dir == 2 .and. cbc_loc == 1) then
                                dpres_dt = -5.e-1_wp*(L(advxe) + L(1)) + rho*c*c*vel(dir_idx(1)) &
                                           /y_cc(n)
                            else
                                dpres_dt = -5.e-1_wp*(L(advxe) + L(1))
                            end if

                            $:GPU_LOOP(parallelism='[seq]')
                            do i = 1, contxe
                                dalpha_rho_dt(i) = &
                                    -(L(i + 1) - mf(i)*dpres_dt)/(c*c)
                            end do

                            $:GPU_LOOP(parallelism='[seq]')
                            do i = 1, num_dims
                                dvel_dt(dir_idx(i)) = dir_flg(dir_idx(i))* &
                                                      (L(1) - L(advxe))/(2._wp*rho*c) + &
                                                      (dir_flg(dir_idx(i)) - 1._wp)* &
                                                      L(momxb + i - 1)
                            end do

                            vel_dv_dt_sum = 0._wp
                            $:GPU_LOOP(parallelism='[seq]')
                            do i = 1, num_dims
                                vel_dv_dt_sum = vel_dv_dt_sum + vel(i)*dvel_dt(i)
                            end do

                            if (chemistry) then
                                $:GPU_LOOP(parallelism='[seq]')
                                do i = 1, num_species
                                    dYs_dt(i) = -1._wp*L(chemxb + i - 1)
                                end do
                            end if

                            ! The treatment of void fraction source is unclear
                            if (cyl_coord .and. cbc_dir == 2 .and. cbc_loc == 1) then
                                $:GPU_LOOP(parallelism='[seq]')
                                do i = 1, advxe - E_idx
                                    dadv_dt(i) = -L(momxe + i) !+ adv_local(i) * vel(dir_idx(1))/y_cc(n)
                                end do
                            else
                                $:GPU_LOOP(parallelism='[seq]')
                                do i = 1, advxe - E_idx
                                    dadv_dt(i) = -L(momxe + i)
                                end do
                            end if

                            drho_dt = 0._wp; dgamma_dt = 0._wp; dpi_inf_dt = 0._wp; dqv_dt = 0._wp

                            if (model_eqns == 1) then
                                drho_dt = dalpha_rho_dt(1)
                                dgamma_dt = dadv_dt(1)
<<<<<<< HEAD
                                dpi_inf_dt = dadv_dt(2)
=======
                                #:if not MFC_CASE_OPTIMIZATION
                                    dpi_inf_dt = dadv_dt(2)
                                #:endif
>>>>>>> 0fcc08da
                            else
                                $:GPU_LOOP(parallelism='[seq]')
                                do i = 1, num_fluids
                                    drho_dt = drho_dt + dalpha_rho_dt(i)
                                    dgamma_dt = dgamma_dt + dadv_dt(i)*gammas(i)
                                    dpi_inf_dt = dpi_inf_dt + dadv_dt(i)*pi_infs(i)
                                    dqv_dt = dqv_dt + dalpha_rho_dt(i)*qvs(i)
                                end do
                            end if

                            ! flux_rs_vf_l and flux_src_rs_vf_l at j = -1/2
                            $:GPU_LOOP(parallelism='[seq]')
                            do i = 1, contxe
                                flux_rs${XYZ}$_vf_l(-1, k, r, i) = flux_rs${XYZ}$_vf_l(0, k, r, i) &
                                                                   + ds(0)*dalpha_rho_dt(i)
                            end do

                            $:GPU_LOOP(parallelism='[seq]')
                            do i = momxb, momxe
                                flux_rs${XYZ}$_vf_l(-1, k, r, i) = flux_rs${XYZ}$_vf_l(0, k, r, i) &
                                                                   + ds(0)*(vel(i - contxe)*drho_dt &
                                                                            + rho*dvel_dt(i - contxe))
                            end do

                            if (chemistry) then
                                ! Evolution of LODI equation of energy for real gases adjusted to perfect gas, doi:10.1006/jcph.2002.6990
                                call get_species_enthalpies_rt(T, h_k)
                                sum_Enthalpies = 0._wp
                                $:GPU_LOOP(parallelism='[seq]')
                                do i = 1, num_species
                                    #:block UNDEF_AMD
<<<<<<< HEAD
                                        h_k(i) = h_k(i)*gas_constant/molecular_weights(i)*T
                                        sum_Enthalpies = sum_Enthalpies + (rho*h_k(i) - pres*Mw/molecular_weights(i)*Cp/R_gas)*dYs_dt(i)
                                    #:endblock UNDEF_AMD

                                    #:block DEF_AMD
                                        h_k(i) = h_k(i)*gas_constant/molecular_weights_nonparameter(i)*T
                                        sum_Enthalpies = sum_Enthalpies + (rho*h_k(i) - pres*Mw/molecular_weights_nonparameter(i)*Cp/R_gas)*dYs_dt(i)
=======
                                    h_k(i) = h_k(i)*gas_constant/molecular_weights(i)*T
                                    sum_Enthalpies = sum_Enthalpies + (rho*h_k(i) - pres*Mw/molecular_weights(i)*Cp/R_gas)*dYs_dt(i)
                                    #:endblock UNDEF_AMD

                                    #:block DEF_AMD
                                    h_k(i) = h_k(i)*gas_constant/molecular_weights_nonparameter(i)*T
                                    sum_Enthalpies = sum_Enthalpies + (rho*h_k(i) - pres*Mw/molecular_weights_nonparameter(i)*Cp/R_gas)*dYs_dt(i)
>>>>>>> 0fcc08da
                                    #:endblock DEF_AMD
                                end do
                                flux_rs${XYZ}$_vf_l(-1, k, r, E_idx) = flux_rs${XYZ}$_vf_l(0, k, r, E_idx) &
                                                                       + ds(0)*((E/rho + pres/rho)*drho_dt + rho*vel_dv_dt_sum + Cp*T*L(2)/(c*c) + sum_Enthalpies)
                                $:GPU_LOOP(parallelism='[seq]')
                                do i = 1, num_species
                                    flux_rs${XYZ}$_vf_l(-1, k, r, i - 1 + chemxb) = flux_rs${XYZ}$_vf_l(0, k, r, chemxb + i - 1) &
                                                                                    + ds(0)*(drho_dt*Ys(i) + rho*dYs_dt(i))
                                end do
                            else
                                flux_rs${XYZ}$_vf_l(-1, k, r, E_idx) = flux_rs${XYZ}$_vf_l(0, k, r, E_idx) &
                                                                       + ds(0)*(pres*dgamma_dt &
                                                                                + gamma*dpres_dt &
                                                                                + dpi_inf_dt &
                                                                                + dqv_dt &
                                                                                + rho*vel_dv_dt_sum &
                                                                                + 5.e-1_wp*drho_dt*vel_K_sum)
                            end if
<<<<<<< HEAD

                            if (riemann_solver == 1) then
                                $:GPU_LOOP(parallelism='[seq]')
                                do i = advxb, advxe
                                    flux_rs${XYZ}$_vf_l(-1, k, r, i) = 0._wp
                                end do

                                $:GPU_LOOP(parallelism='[seq]')
                                do i = advxb, advxe
                                    flux_src_rs${XYZ}$_vf_l(-1, k, r, i) = &
                                        1._wp/max(abs(vel(dir_idx(1))), sgm_eps) &
                                        *sign(1._wp, vel(dir_idx(1))) &
                                        *(flux_rs${XYZ}$_vf_l(0, k, r, i) &
                                          + vel(dir_idx(1)) &
                                          *flux_src_rs${XYZ}$_vf_l(0, k, r, i) &
                                          + ds(0)*dadv_dt(i - E_idx))
                                end do

                            else

                                $:GPU_LOOP(parallelism='[seq]')
                                do i = advxb, advxe
                                    flux_rs${XYZ}$_vf_l(-1, k, r, i) = flux_rs${XYZ}$_vf_l(0, k, r, i) + &
                                                                       ds(0)*dadv_dt(i - E_idx)
                                end do

                                $:GPU_LOOP(parallelism='[seq]')
                                do i = advxb, advxe
                                    flux_src_rs${XYZ}$_vf_l(-1, k, r, i) = flux_src_rs${XYZ}$_vf_l(0, k, r, i)
                                end do

                            end if
                            ! END: flux_rs_vf_l and flux_src_rs_vf_l at j = -1/2

=======

                            if (riemann_solver == 1) then
                                $:GPU_LOOP(parallelism='[seq]')
                                do i = advxb, advxe
                                    flux_rs${XYZ}$_vf_l(-1, k, r, i) = 0._wp
                                end do

                                $:GPU_LOOP(parallelism='[seq]')
                                do i = advxb, advxe
                                    flux_src_rs${XYZ}$_vf_l(-1, k, r, i) = &
                                        1._wp/max(abs(vel(dir_idx(1))), sgm_eps) &
                                        *sign(1._wp, vel(dir_idx(1))) &
                                        *(flux_rs${XYZ}$_vf_l(0, k, r, i) &
                                          + vel(dir_idx(1)) &
                                          *flux_src_rs${XYZ}$_vf_l(0, k, r, i) &
                                          + ds(0)*dadv_dt(i - E_idx))
                                end do

                            else

                                $:GPU_LOOP(parallelism='[seq]')
                                do i = advxb, advxe
                                    flux_rs${XYZ}$_vf_l(-1, k, r, i) = flux_rs${XYZ}$_vf_l(0, k, r, i) + &
                                                                       ds(0)*dadv_dt(i - E_idx)
                                end do

                                $:GPU_LOOP(parallelism='[seq]')
                                do i = advxb, advxe
                                    flux_src_rs${XYZ}$_vf_l(-1, k, r, i) = flux_src_rs${XYZ}$_vf_l(0, k, r, i)
                                end do

                            end if
                            ! END: flux_rs_vf_l and flux_src_rs_vf_l at j = -1/2

>>>>>>> 0fcc08da
                        end do
                    end do
                #:endcall GPU_PARALLEL_LOOP
            end if
        #:endfor

        ! END: FD2 or FD4 of RHS at j = 0

        ! The reshaping of outputted data and disssociation of the FD and PI
        ! coefficients, or CBC coefficients, respectively, based on selected
        ! CBC coordinate direction.
        call s_finalize_cbc(flux_vf, flux_src_vf)
    end subroutine s_cbc

    !>  The computation of parameters, the allocation of memory,
        !!      the association of pointers and/or the execution of any
        !!      other procedures that are required for the setup of the
        !!      selected CBC.
        !!  @param q_prim_vf Cell-average primitive variables
        !!  @param flux_vf Cell-boundary-average fluxes
        !!  @param flux_src_vf Cell-boundary-average flux sources
        !!  @param ix Index bound in the first coordinate direction
        !!  @param iy Index bound in the second coordinate direction
        !!  @param iz Index bound in the third coordinate direction
    subroutine s_initialize_cbc(q_prim_vf, flux_vf, flux_src_vf, &
                                ix, iy, iz)

        type(scalar_field), &
            dimension(sys_size), &
            intent(in) :: q_prim_vf

        type(scalar_field), &
            dimension(sys_size), &
            intent(in) :: flux_vf, flux_src_vf

        type(int_bounds_info), intent(in) :: ix, iy, iz

        integer :: i, j, k, r !< Generic loop iterators

        ! Configuring the coordinate direction indexes and flags

        ! Determining the indicial shift based on CBC location

        ! END: Allocation/Association of Primitive and Flux Variables

        if (cbc_dir == 1) then
            is1%beg = 0; is1%end = buff_size; is2 = iy; is3 = iz
            dir_idx = (/1, 2, 3/); dir_flg = (/1._wp, 0._wp, 0._wp/)
        elseif (cbc_dir == 2) then
            is1%beg = 0; is1%end = buff_size; is2 = ix; is3 = iz
            dir_idx = (/2, 1, 3/); dir_flg = (/0._wp, 1._wp, 0._wp/)
        else
            is1%beg = 0; is1%end = buff_size; is2 = iy; is3 = ix
            dir_idx = (/3, 1, 2/); dir_flg = (/0._wp, 0._wp, 1._wp/)
        end if

        dj = max(0, cbc_loc)
        $:GPU_UPDATE(device='[is1,is2,is3,dj]')
        $:GPU_UPDATE(device='[dir_idx,dir_flg]')

        ! Reshaping Inputted Data in x-direction
        if (cbc_dir == 1) then

            #:call GPU_PARALLEL_LOOP(collapse=4)
                do i = 1, sys_size
                    do r = is3%beg, is3%end
                        do k = is2%beg, is2%end
                            do j = 0, buff_size
                                q_prim_rsx_vf(j, k, r, i) = &
                                    q_prim_vf(i)%sf(dj*(m - 2*j) + j, k, r)
                            end do
                        end do
                    end do
                end do
            #:endcall GPU_PARALLEL_LOOP

            #:call GPU_PARALLEL_LOOP(collapse=3)
                do r = is3%beg, is3%end
                    do k = is2%beg, is2%end
                        do j = 0, buff_size
                            q_prim_rsx_vf(j, k, r, momxb) = &
                                q_prim_vf(momxb)%sf(dj*(m - 2*j) + j, k, r)* &
                                sign(1._wp, -1._wp*cbc_loc)
                        end do
                    end do
                end do
            #:endcall GPU_PARALLEL_LOOP

            #:call GPU_PARALLEL_LOOP(collapse=4)
                do i = 1, flux_cbc_index
                    do r = is3%beg, is3%end
                        do k = is2%beg, is2%end
                            do j = -1, buff_size
                                flux_rsx_vf_l(j, k, r, i) = &
                                    flux_vf(i)%sf(dj*((m - 1) - 2*j) + j, k, r)* &
                                    sign(1._wp, -1._wp*cbc_loc)
                            end do
                        end do
                    end do
                end do
            #:endcall GPU_PARALLEL_LOOP

            #:call GPU_PARALLEL_LOOP(collapse=3)
                do r = is3%beg, is3%end
                    do k = is2%beg, is2%end
                        do j = -1, buff_size
                            flux_rsx_vf_l(j, k, r, momxb) = &
                                flux_vf(momxb)%sf(dj*((m - 1) - 2*j) + j, k, r)
                        end do
                    end do
                end do
            #:endcall GPU_PARALLEL_LOOP

            if (riemann_solver == 1) then
                #:call GPU_PARALLEL_LOOP(collapse=4)
                    do i = advxb, advxe
                        do r = is3%beg, is3%end
                            do k = is2%beg, is2%end
                                do j = -1, buff_size
                                    flux_src_rsx_vf_l(j, k, r, i) = &
                                        flux_src_vf(i)%sf(dj*((m - 1) - 2*j) + j, k, r)
                                end do
                            end do
                        end do
                    end do
                #:endcall GPU_PARALLEL_LOOP
            else
                #:call GPU_PARALLEL_LOOP(collapse=3)
                    do r = is3%beg, is3%end
                        do k = is2%beg, is2%end
                            do j = -1, buff_size
                                flux_src_rsx_vf_l(j, k, r, advxb) = &
                                    flux_src_vf(advxb)%sf(dj*((m - 1) - 2*j) + j, k, r)* &
                                    sign(1._wp, -1._wp*cbc_loc)
                            end do
                        end do
                    end do
                #:endcall GPU_PARALLEL_LOOP
            end if

            ! END: Reshaping Inputted Data in x-direction

            ! Reshaping Inputted Data in y-direction
        elseif (cbc_dir == 2) then

            #:call GPU_PARALLEL_LOOP(collapse=4)
                do i = 1, sys_size
                    do r = is3%beg, is3%end
                        do k = is2%beg, is2%end
                            do j = 0, buff_size
                                q_prim_rsy_vf(j, k, r, i) = &
                                    q_prim_vf(i)%sf(k, dj*(n - 2*j) + j, r)
                            end do
                        end do
                    end do
                end do
            #:endcall GPU_PARALLEL_LOOP

            #:call GPU_PARALLEL_LOOP(collapse=3)
                do r = is3%beg, is3%end
                    do k = is2%beg, is2%end
                        do j = 0, buff_size
                            q_prim_rsy_vf(j, k, r, momxb + 1) = &
                                q_prim_vf(momxb + 1)%sf(k, dj*(n - 2*j) + j, r)* &
                                sign(1._wp, -1._wp*cbc_loc)
                        end do
                    end do
                end do
            #:endcall GPU_PARALLEL_LOOP

            #:call GPU_PARALLEL_LOOP(collapse=4)
                do i = 1, flux_cbc_index
                    do r = is3%beg, is3%end
                        do k = is2%beg, is2%end
                            do j = -1, buff_size
                                flux_rsy_vf_l(j, k, r, i) = &
                                    flux_vf(i)%sf(k, dj*((n - 1) - 2*j) + j, r)* &
                                    sign(1._wp, -1._wp*cbc_loc)
                            end do
                        end do
                    end do
                end do
            #:endcall GPU_PARALLEL_LOOP

            #:call GPU_PARALLEL_LOOP(collapse=3)
                do r = is3%beg, is3%end
                    do k = is2%beg, is2%end
                        do j = -1, buff_size
                            flux_rsy_vf_l(j, k, r, momxb + 1) = &
                                flux_vf(momxb + 1)%sf(k, dj*((n - 1) - 2*j) + j, r)
                        end do
                    end do
                end do
            #:endcall GPU_PARALLEL_LOOP

            if (riemann_solver == 1) then
                #:call GPU_PARALLEL_LOOP(collapse=4)
                    do i = advxb, advxe
                        do r = is3%beg, is3%end
                            do k = is2%beg, is2%end
                                do j = -1, buff_size
                                    flux_src_rsy_vf_l(j, k, r, i) = &
                                        flux_src_vf(i)%sf(k, dj*((n - 1) - 2*j) + j, r)
                                end do
                            end do
                        end do
                    end do
                #:endcall GPU_PARALLEL_LOOP
            else
                #:call GPU_PARALLEL_LOOP(collapse=3)
                    do r = is3%beg, is3%end
                        do k = is2%beg, is2%end
                            do j = -1, buff_size
                                flux_src_rsy_vf_l(j, k, r, advxb) = &
                                    flux_src_vf(advxb)%sf(k, dj*((n - 1) - 2*j) + j, r)* &
                                    sign(1._wp, -1._wp*cbc_loc)
                            end do
                        end do
                    end do
                #:endcall GPU_PARALLEL_LOOP
            end if

            ! END: Reshaping Inputted Data in y-direction

            ! Reshaping Inputted Data in z-direction
        else

            #:call GPU_PARALLEL_LOOP(collapse=4)
                do i = 1, sys_size
                    do r = is3%beg, is3%end
                        do k = is2%beg, is2%end
                            do j = 0, buff_size
                                q_prim_rsz_vf(j, k, r, i) = &
                                    q_prim_vf(i)%sf(r, k, dj*(p - 2*j) + j)
                            end do
                        end do
                    end do
                end do
            #:endcall GPU_PARALLEL_LOOP

            #:call GPU_PARALLEL_LOOP(collapse=3)
                do r = is3%beg, is3%end
                    do k = is2%beg, is2%end
                        do j = 0, buff_size
                            q_prim_rsz_vf(j, k, r, momxe) = &
                                q_prim_vf(momxe)%sf(r, k, dj*(p - 2*j) + j)* &
                                sign(1._wp, -1._wp*cbc_loc)
                        end do
                    end do
                end do
            #:endcall GPU_PARALLEL_LOOP

            #:call GPU_PARALLEL_LOOP(collapse=4)
                do i = 1, flux_cbc_index
                    do r = is3%beg, is3%end
                        do k = is2%beg, is2%end
                            do j = -1, buff_size
                                flux_rsz_vf_l(j, k, r, i) = &
                                    flux_vf(i)%sf(r, k, dj*((p - 1) - 2*j) + j)* &
                                    sign(1._wp, -1._wp*cbc_loc)
                            end do
                        end do
                    end do
                end do
            #:endcall GPU_PARALLEL_LOOP

            #:call GPU_PARALLEL_LOOP(collapse=3)
                do r = is3%beg, is3%end
                    do k = is2%beg, is2%end
                        do j = -1, buff_size
                            flux_rsz_vf_l(j, k, r, momxe) = &
                                flux_vf(momxe)%sf(r, k, dj*((p - 1) - 2*j) + j)
                        end do
                    end do
                end do
            #:endcall GPU_PARALLEL_LOOP

            if (riemann_solver == 1) then
                #:call GPU_PARALLEL_LOOP(collapse=4)
                    do i = advxb, advxe
                        do r = is3%beg, is3%end
                            do k = is2%beg, is2%end
                                do j = -1, buff_size
                                    flux_src_rsz_vf_l(j, k, r, i) = &
                                        flux_src_vf(i)%sf(r, k, dj*((p - 1) - 2*j) + j)
                                end do
                            end do
                        end do
                    end do
                #:endcall GPU_PARALLEL_LOOP
            else
                #:call GPU_PARALLEL_LOOP(collapse=3)
                    do r = is3%beg, is3%end
                        do k = is2%beg, is2%end
                            do j = -1, buff_size
                                flux_src_rsz_vf_l(j, k, r, advxb) = &
                                    flux_src_vf(advxb)%sf(r, k, dj*((p - 1) - 2*j) + j)* &
                                    sign(1._wp, -1._wp*cbc_loc)
                            end do
                        end do
                    end do
                #:endcall GPU_PARALLEL_LOOP
            end if

        end if
        ! END: Reshaping Inputted Data in z-direction

        ! Association of the procedural pointer to the appropriate procedure
        ! that will be utilized in the evaluation of L variables for the CBC

    end subroutine s_initialize_cbc

    !>  Deallocation and/or the disassociation procedures that
        !!      are necessary in order to finalize the CBC application
        !!  @param flux_vf Cell-boundary-average fluxes
        !!  @param flux_src_vf Cell-boundary-average flux sources
    subroutine s_finalize_cbc(flux_vf, flux_src_vf)

        type(scalar_field), &
            dimension(sys_size), &
            intent(inout) :: flux_vf, flux_src_vf

        integer :: i, j, k, r !< Generic loop iterators

        ! Determining the indicial shift based on CBC location
        dj = max(0, cbc_loc)
        $:GPU_UPDATE(device='[dj]')

        ! Reshaping Outputted Data in x-direction
        if (cbc_dir == 1) then

            #:call GPU_PARALLEL_LOOP(collapse=4)
                do i = 1, flux_cbc_index
                    do r = is3%beg, is3%end
                        do k = is2%beg, is2%end
                            do j = -1, buff_size
                                flux_vf(i)%sf(dj*((m - 1) - 2*j) + j, k, r) = &
                                    flux_rsx_vf_l(j, k, r, i)* &
                                    sign(1._wp, -1._wp*cbc_loc)
                            end do
                        end do
                    end do
                end do
            #:endcall GPU_PARALLEL_LOOP
            #:call GPU_PARALLEL_LOOP(collapse=3)
                do r = is3%beg, is3%end
                    do k = is2%beg, is2%end
                        do j = -1, buff_size
                            flux_vf(momxb)%sf(dj*((m - 1) - 2*j) + j, k, r) = &
                                flux_rsx_vf_l(j, k, r, momxb)
                        end do
                    end do
                end do
            #:endcall GPU_PARALLEL_LOOP

            if (riemann_solver == 1) then
                #:call GPU_PARALLEL_LOOP(collapse=4)
                    do i = advxb, advxe
                        do r = is3%beg, is3%end
                            do k = is2%beg, is2%end
                                do j = -1, buff_size
                                    flux_src_vf(i)%sf(dj*((m - 1) - 2*j) + j, k, r) = &
                                        flux_src_rsx_vf_l(j, k, r, i)
                                end do
                            end do
                        end do
                    end do
                #:endcall GPU_PARALLEL_LOOP
            else
                #:call GPU_PARALLEL_LOOP(collapse=3)
                    do r = is3%beg, is3%end
                        do k = is2%beg, is2%end
                            do j = -1, buff_size
                                flux_src_vf(advxb)%sf(dj*((m - 1) - 2*j) + j, k, r) = &
                                    flux_src_rsx_vf_l(j, k, r, advxb)* &
                                    sign(1._wp, -1._wp*cbc_loc)
                            end do
                        end do
                    end do
                #:endcall GPU_PARALLEL_LOOP
            end if
            ! END: Reshaping Outputted Data in x-direction

            ! Reshaping Outputted Data in y-direction
        elseif (cbc_dir == 2) then

            #:call GPU_PARALLEL_LOOP(collapse=4)
                do i = 1, flux_cbc_index
                    do r = is3%beg, is3%end
                        do k = is2%beg, is2%end
                            do j = -1, buff_size
                                flux_vf(i)%sf(k, dj*((n - 1) - 2*j) + j, r) = &
                                    flux_rsy_vf_l(j, k, r, i)* &
                                    sign(1._wp, -1._wp*cbc_loc)
                            end do
                        end do
                    end do
                end do
            #:endcall GPU_PARALLEL_LOOP

            #:call GPU_PARALLEL_LOOP(collapse=3)
                do r = is3%beg, is3%end
                    do k = is2%beg, is2%end
                        do j = -1, buff_size
                            flux_vf(momxb + 1)%sf(k, dj*((n - 1) - 2*j) + j, r) = &
                                flux_rsy_vf_l(j, k, r, momxb + 1)
                        end do
                    end do
                end do
            #:endcall GPU_PARALLEL_LOOP

            if (riemann_solver == 1) then
                #:call GPU_PARALLEL_LOOP(collapse=4)
                    do i = advxb, advxe
                        do r = is3%beg, is3%end
                            do k = is2%beg, is2%end
                                do j = -1, buff_size
                                    flux_src_vf(i)%sf(k, dj*((n - 1) - 2*j) + j, r) = &
                                        flux_src_rsy_vf_l(j, k, r, i)
                                end do
                            end do
                        end do
                    end do
                #:endcall GPU_PARALLEL_LOOP
            else
                #:call GPU_PARALLEL_LOOP(collapse=3)
                    do r = is3%beg, is3%end
                        do k = is2%beg, is2%end
                            do j = -1, buff_size
                                flux_src_vf(advxb)%sf(k, dj*((n - 1) - 2*j) + j, r) = &
                                    flux_src_rsy_vf_l(j, k, r, advxb)* &
                                    sign(1._wp, -1._wp*cbc_loc)
                            end do
                        end do
                    end do
                #:endcall GPU_PARALLEL_LOOP
            end if

            ! END: Reshaping Outputted Data in y-direction

            ! Reshaping Outputted Data in z-direction
        else

            #:call GPU_PARALLEL_LOOP(collapse=4)
                do i = 1, flux_cbc_index
                    do r = is3%beg, is3%end
                        do k = is2%beg, is2%end
                            do j = -1, buff_size
                                flux_vf(i)%sf(r, k, dj*((p - 1) - 2*j) + j) = &
                                    flux_rsz_vf_l(j, k, r, i)* &
                                    sign(1._wp, -1._wp*cbc_loc)
                            end do
                        end do
                    end do
                end do
            #:endcall GPU_PARALLEL_LOOP

            #:call GPU_PARALLEL_LOOP(collapse=3)
                do r = is3%beg, is3%end
                    do k = is2%beg, is2%end
                        do j = -1, buff_size
                            flux_vf(momxe)%sf(r, k, dj*((p - 1) - 2*j) + j) = &
                                flux_rsz_vf_l(j, k, r, momxe)
                        end do
                    end do
                end do
            #:endcall GPU_PARALLEL_LOOP

            if (riemann_solver == 1) then
                #:call GPU_PARALLEL_LOOP(collapse=4)
                    do i = advxb, advxe
                        do r = is3%beg, is3%end
                            do k = is2%beg, is2%end
                                do j = -1, buff_size
                                    flux_src_vf(i)%sf(r, k, dj*((p - 1) - 2*j) + j) = &
                                        flux_src_rsz_vf_l(j, k, r, i)
                                end do
                            end do
                        end do
                    end do
                #:endcall GPU_PARALLEL_LOOP
            else
                #:call GPU_PARALLEL_LOOP(collapse=3)
                    do r = is3%beg, is3%end
                        do k = is2%beg, is2%end
                            do j = -1, buff_size
                                flux_src_vf(advxb)%sf(r, k, dj*((p - 1) - 2*j) + j) = &
                                    flux_src_rsz_vf_l(j, k, r, advxb)* &
                                    sign(1._wp, -1._wp*cbc_loc)
                            end do
                        end do
                    end do
                #:endcall GPU_PARALLEL_LOOP
            end if

        end if
        ! END: Reshaping Outputted Data in z-direction

    end subroutine s_finalize_cbc

    ! Detext if the problem has any characteristic boundary conditions
    elemental subroutine s_any_cbc_boundaries(toggle)

        logical, intent(inout) :: toggle

        toggle = .false.

        #:for BC in {-5, -6, -7, -8, -9, -10, -11, -12, -13}
            if (any((/bc_x%beg, bc_x%end, bc_y%beg, bc_y%end, bc_z%beg, bc_z%end/) == ${BC}$)) then
                toggle = .true.
            end if
        #:endfor

    end subroutine s_any_cbc_boundaries

    !> Module deallocation and/or disassociation procedures
    impure subroutine s_finalize_cbc_module

        logical :: is_cbc

        call s_any_cbc_boundaries(is_cbc)

        if (is_cbc .eqv. .false.) return

        ! Deallocating the cell-average primitive variables
        @:DEALLOCATE(q_prim_rsx_vf)
        if (weno_order > 1 .or. muscl_order > 1) then
            @:DEALLOCATE(F_rsx_vf, F_src_rsx_vf)
        end if
        @:DEALLOCATE(flux_rsx_vf_l, flux_src_rsx_vf_l)

        if (n > 0) then
            @:DEALLOCATE(q_prim_rsy_vf)
            if (weno_order > 1 .or. muscl_order > 1) then
                @:DEALLOCATE(F_rsy_vf, F_src_rsy_vf)
            end if
            @:DEALLOCATE(flux_rsy_vf_l, flux_src_rsy_vf_l)
        end if
        if (p > 0) then
            @:DEALLOCATE(q_prim_rsz_vf)
            if (weno_order > 1 .or. muscl_order > 1) then
                @:DEALLOCATE(F_rsz_vf, F_src_rsz_vf)
            end if
            @:DEALLOCATE(flux_rsz_vf_l, flux_src_rsz_vf_l)
        end if

        ! Deallocating the cell-width distribution in the s-direction
        @:DEALLOCATE(ds)

        ! Deallocating GRCBC inputs
        @:DEALLOCATE(vel_in, vel_out, pres_in, pres_out, Del_in, Del_out, alpha_rho_in, alpha_in)

        ! Deallocating CBC Coefficients in x-direction
        if (all((/bc_x%beg, bc_x%end/) <= -5) .and. all((/bc_x%beg, bc_x%end/) >= -13) .or. &
            bc_x%beg <= -5 .and. bc_x%beg >= -13 .or. &
            bc_x%end <= -5 .and. bc_x%end >= -13) then
            @:DEALLOCATE(fd_coef_x)
            if (weno_order > 1 .or. muscl_order > 1) then
                @:DEALLOCATE(pi_coef_x)
            end if
        end if

        ! Deallocating CBC Coefficients in y-direction
        if (n > 0) then
            if (all((/bc_y%beg, bc_y%end/) <= -5) .and. all((/bc_y%beg, bc_y%end/) >= -13) .or. &
                bc_y%beg <= -5 .and. bc_y%beg >= -13 .or. &
                bc_y%end <= -5 .and. bc_y%end >= -13) then
                @:DEALLOCATE(fd_coef_y)
                if (weno_order > 1) then
                    @:DEALLOCATE(pi_coef_y)
                end if
            end if
        end if

        ! Deallocating CBC Coefficients in z-direction
        if (p > 0) then
            if (all((/bc_z%beg, bc_z%end/) <= -5) .and. all((/bc_z%beg, bc_z%end/) >= -13) .or. &
                bc_z%beg <= -5 .and. bc_z%beg >= -13 .or. &
                bc_z%end <= -5 .and. bc_z%end >= -13) then
                @:DEALLOCATE(fd_coef_z)
                if (weno_order > 1) then
                    @:DEALLOCATE(pi_coef_z)
                end if
            end if
        end if

    end subroutine s_finalize_cbc_module

end module m_cbc<|MERGE_RESOLUTION|>--- conflicted
+++ resolved
@@ -38,11 +38,7 @@
         get_mole_fractions, get_species_specific_heats_r
 
     #:block DEF_AMD
-<<<<<<< HEAD
         use m_chemistry, only: molecular_weights_nonparameter
-=======
-      use m_chemistry, only: molecular_weights_nonparameter
->>>>>>> 0fcc08da
     #:endblock DEF_AMD
     implicit none
 
@@ -792,11 +788,7 @@
                 end if
 
                 ! FD2 or FD4 of RHS at j = 0
-<<<<<<< HEAD
-                #:call GPU_PARALLEL_LOOP(collapse=2, private='[alpha_rho, vel, adv_local, mf, dvel_ds, dadv_ds, Re_cbc, dalpha_rho_ds,dvel_dt, dadv_dt, dalpha_rho_dt, L, lambda, Ys, dYs_dt, dYs_ds, h_k, Cp_i, Gamma_i, Xs]')
-=======
                 #:call GPU_PARALLEL_LOOP(collapse=2, private='[alpha_rho, vel, adv_local, mf, dvel_ds, dadv_ds, Re_cbc, dalpha_rho_ds,dvel_dt, dadv_dt, dalpha_rho_dt, L, lambda, Ys, dYs_dt, dYs_ds, h_k, Cp_i, Gamma_i, Xs, drho_dt, dpres_dt, dpi_inf_dt, dqv_dt, rho, pres, E, H, gamma, pi_inf, qv, c, Ma, T, sum_Enthalpies, Cv, Cp, e_mix, Mw, R_gas]')
->>>>>>> 0fcc08da
                     do r = is3%beg, is3%end
                         do k = is2%beg, is2%end
 
@@ -1041,13 +1033,9 @@
                             if (model_eqns == 1) then
                                 drho_dt = dalpha_rho_dt(1)
                                 dgamma_dt = dadv_dt(1)
-<<<<<<< HEAD
-                                dpi_inf_dt = dadv_dt(2)
-=======
                                 #:if not MFC_CASE_OPTIMIZATION
                                     dpi_inf_dt = dadv_dt(2)
                                 #:endif
->>>>>>> 0fcc08da
                             else
                                 $:GPU_LOOP(parallelism='[seq]')
                                 do i = 1, num_fluids
@@ -1079,7 +1067,6 @@
                                 $:GPU_LOOP(parallelism='[seq]')
                                 do i = 1, num_species
                                     #:block UNDEF_AMD
-<<<<<<< HEAD
                                         h_k(i) = h_k(i)*gas_constant/molecular_weights(i)*T
                                         sum_Enthalpies = sum_Enthalpies + (rho*h_k(i) - pres*Mw/molecular_weights(i)*Cp/R_gas)*dYs_dt(i)
                                     #:endblock UNDEF_AMD
@@ -1087,15 +1074,6 @@
                                     #:block DEF_AMD
                                         h_k(i) = h_k(i)*gas_constant/molecular_weights_nonparameter(i)*T
                                         sum_Enthalpies = sum_Enthalpies + (rho*h_k(i) - pres*Mw/molecular_weights_nonparameter(i)*Cp/R_gas)*dYs_dt(i)
-=======
-                                    h_k(i) = h_k(i)*gas_constant/molecular_weights(i)*T
-                                    sum_Enthalpies = sum_Enthalpies + (rho*h_k(i) - pres*Mw/molecular_weights(i)*Cp/R_gas)*dYs_dt(i)
-                                    #:endblock UNDEF_AMD
-
-                                    #:block DEF_AMD
-                                    h_k(i) = h_k(i)*gas_constant/molecular_weights_nonparameter(i)*T
-                                    sum_Enthalpies = sum_Enthalpies + (rho*h_k(i) - pres*Mw/molecular_weights_nonparameter(i)*Cp/R_gas)*dYs_dt(i)
->>>>>>> 0fcc08da
                                     #:endblock DEF_AMD
                                 end do
                                 flux_rs${XYZ}$_vf_l(-1, k, r, E_idx) = flux_rs${XYZ}$_vf_l(0, k, r, E_idx) &
@@ -1114,7 +1092,6 @@
                                                                                 + rho*vel_dv_dt_sum &
                                                                                 + 5.e-1_wp*drho_dt*vel_K_sum)
                             end if
-<<<<<<< HEAD
 
                             if (riemann_solver == 1) then
                                 $:GPU_LOOP(parallelism='[seq]')
@@ -1149,42 +1126,6 @@
                             end if
                             ! END: flux_rs_vf_l and flux_src_rs_vf_l at j = -1/2
 
-=======
-
-                            if (riemann_solver == 1) then
-                                $:GPU_LOOP(parallelism='[seq]')
-                                do i = advxb, advxe
-                                    flux_rs${XYZ}$_vf_l(-1, k, r, i) = 0._wp
-                                end do
-
-                                $:GPU_LOOP(parallelism='[seq]')
-                                do i = advxb, advxe
-                                    flux_src_rs${XYZ}$_vf_l(-1, k, r, i) = &
-                                        1._wp/max(abs(vel(dir_idx(1))), sgm_eps) &
-                                        *sign(1._wp, vel(dir_idx(1))) &
-                                        *(flux_rs${XYZ}$_vf_l(0, k, r, i) &
-                                          + vel(dir_idx(1)) &
-                                          *flux_src_rs${XYZ}$_vf_l(0, k, r, i) &
-                                          + ds(0)*dadv_dt(i - E_idx))
-                                end do
-
-                            else
-
-                                $:GPU_LOOP(parallelism='[seq]')
-                                do i = advxb, advxe
-                                    flux_rs${XYZ}$_vf_l(-1, k, r, i) = flux_rs${XYZ}$_vf_l(0, k, r, i) + &
-                                                                       ds(0)*dadv_dt(i - E_idx)
-                                end do
-
-                                $:GPU_LOOP(parallelism='[seq]')
-                                do i = advxb, advxe
-                                    flux_src_rs${XYZ}$_vf_l(-1, k, r, i) = flux_src_rs${XYZ}$_vf_l(0, k, r, i)
-                                end do
-
-                            end if
-                            ! END: flux_rs_vf_l and flux_src_rs_vf_l at j = -1/2
-
->>>>>>> 0fcc08da
                         end do
                     end do
                 #:endcall GPU_PARALLEL_LOOP
