!>
!! @file m_cbc.f90
!! @brief Contains module m_cbc

!> @brief The module features a large database of characteristic boundary
!!              conditions (CBC) for the Euler system of equations. This system
!!              is augmented by the appropriate advection equations utilized to
!!              capture the material interfaces. The closure is achieved by the
!!              stiffened equation of state and mixture relations. At this time,
!!              the following CBC are available:
!!                           1) Slip Wall
!!                           2) Nonreflecting Subsonic Buffer
!!                           3) Nonreflecting Subsonic Inflow
!!                           4) Nonreflecting Subsonic Outflow
!!                           5) Force-Free Subsonic Outflow
!!                           6) Constant Pressure Subsonic Outflow
!!                           7) Supersonic Inflow
!!                           8) Supersonic Outflow
!!              Please refer to Thompson (1987, 1990) for detailed descriptions.
module m_cbc

    ! Dependencies =============================================================
    use m_derived_types        !< Definitions of the derived types

    use m_global_parameters    !< Definitions of the global parameters

    use m_variables_conversion !< State variables type conversion procedures

    use m_compute_cbc
    ! ==========================================================================

    implicit none

    private; public :: s_initialize_cbc_module, s_cbc, s_finalize_cbc_module

    !! The cell-average primitive variables. They are obtained by reshaping (RS)
    !! q_prim_vf in the coordinate direction normal to the domain boundary along
    !! which the CBC is applied.

    real(kind(0d0)), allocatable, dimension(:, :, :, :) :: q_prim_rsx_vf
    real(kind(0d0)), allocatable, dimension(:, :, :, :) :: q_prim_rsy_vf
    real(kind(0d0)), allocatable, dimension(:, :, :, :) :: q_prim_rsz_vf

    type(scalar_field), allocatable, dimension(:) :: F_rs_vf, F_src_rs_vf !<
    !! Cell-average fluxes (src - source). These are directly determined from the
    !! cell-average primitive variables, q_prims_rs_vf, and not a Riemann solver.

    real(kind(0d0)), allocatable, dimension(:, :, :, :) :: F_rsx_vf, F_src_rsx_vf !<
    real(kind(0d0)), allocatable, dimension(:, :, :, :) :: F_rsy_vf, F_src_rsy_vf !<
    real(kind(0d0)), allocatable, dimension(:, :, :, :) :: F_rsz_vf, F_src_rsz_vf !<

    real(kind(0d0)), allocatable, dimension(:, :, :, :) :: flux_rsx_vf, flux_src_rsx_vf !<
    real(kind(0d0)), allocatable, dimension(:, :, :, :) :: flux_rsy_vf, flux_src_rsy_vf
    real(kind(0d0)), allocatable, dimension(:, :, :, :) :: flux_rsz_vf, flux_src_rsz_vf
    !! The cell-boundary-average of the fluxes. They are initially determined by
    !! reshaping flux_vf and flux_src_vf in a coordinate direction normal to the
    !! domain boundary along which CBC is applied. flux_rs_vf and flux_src_rs_vf
    !! are subsequently modified based on the selected CBC.
    real(kind(0d0)), allocatable, dimension(:) :: alpha_rho   !< Cell averaged partial densiy
    real(kind(0d0)) :: rho         !< Cell averaged density
    real(kind(0d0)), allocatable, dimension(:) :: vel         !< Cell averaged velocity
    real(kind(0d0)) :: pres        !< Cell averaged pressure
    real(kind(0d0)) :: E           !< Cell averaged energy
    real(kind(0d0)) :: H           !< Cell averaged enthalpy
    real(kind(0d0)), allocatable, dimension(:) :: adv         !< Cell averaged advected variables
    real(kind(0d0)), allocatable, dimension(:) :: mf          !< Cell averaged mass fraction
    real(kind(0d0)) :: gamma       !< Cell averaged specific heat ratio
    real(kind(0d0)) :: pi_inf      !< Cell averaged liquid stiffness
    real(kind(0d0)) :: c           !< Cell averaged speed of sound
    real(kind(0d0)), dimension(2) :: Re          !< Cell averaged Reynolds numbers

    real(kind(0d0)), allocatable, dimension(:) :: dalpha_rho_ds !< Spatial derivatives in s-dir of partial density
    real(kind(0d0)), allocatable, dimension(:) :: dvel_ds !< Spatial derivatives in s-dir of velocity
    real(kind(0d0)) :: dpres_ds !< Spatial derivatives in s-dir of pressure
    real(kind(0d0)), allocatable, dimension(:) :: dadv_ds !< Spatial derivatives in s-dir of advection variables

    !! Note that these are only obtained in those cells on the domain boundary along which the
    !! CBC is applied by employing finite differences (FD) on the cell-average primitive variables, q_prim_rs_vf.

    real(kind(0d0)), dimension(3) :: lambda !< Eigenvalues (see Thompson 1987,1990)
    real(kind(0d0)), allocatable, dimension(:) :: L      !< L matrix (see Thompson 1987,1990)

    real(kind(0d0)), allocatable, dimension(:) :: ds !< Cell-width distribution in the s-direction

    ! CBC Coefficients =========================================================
    real(kind(0d0)), allocatable, dimension(:, :) :: fd_coef_x !< Finite diff. coefficients x-dir
    real(kind(0d0)), allocatable, dimension(:, :) :: fd_coef_y !< Finite diff. coefficients y-dir
    real(kind(0d0)), allocatable, dimension(:, :) :: fd_coef_z !< Finite diff. coefficients z-dir
    !! The first dimension identifies the location of a coefficient in the FD
    !! formula, while the last dimension denotes the location of the CBC.

! Bug with NVHPC when using nullified pointers in a declare create
!    real(kind(0d0)), pointer, dimension(:, :) :: fd_coef => null()

    real(kind(0d0)), allocatable, dimension(:, :, :) :: pi_coef_x !< Polynominal interpolant coefficients in x-dir
    real(kind(0d0)), allocatable, dimension(:, :, :) :: pi_coef_y !< Polynominal interpolant coefficients in y-dir
    real(kind(0d0)), allocatable, dimension(:, :, :) :: pi_coef_z !< Polynominal interpolant coefficients in z-dir
    !! The first dimension of the array identifies the polynomial, the
    !! second dimension identifies the position of its coefficients and the last
    !! dimension denotes the location of the CBC.

!    real(kind(0d0)), pointer, dimension(:, :, :) :: pi_coef => null()
    ! ==========================================================================

    ! procedure(s_compute_abstract_L), pointer :: s_compute_L => null()  !<
!    procedure(s_compute_abstract_L), pointer :: s_compute_L => null() !<
    !! Pointer to procedure used to calculate L variables, based on choice of CBC

    type(int_bounds_info) :: is1, is2, is3 !< Indical bounds in the s1-, s2- and s3-directions

    integer :: dj

    integer :: bcxb, bcxe, bcyb, bcye, bczb, bcze

    integer :: cbc_dir, cbc_loc

!$acc declare create(q_prim_rsx_vf, q_prim_rsy_vf, q_prim_rsz_vf,  F_rsx_vf, F_src_rsx_vf,flux_rsx_vf, flux_src_rsx_vf, &
!$acc                 F_rsy_vf, F_src_rsy_vf,flux_rsy_vf, flux_src_rsy_vf, F_rsz_vf, F_src_rsz_vf,flux_rsz_vf, flux_src_rsz_vf,alpha_rho,vel,adv,mf,Re, &
!$acc                dalpha_rho_ds,dvel_ds,dadv_ds,lambda,L,ds,fd_coef_x,fd_coef_y,fd_coef_z,      &
!$acc                pi_coef_x,pi_coef_y,pi_coef_z,  bcxb, bcxe, bcyb, bcye, bczb, bcze, is1, is2, is3, dj, cbc_dir, cbc_loc)

contains

    !>  The computation of parameters, the allocation of memory,
        !!      the association of pointers and/or the execution of any
        !!      other procedures that are necessary to setup the module.
    subroutine s_initialize_cbc_module() ! ---------------------------------

        integer :: i

        if (all((/bc_x%beg, bc_x%end/) > -5) &
            .and. &
            (n > 0 .and. all((/bc_y%beg, bc_y%end/) > -5)) &
            .and. &
            (p > 0 .and. all((/bc_z%beg, bc_z%end/) > -5))) return

        ! Allocating the cell-average primitive variables
        !allocate (q_prim_rs_vf(1:sys_size))

        ! Allocating the cell-average and cell-boundary-average fluxes
        !allocate (F_rs_vf(1:sys_size), F_src_rs_vf(1:sys_size))
        !allocate (flux_rs_vf(1:sys_size), flux_src_rs_vf(1:sys_size))
        if (n == 0) then
            is2%beg = 0

        else
            is2%beg = -buff_size
        end if

        is2%end = n - is2%beg

        if (p == 0) then
            is3%beg = 0

        else
            is3%beg = -buff_size
        end if
        is3%end = p - is3%beg

        allocate (q_prim_rsx_vf(0:buff_size, &
                                is2%beg:is2%end, &
                                is3%beg:is3%end, 1:sys_size))

        if (weno_order > 1) then

            allocate (F_rsx_vf(0:buff_size, &
                               is2%beg:is2%end, &
                               is3%beg:is3%end, 1:adv_idx%end))

            allocate (F_src_rsx_vf(0:buff_size, &
                                   is2%beg:is2%end, &
                                   is3%beg:is3%end, adv_idx%beg:adv_idx%end))

        end if

        allocate (flux_rsx_vf(-1:buff_size, &
                              is2%beg:is2%end, &
                              is3%beg:is3%end, 1:adv_idx%end))

        allocate (flux_src_rsx_vf(-1:buff_size, &
                                  is2%beg:is2%end, &
                                  is3%beg:is3%end, adv_idx%beg:adv_idx%end))

        if (n > 0) then

            if (m == 0) then
                is2%beg = 0

            else
                is2%beg = -buff_size
            end if

            is2%end = m - is2%beg

            if (p == 0) then
                is3%beg = 0

            else
                is3%beg = -buff_size
            end if
            is3%end = p - is3%beg

            allocate (q_prim_rsy_vf(0:buff_size, &
                                    is2%beg:is2%end, &
                                    is3%beg:is3%end, 1:sys_size))

            if (weno_order > 1) then

                allocate (F_rsy_vf(0:buff_size, &
                                   is2%beg:is2%end, &
                                   is3%beg:is3%end, 1:adv_idx%end))

                allocate (F_src_rsy_vf(0:buff_size, &
                                       is2%beg:is2%end, &
                                       is3%beg:is3%end, adv_idx%beg:adv_idx%end))

            end if

            allocate (flux_rsy_vf(-1:buff_size, &
                                  is2%beg:is2%end, &
                                  is3%beg:is3%end, 1:adv_idx%end))

            allocate (flux_src_rsy_vf(-1:buff_size, &
                                      is2%beg:is2%end, &
                                      is3%beg:is3%end, adv_idx%beg:adv_idx%end))

        end if

        if (p > 0) then

            if (n == 0) then
                is2%beg = 0

            else
                is2%beg = -buff_size
            end if

            is2%end = n - is2%beg

            if (m == 0) then
                is3%beg = 0

            else
                is3%beg = -buff_size
            end if
            is3%end = m - is3%beg

            allocate (q_prim_rsz_vf(0:buff_size, &
                                    is2%beg:is2%end, &
                                    is3%beg:is3%end, 1:sys_size))

            if (weno_order > 1) then

                allocate (F_rsz_vf(0:buff_size, &
                                   is2%beg:is2%end, &
                                   is3%beg:is3%end, 1:adv_idx%end))

                allocate (F_src_rsz_vf(0:buff_size, &
                                       is2%beg:is2%end, &
                                       is3%beg:is3%end, adv_idx%beg:adv_idx%end))

            end if

            allocate (flux_rsz_vf(-1:buff_size, &
                                  is2%beg:is2%end, &
                                  is3%beg:is3%end, 1:adv_idx%end))

            allocate (flux_src_rsz_vf(-1:buff_size, &
                                      is2%beg:is2%end, &
                                      is3%beg:is3%end, adv_idx%beg:adv_idx%end))

        end if

        ! Allocating the cell-average partial densities, the velocity, the
        ! advected variables, the mass fractions, as well as Weber numbers
        allocate (alpha_rho(1:cont_idx%end))
        allocate (vel(1:num_dims))
        allocate (adv(1:adv_idx%end - E_idx))
        allocate (mf(1:cont_idx%end))

        ! Allocating the first-order spatial derivatives in the s-direction
        ! of the partial densities, the velocity and the advected variables
        allocate (dalpha_rho_ds(1:cont_idx%end))
        allocate (dvel_ds(1:num_dims))
        allocate (dadv_ds(1:adv_idx%end - E_idx))

        ! Allocating L, see Thompson (1987, 1990)
        allocate (L(1:adv_idx%end))

        ! Allocating the cell-width distribution in the s-direction
        allocate (ds(0:buff_size))


        ! Allocating/Computing CBC Coefficients in x-direction =============
        if (all((/bc_x%beg, bc_x%end/) <= -5)) then

            allocate (fd_coef_x(0:buff_size, -1:1))

            if (weno_order > 1) then
                allocate (pi_coef_x(0:weno_polyn - 1, 0:weno_order - 3, -1:1))
            end if

            call s_compute_cbc_coefficients(1, -1)
            call s_compute_cbc_coefficients(1, 1)

        elseif (bc_x%beg <= -5) then

            allocate (fd_coef_x(0:buff_size, -1:-1))

            if (weno_order > 1) then
                allocate (pi_coef_x(0:weno_polyn - 1, 0:weno_order - 3, -1:-1))
            end if

            call s_compute_cbc_coefficients(1, -1)

        elseif (bc_x%end <= -5) then

            allocate (fd_coef_x(0:buff_size, 1:1))

            if (weno_order > 1) then
                allocate (pi_coef_x(0:weno_polyn - 1, 0:weno_order - 3, 1:1))
            end if

            call s_compute_cbc_coefficients(1, 1)

        end if
        ! ==================================================================

        ! Allocating/Computing CBC Coefficients in y-direction =============
        if (n > 0) then

            if (all((/bc_y%beg, bc_y%end/) <= -5)) then

                allocate (fd_coef_y(0:buff_size, -1:1))

                if (weno_order > 1) then
                    allocate (pi_coef_y(0:weno_polyn - 1, 0:weno_order - 3, -1:1))
                end if

                call s_compute_cbc_coefficients(2, -1)
                call s_compute_cbc_coefficients(2, 1)

            elseif (bc_y%beg <= -5) then

                allocate (fd_coef_y(0:buff_size, -1:-1))

                if (weno_order > 1) then
                    allocate (pi_coef_y(0:weno_polyn - 1, 0:weno_order - 3, -1:-1))
                end if

                call s_compute_cbc_coefficients(2, -1)

            elseif (bc_y%end <= -5) then

                allocate (fd_coef_y(0:buff_size, 1:1))

                if (weno_order > 1) then
                    allocate (pi_coef_y(0:weno_polyn - 1, 0:weno_order - 3, 1:1))
                end if

                call s_compute_cbc_coefficients(2, 1)

            end if

        end if
        ! ==================================================================

        ! Allocating/Computing CBC Coefficients in z-direction =============
        if (p > 0) then

            if (all((/bc_z%beg, bc_z%end/) <= -5)) then

                allocate (fd_coef_z(0:buff_size, -1:1))

                if (weno_order > 1) then
                    allocate (pi_coef_z(0:weno_polyn - 1, 0:weno_order - 3, -1:1))
                end if

                call s_compute_cbc_coefficients(3, -1)
                call s_compute_cbc_coefficients(3, 1)

            elseif (bc_z%beg <= -5) then

                allocate (fd_coef_z(0:buff_size, -1:-1))

                if (weno_order > 1) then
                    allocate (pi_coef_z(0:weno_polyn - 1, 0:weno_order - 3, -1:-1))
                end if

                call s_compute_cbc_coefficients(3, -1)

            elseif (bc_z%end <= -5) then

                allocate (fd_coef_z(0:buff_size, 1:1))

                if (weno_order > 1) then
                    allocate (pi_coef_z(0:weno_polyn - 1, 0:weno_order - 3, 1:1))
                end if

                call s_compute_cbc_coefficients(3, 1)

            end if

        end if
        ! ==================================================================

        !$acc update device(fd_coef_x, fd_coef_y, fd_coef_z, pi_coef_x, pi_coef_y, pi_coef_z)

        ! Associating the procedural pointer to the appropriate subroutine
        ! that will be utilized in the conversion to the mixture variables

        bcxb = bc_x%beg
        bcxe = bc_x%end

        !$acc update device(bcxb, bcxe)

        if (n > 0) then
            bcyb = bc_y%beg
            bcye = bc_y%end

            !$acc update device(bcyb, bcye)
        end if

        if (p > 0) then
            bczb = bc_z%beg
            bcze = bc_z%end

            !$acc update device(bczb, bcze)
        end if

    end subroutine s_initialize_cbc_module ! -------------------------------

    subroutine s_compute_cbc_coefficients(cbc_dir, cbc_loc) ! --------------
        ! Description: The purpose of this subroutine is to compute the grid
        !              dependent FD and PI coefficients, or CBC coefficients,
        !              provided the CBC coordinate direction and location.

        ! CBC coordinate direction and location
        integer, intent(IN) :: cbc_dir, cbc_loc

        ! Cell-boundary locations in the s-direction
        real(kind(0d0)), dimension(0:buff_size + 1) :: s_cb

        ! Generic loop iterator
        integer :: i

        ! Associating CBC coefficients pointers
        call s_associate_cbc_coefficients_pointers(cbc_dir, cbc_loc)

        ! Determining the cell-boundary locations in the s-direction
        s_cb(0) = 0d0

        do i = 0, buff_size
            s_cb(i + 1) = s_cb(i) + ds(i)
        end do

        ! Computing CBC1 Coefficients ======================================
        #:for CBC_DIR, XYZ in [(1, 'x'), (2, 'y'), (3, 'z')]
        if (cbc_dir == ${CBC_DIR}$) then
            if (weno_order == 1) then

                fd_coef_${XYZ}$(:, cbc_loc) = 0d0
                fd_coef_${XYZ}$(0, cbc_loc) = -2d0/(ds(0) + ds(1))
                fd_coef_${XYZ}$(1, cbc_loc) = -fd_coef_${XYZ}$(0, cbc_loc)

                ! ==================================================================

                ! Computing CBC2 Coefficients ======================================
            elseif (weno_order == 3) then

                fd_coef_${XYZ}$(:, cbc_loc) = 0d0
                fd_coef_${XYZ}$(0, cbc_loc) = -6d0/(3d0*ds(0) + 2d0*ds(1) - ds(2))
                fd_coef_${XYZ}$(1, cbc_loc) = -4d0*fd_coef_${XYZ}$(0, cbc_loc)/3d0
                fd_coef_${XYZ}$(2, cbc_loc) = fd_coef_${XYZ}$(0, cbc_loc)/3d0

                pi_coef_${XYZ}$(0, 0, cbc_loc) = (s_cb(0) - s_cb(1))/(s_cb(0) - s_cb(2))

                ! ==================================================================

                ! Computing CBC4 Coefficients ======================================
            else

                fd_coef_${XYZ}$(:, cbc_loc) = 0d0
                fd_coef_${XYZ}$(0, cbc_loc) = -50d0/(25d0*ds(0) + 2d0*ds(1) &
                                               - 1d1*ds(2) + 1d1*ds(3) &
                                               - 3d0*ds(4))
                fd_coef_${XYZ}$(1, cbc_loc) = -48d0*fd_coef_${XYZ}$(0, cbc_loc)/25d0
                fd_coef_${XYZ}$(2, cbc_loc) = 36d0*fd_coef_${XYZ}$(0, cbc_loc)/25d0
                fd_coef_${XYZ}$(3, cbc_loc) = -16d0*fd_coef_${XYZ}$(0, cbc_loc)/25d0
                fd_coef_${XYZ}$(4, cbc_loc) = 3d0*fd_coef_${XYZ}$(0, cbc_loc)/25d0

                pi_coef_${XYZ}$(0, 0, cbc_loc) = &
                    ((s_cb(0) - s_cb(1))*(s_cb(1) - s_cb(2))* &
                     (s_cb(1) - s_cb(3)))/((s_cb(1) - s_cb(4))* &
                                           (s_cb(4) - s_cb(0))*(s_cb(4) - s_cb(2)))
                pi_coef_${XYZ}$(0, 1, cbc_loc) = &
                    ((s_cb(1) - s_cb(0))*(s_cb(1) - s_cb(2))* &
                     ((s_cb(1) - s_cb(3))*(s_cb(1) - s_cb(3)) - &
                      (s_cb(0) - s_cb(4))*((s_cb(3) - s_cb(1)) + &
                                           (s_cb(4) - s_cb(1)))))/ &
                    ((s_cb(0) - s_cb(3))*(s_cb(1) - s_cb(3))* &
                     (s_cb(0) - s_cb(4))*(s_cb(1) - s_cb(4)))
                pi_coef_${XYZ}$(0, 2, cbc_loc) = &
                    (s_cb(1) - s_cb(0))*((s_cb(1) - s_cb(2))* &
                                         (s_cb(1) - s_cb(3)) + ((s_cb(0) - s_cb(2)) + &
                                                                (s_cb(1) - s_cb(3)))*(s_cb(0) - s_cb(4)))/ &
                    ((s_cb(2) - s_cb(0))*(s_cb(0) - s_cb(3))* &
                     (s_cb(0) - s_cb(4)))
                pi_coef_${XYZ}$(1, 0, cbc_loc) = &
                    ((s_cb(0) - s_cb(2))*(s_cb(2) - s_cb(1))* &
                     (s_cb(2) - s_cb(3)))/((s_cb(2) - s_cb(4))* &
                                           (s_cb(4) - s_cb(0))*(s_cb(4) - s_cb(1)))
                pi_coef_${XYZ}$(1, 1, cbc_loc) = &
                    ((s_cb(0) - s_cb(2))*(s_cb(1) - s_cb(2))* &
                     ((s_cb(1) - s_cb(3))*(s_cb(2) - s_cb(3)) + &
                      (s_cb(0) - s_cb(4))*((s_cb(1) - s_cb(3)) + &
                                           (s_cb(2) - s_cb(4)))))/ &
                    ((s_cb(0) - s_cb(3))*(s_cb(1) - s_cb(3))* &
                     (s_cb(0) - s_cb(4))*(s_cb(1) - s_cb(4)))
                pi_coef_${XYZ}$(1, 2, cbc_loc) = &
                    ((s_cb(1) - s_cb(2))*(s_cb(2) - s_cb(3))* &
                     (s_cb(2) - s_cb(4)))/((s_cb(0) - s_cb(2))* &
                                           (s_cb(0) - s_cb(3))*(s_cb(0) - s_cb(4)))

            end if
        end if
        #:endfor
 
        ! END: Computing CBC4 Coefficients =================================

        ! Nullifying CBC coefficients

    end subroutine s_compute_cbc_coefficients ! ----------------------------

        !!  The goal of the procedure is to associate the FD and PI
        !!      coefficients, or CBC coefficients, with the appropriate
        !!      targets, based on the coordinate direction and location
        !!      of the CBC.
        !!  @param cbc_dir CBC coordinate direction
        !!  @param cbc_loc CBC coordinate location
    subroutine s_associate_cbc_coefficients_pointers(cbc_dir, cbc_loc) ! ---

        integer, intent(IN) :: cbc_dir, cbc_loc

        integer :: i !< Generic loop iterator

        ! Associating CBC Coefficients in x-direction ======================
        if (cbc_dir == 1) then

            !fd_coef => fd_coef_x; if (weno_order > 1) pi_coef => pi_coef_x

            if (cbc_loc == -1) then
                do i = 0, buff_size
                    ds(i) = dx(i)
                end do
            else
                do i = 0, buff_size
                    ds(i) = dx(m - i)
                end do
            end if
            ! ==================================================================

            ! Associating CBC Coefficients in y-direction ======================
        elseif (cbc_dir == 2) then

            !fd_coef => fd_coef_y; if (weno_order > 1) pi_coef => pi_coef_y

            if (cbc_loc == -1) then
                do i = 0, buff_size
                    ds(i) = dy(i)
                end do
            else
                do i = 0, buff_size
                    ds(i) = dy(n - i)
                end do
            end if
            ! ==================================================================

            ! Associating CBC Coefficients in z-direction ======================
        else

            !fd_coef => fd_coef_z; if (weno_order > 1) pi_coef => pi_coef_z

            if (cbc_loc == -1) then
                do i = 0, buff_size
                    ds(i) = dz(i)
                end do
            else
                do i = 0, buff_size
                    ds(i) = dz(p - i)
                end do
            end if

        end if

        !$acc update device(ds)

        ! ==================================================================

    end subroutine s_associate_cbc_coefficients_pointers ! -----------------

    !>  The following is the implementation of the CBC based on
        !!      the work of Thompson (1987, 1990) on hyperbolic systems.
        !!      The CBC is indirectly applied in the computation of the
        !!      right-hand-side (RHS) near the relevant domain boundary
        !!      through the modification of the fluxes.
        !!  @param q_prim_vf Cell-average primitive variables
        !!  @param flux_vf Cell-boundary-average fluxes
        !!  @param flux_src_vf Cell-boundary-average flux sources
        !!  @param cbc_dir CBC coordinate direction
        !!  @param cbc_loc CBC coordinate location
        !!  @param ix Index bound in the first coordinate direction
        !!  @param iy Index bound in the second coordinate direction
        !!  @param iz Index bound in the third coordinate direction
    subroutine s_cbc(q_prim_vf, flux_vf, flux_src_vf, & ! -----------------
                     cbc_dir_norm, cbc_loc_norm, &
                     ix, iy, iz)

        type(scalar_field), &
            dimension(sys_size), &
            intent(IN) :: q_prim_vf

        type(scalar_field), &
            dimension(sys_size), &
            intent(INOUT) :: flux_vf, flux_src_vf

        integer, intent(IN) :: cbc_dir_norm, cbc_loc_norm

        type(int_bounds_info), intent(IN) :: ix, iy, iz

        ! First-order time derivatives of the partial densities, density,
        ! velocity, pressure, advection variables, and the specific heat
        ! ratio and liquid stiffness functions
        real(kind(0d0)), dimension(num_fluids) :: dalpha_rho_dt
        real(kind(0d0)) :: drho_dt
        real(kind(0d0)), dimension(num_dims) :: dvel_dt
        real(kind(0d0)) :: dpres_dt
        real(kind(0d0)), dimension(num_fluids) :: dadv_dt
        real(kind(0d0)) :: dgamma_dt
        real(kind(0d0)) :: dpi_inf_dt
        real(kind(0d0)), dimension(contxe) :: alpha_rho, dalpha_rho_ds, mf
        real(kind(0d0)), dimension(2) :: Re_cbc
        real(kind(0d0)), dimension(num_dims) :: vel, dvel_ds
        real(kind(0d0)), dimension(num_fluids) :: adv, dadv_ds
        real(kind(0d0)), dimension(sys_size) :: L
        real(kind(0d0)), dimension(3) :: lambda

        real(kind(0d0)) :: rho         !< Cell averaged density
        real(kind(0d0)) :: pres        !< Cell averaged pressure
        real(kind(0d0)) :: E           !< Cell averaged energy
        real(kind(0d0)) :: H           !< Cell averaged enthalpy
        real(kind(0d0)) :: gamma       !< Cell averaged specific heat ratio
        real(kind(0d0)) :: pi_inf      !< Cell averaged liquid stiffness
        real(kind(0d0)) :: c

        real(kind(0d0)) :: vel_K_sum, vel_dv_dt_sum

        integer :: i, j, k, r !< Generic loop iterators

        real(kind(0d0)) :: blkmod1, blkmod2 !< Fluid bulk modulus for Wood mixture sound speed

        ! Reshaping of inputted data and association of the FD and PI
        ! coefficients, or CBC coefficients, respectively, hinging on
        ! selected CBC coordinate direction

        ! Allocating L, see Thompson (1987, 1990)

        cbc_dir = cbc_dir_norm
        cbc_loc = cbc_loc_norm

        !$acc update device(cbc_dir, cbc_loc)


        call s_initialize_cbc(q_prim_vf, flux_vf, flux_src_vf, &
                              ix, iy, iz)

        call s_associate_cbc_coefficients_pointers(cbc_dir, cbc_loc)

        #:for CBC_DIR, XYZ in [(1, 'x'), (2, 'y'), (3, 'z')]
        if (cbc_dir == ${CBC_DIR}$) then

            ! PI2 of flux_rs_vf and flux_src_rs_vf at j = 1/2 ==================
            if (weno_order == 3) then

                call s_convert_primitive_to_flux_variables(q_prim_rs${XYZ}$_vf, &
                                                           F_rs${XYZ}$_vf, &
                                                           F_src_rs${XYZ}$_vf, &
                                                           is1, is2, is3, starty, startz)

                !$acc parallel loop collapse(3) gang vector default(present)
                do i = 1, advxe
                    do r = is3%beg, is3%end
                        do k = is2%beg, is2%end
                            flux_rs${XYZ}$_vf(0, k, r, i) = F_rs${XYZ}$_vf(0, k, r, i) &
                                                      + pi_coef_${XYZ}$(0, 0, cbc_loc)* &
                                                      (F_rs${XYZ}$_vf(1, k, r, i) - &
                                                       F_rs${XYZ}$_vf(0, k, r, i))
                        end do
                    end do
                end do

                !$acc parallel loop collapse(3) gang vector default(present)
                do i = advxb, advxe
                    do r = is3%beg, is3%end
                        do k = is2%beg, is2%end
                            flux_src_rs${XYZ}$_vf(0, k, r, i) = F_src_rs${XYZ}$_vf(0, k, r, i) + &
                                                          (F_src_rs${XYZ}$_vf(1, k, r, i) - &
                                                           F_src_rs${XYZ}$_vf(0, k, r, i)) &
                                                          *pi_coef_${XYZ}$(0, 0, cbc_loc)
                        end do
                    end do
                end do
                ! ==================================================================

                ! PI4 of flux_rs_vf and flux_src_rs_vf at j = 1/2, 3/2 =============
            elseif (weno_order == 5) then
                call s_convert_primitive_to_flux_variables(q_prim_rs${XYZ}$_vf, &
                                                           F_rs${XYZ}$_vf, &
                                                           F_src_rs${XYZ}$_vf, &
                                                           is1, is2, is3, starty, startz)

                !$acc parallel loop collapse(4) gang vector default(present)
                do i = 1, advxe
                    do j = 0, 1
                        do r = is3%beg, is3%end
                            do k = is2%beg, is2%end
                                flux_rs${XYZ}$_vf(j, k, r, i) = F_rs${XYZ}$_vf(j, k, r, i) &
                                                          + pi_coef_${XYZ}$(j, 0, cbc_loc)* &
                                                          (F_rs${XYZ}$_vf(3, k, r, i) - &
                                                           F_rs${XYZ}$_vf(2, k, r, i)) &
                                                          + pi_coef_${XYZ}$(j, 1, cbc_loc)* &
                                                          (F_rs${XYZ}$_vf(2, k, r, i) - &
                                                           F_rs${XYZ}$_vf(1, k, r, i)) &
                                                          + pi_coef_${XYZ}$(j, 2, cbc_loc)* &
                                                          (F_rs${XYZ}$_vf(1, k, r, i) - &
                                                           F_rs${XYZ}$_vf(0, k, r, i))
                            end do
                        end do
                    end do
                end do

                !$acc parallel loop collapse(4) gang vector default(present)
                do i = advxb, advxe
                    do j = 0, 1
                        do r = is3%beg, is3%end
                            do k = is2%beg, is2%end
                                flux_src_rs${XYZ}$_vf(j, k, r, i) = F_src_rs${XYZ}$_vf(j, k, r, i) + &
                                                              (F_src_rs${XYZ}$_vf(3, k, r, i) - &
                                                               F_src_rs${XYZ}$_vf(2, k, r, i)) &
                                                              *pi_coef_${XYZ}$(j, 0, cbc_loc) + &
                                                              (F_src_rs${XYZ}$_vf(2, k, r, i) - &
                                                               F_src_rs${XYZ}$_vf(1, k, r, i)) &
                                                              *pi_coef_${XYZ}$(j, 1, cbc_loc) + &
                                                              (F_src_rs${XYZ}$_vf(1, k, r, i) - &
                                                               F_src_rs${XYZ}$_vf(0, k, r, i)) &
                                                              *pi_coef_${XYZ}$(j, 2, cbc_loc)
                            end do
                        end do
                    end do
                end do

            end if
            ! ==================================================================

            ! FD2 or FD4 of RHS at j = 0 =======================================
            !$acc parallel loop collapse(2) gang vector default(present) private(alpha_rho, vel, adv, mf, dvel_ds, dadv_ds, Re_cbc, dalpha_rho_ds,dvel_dt, dadv_dt, dalpha_rho_dt,L, lambda)
            do r = is3%beg, is3%end
                do k = is2%beg, is2%end

                    ! Transferring the Primitive Variables =======================
                    !$acc loop seq
                    do i = 1, contxe
                        alpha_rho(i) = q_prim_rs${XYZ}$_vf(0, k, r, i)
                    end do

                    !$acc loop seq
                    do i = 1, num_dims
                        vel(i) = q_prim_rs${XYZ}$_vf(0, k, r, contxe + i)
                    end do

                    vel_K_sum = 0d0
                    !$acc loop seq
                    do i = 1, num_dims
                        vel_K_sum = vel_K_sum + vel(i)**2d0
                    end do

                    pres = q_prim_rs${XYZ}$_vf(0, k, r, E_idx)

                    !$acc loop seq
                    do i = 1, advxe - E_idx
                        adv(i) = q_prim_rs${XYZ}$_vf(0, k, r, E_idx + i)
                    end do

                    if (bubbles) then
                        call s_convert_species_to_mixture_variables_bubbles_acc(rho, gamma, pi_inf, adv, alpha_rho, 0, k, r)

                    else
                        call s_convert_species_to_mixture_variables_acc(rho, gamma, pi_inf, adv, alpha_rho, Re_cbc, 0, k, r)
                    end if

                    E = gamma*pres + pi_inf + 5d-1*rho*vel_K_sum

                    H = (E + pres)/rho

                    !$acc loop seq
                    do i = 1, contxe
                        mf(i) = alpha_rho(i)/rho
                    end do

                    ! Compute mixture sound speed
                    if (alt_soundspeed) then
                        blkmod1 = ((gammas(1) + 1d0)*pres + &
                                   pi_infs(1))/gammas(1)
                        blkmod2 = ((gammas(2) + 1d0)*pres + &
                                   pi_infs(2))/gammas(2)
                        c = (1d0/(rho*(adv(1)/blkmod1 + adv(2)/blkmod2)))
                    elseif (model_eqns == 3) then
                        c = 0d0
                        !$acc loop seq
                        do i = 1, num_fluids
                            c = c + q_prim_rs${XYZ}$_vf(0, k, r, i + advxb - 1)*(1d0/gammas(i) + 1d0)* &
                                (pres + pi_infs(i)/(gammas(i) + 1d0))
                        end do
                        c = c/rho
                    else
                        c = ((H - 5d-1*vel_K_sum)/gamma)
                    end if

                    c = sqrt(c)

                    !                  IF (mixture_err .AND. c < 0d0) THEN
                    !                    c = sgm_eps
                    !                  ELSE
                    !                    c = SQRT(c)
                    !                  END IF

                    ! ============================================================

                    ! First-Order Spatial Derivatives of Primitive Variables =====

                    !$acc loop seq
                    do i = 1, contxe
                        dalpha_rho_ds(i) = 0d0
                    end do

                    !$acc loop seq
                    do i = 1, num_dims
                        dvel_ds(i) = 0d0
                    end do

                    dpres_ds = 0d0
                    !$acc loop seq
                    do i = 1, advxe - E_idx
                        dadv_ds(i) = 0d0
                    end do

                    !$acc loop seq
                    do j = 0, buff_size

                        !$acc loop seq
                        do i = 1, contxe
                            dalpha_rho_ds(i) = q_prim_rs${XYZ}$_vf(j, k, r, i)* &
                                               fd_coef_${XYZ}$(j, cbc_loc) + &
                                               dalpha_rho_ds(i)
                        end do
                        !$acc loop seq
                        do i = 1, num_dims
                            dvel_ds(i) = q_prim_rs${XYZ}$_vf(j, k, r, contxe + i)* &
                                         fd_coef_${XYZ}$(j, cbc_loc) + &
                                         dvel_ds(i)
                        end do

                        dpres_ds = q_prim_rs${XYZ}$_vf(j, k, r, E_idx)* &
                                   fd_coef_${XYZ}$(j, cbc_loc) + &
                                   dpres_ds
                        !$acc loop seq
                        do i = 1, advxe - E_idx
                            dadv_ds(i) = q_prim_rs${XYZ}$_vf(j, k, r, E_idx + i)* &
                                         fd_coef_${XYZ}$(j, cbc_loc) + &
                                         dadv_ds(i)
                        end do
                    end do
                    ! ============================================================

                    ! First-Order Temporal Derivatives of Primitive Variables ====
                    lambda(1) = vel(dir_idx(1)) - c
                    lambda(2) = vel(dir_idx(1))
                    lambda(3) = vel(dir_idx(1)) + c

                    ! call s_compute_L(dflt_int, lambda, L, rho, c, mf, dalpha_rho_ds, dpres_ds, dvel_ds, dadv_ds) ! --------------

                    if ((cbc_loc == -1 .and. bc${XYZ}$b == -5) .or. (cbc_loc == 1 .and. bc${XYZ}$e == -5)) then
                        call s_compute_slip_wall_L(dflt_int, lambda, L, rho, c, mf, dalpha_rho_ds, dpres_ds, dvel_ds, dadv_ds) ! --------------
                    else if ((cbc_loc == -1 .and. bc${XYZ}$b == -6) .or. (cbc_loc == 1 .and. bc${XYZ}$e == -6)) then
    call s_compute_nonreflecting_subsonic_buffer_L(dflt_int, lambda, L, rho, c, mf, dalpha_rho_ds, dpres_ds, dvel_ds, dadv_ds) ! --------------
                    else if ((cbc_loc == -1 .and. bc${XYZ}$b == -7) .or. (cbc_loc == 1 .and. bc${XYZ}$e == -7)) then
    call s_compute_nonreflecting_subsonic_inflow_L(dflt_int, lambda, L, rho, c, mf, dalpha_rho_ds, dpres_ds, dvel_ds, dadv_ds) ! --------------
                    else if ((cbc_loc == -1 .and. bc${XYZ}$b == -8) .or. (cbc_loc == 1 .and. bc${XYZ}$e == -8)) then
    call s_compute_nonreflecting_subsonic_outflow_L(dflt_int, lambda, L, rho, c, mf, dalpha_rho_ds, dpres_ds, dvel_ds, dadv_ds) ! --------------
                    else if ((cbc_loc == -1 .and. bc${XYZ}$b == -9) .or. (cbc_loc == 1 .and. bc${XYZ}$e == -9)) then
    call s_compute_force_free_subsonic_outflow_L(dflt_int, lambda, L, rho, c, mf, dalpha_rho_ds, dpres_ds, dvel_ds, dadv_ds) ! --------------
                    else if ((cbc_loc == -1 .and. bc${XYZ}$b == -10) .or. (cbc_loc == 1 .and. bc${XYZ}$e == -10)) then
    call s_compute_constant_pressure_subsonic_outflow_L(dflt_int, lambda, L, rho, c, mf, dalpha_rho_ds, dpres_ds, dvel_ds, dadv_ds) ! --------------
                    else if ((cbc_loc == -1 .and. bc${XYZ}$b == -11) .or. (cbc_loc == 1 .and. bc${XYZ}$e == -11)) then
     call s_compute_supersonic_inflow_L(dflt_int, lambda, L, rho, c, mf, dalpha_rho_ds, dpres_ds, dvel_ds, dadv_ds) ! --------------
                    else
    call s_compute_supersonic_outflow_L(dflt_int, lambda, L, rho, c, mf, dalpha_rho_ds, dpres_ds, dvel_ds, dadv_ds) ! --------------
                    end if

                    ! Be careful about the cylindrical coordinate!
                    if (cyl_coord .and. cbc_dir == 2 .and. cbc_loc == 1) then
                        dpres_dt = -5d-1*(L(advxe) + L(1)) + rho*c*c*vel(dir_idx(1)) &
                                   /y_cc(n)
                    else
                        dpres_dt = -5d-1*(L(advxe) + L(1))
                    end if

                    !$acc loop seq
                    do i = 1, contxe
                        dalpha_rho_dt(i) = &
                            -(L(i + 1) - mf(i)*dpres_dt)/(c*c)
                    end do

                    !$acc loop seq
                    do i = 1, num_dims
                        dvel_dt(dir_idx(i)) = dir_flg(dir_idx(i))* &
                                              (L(1) - L(advxe))/(2d0*rho*c) + &
                                              (dir_flg(dir_idx(i)) - 1d0)* &
                                              L(momxb + i - 1)
                    end do

                    vel_dv_dt_sum = 0d0
                    !$acc loop seq
                    do i = 1, num_dims
                        vel_dv_dt_sum = vel_dv_dt_sum + vel(i)*dvel_dt(i)
                    end do

                    ! The treatment of void fraction source is unclear
                    if (cyl_coord .and. cbc_dir == 2 .and. cbc_loc == 1) then
                        !$acc loop seq
                        do i = 1, advxe - E_idx
                            dadv_dt(i) = -L(momxe + i) !+ adv(i) * vel(dir_idx(1))/y_cc(n)
                        end do
                    else
                        !$acc loop seq
                        do i = 1, advxe - E_idx
                            dadv_dt(i) = -L(momxe + i)
                        end do
                    end if

                    drho_dt = 0d0; dgamma_dt = 0d0; dpi_inf_dt = 0d0

                    if (model_eqns == 1) then
                        drho_dt = dalpha_rho_dt(1)
                        dgamma_dt = dadv_dt(1)
                        dpi_inf_dt = dadv_dt(2)
                    else
                        !$acc loop seq
                        do i = 1, num_fluids
                            drho_dt = drho_dt + dalpha_rho_dt(i)
                            dgamma_dt = dgamma_dt + dadv_dt(i)*gammas(i)
                            dpi_inf_dt = dpi_inf_dt + dadv_dt(i)*pi_infs(i)
                        end do
                    end if
                    ! ============================================================

                    ! flux_rs_vf and flux_src_rs_vf at j = -1/2 ==================
                    !$acc loop seq
                    do i = 1, contxe
                        flux_rs${XYZ}$_vf(-1, k, r, i) = flux_rs${XYZ}$_vf(0, k, r, i) &
                                                   + ds(0)*dalpha_rho_dt(i)
                    end do

                    !$acc loop seq
                    do i = momxb, momxe
                        flux_rs${XYZ}$_vf(-1, k, r, i) = flux_rs${XYZ}$_vf(0, k, r, i) &
                                                   + ds(0)*(vel(i - contxe)*drho_dt &
                                                            + rho*dvel_dt(i - contxe))
                    end do

                    flux_rs${XYZ}$_vf(-1, k, r, E_idx) = flux_rs${XYZ}$_vf(0, k, r, E_idx) &
                                                   + ds(0)*(pres*dgamma_dt &
                                                            + gamma*dpres_dt &
                                                            + dpi_inf_dt &
                                                            + rho*vel_dv_dt_sum &
                                                            + 5d-1*drho_dt*vel_K_sum)

                    if (riemann_solver == 1) then
                        !$acc loop seq
                        do i = advxb, advxe
                            flux_rs${XYZ}$_vf(-1, k, r, i) = 0d0
                        end do

                        !$acc loop seq
                        do i = advxb, advxe
                            flux_src_rs${XYZ}$_vf(-1, k, r, i) = &
                                1d0/max(abs(vel(dir_idx(1))), sgm_eps) &
                                *sign(1d0, vel(dir_idx(1))) &
                                *(flux_rs${XYZ}$_vf(0, k, r, i) &
                                  + vel(dir_idx(1)) &
                                  *flux_src_rs${XYZ}$_vf(0, k, r, i) &
                                  + ds(0)*dadv_dt(i - E_idx))
                        end do

                    else

                        !$acc loop seq
                        do i = advxb, advxe
                            flux_rs${XYZ}$_vf(-1, k, r, i) = flux_rs${XYZ}$_vf(0, k, r, i) + &
                                                       ds(0)*dadv_dt(i - E_idx)
                        end do

                        !$acc loop seq
                        do i = advxb, advxe
                            flux_src_rs${XYZ}$_vf(-1, k, r, i) = flux_src_rs${XYZ}$_vf(0, k, r, i)
                        end do

                    end if
                    ! END: flux_rs_vf and flux_src_rs_vf at j = -1/2 =============

                end do
            end do
        end if
        #:endfor

        ! END: FD2 or FD4 of RHS at j = 0 ==================================

        ! The reshaping of outputted data and disssociation of the FD and PI
        ! coefficients, or CBC coefficients, respectively, based on selected
        ! CBC coordinate direction.

        call s_finalize_cbc(flux_vf, flux_src_vf, &
                            ix, iy, iz)

    end subroutine s_cbc ! -------------------------------------------------

<<<<<<< HEAD
=======
    !>  The L variables for the slip wall CBC, see pg. 451 of
        !!      Thompson (1990). At the slip wall (frictionless wall),
        !!      the normal component of velocity is zero at all times,
        !!      while the transverse velocities may be nonzero.
        !!  @param dflt_int Default null integer
    subroutine s_compute_slip_wall_L(dflt_int, lambda, L, rho, c, mf, dalpha_rho_ds, dpres_ds, dvel_ds, dadv_ds) ! --------------
!$acc routine seq
        integer, intent(IN) :: dflt_int
        real(kind(0d0)), dimension(3), intent(IN) :: lambda
        real(kind(0d0)), dimension(num_fluids), intent(IN) :: mf, dalpha_rho_ds, dadv_ds
        real(kind(0d0)), dimension(num_dims), intent(IN) :: dvel_ds
        real(kind(0d0)), intent(IN) :: rho, c, dpres_ds
        real(kind(0d0)), dimension(sys_size), intent(INOUT) :: L

        integer :: i

        L(1) = lambda(1)*(dpres_ds - rho*c*dvel_ds(dir_idx(1)))

        do i = 2, advxe
            L(i) = 0d0
        end do

        L(advxe) = L(1)

    end subroutine s_compute_slip_wall_L ! ---------------------------------

    !>  The L variables for the nonreflecting subsonic buffer CBC
        !!      see pg. 13 of Thompson (1987). The nonreflecting subsonic
        !!      buffer reduces the amplitude of any reflections caused by
        !!      outgoing waves.
        !!  @param dflt_int Default null integer
    subroutine s_compute_nonreflecting_subsonic_buffer_L(dflt_int, lambda, L, rho, c, mf, dalpha_rho_ds, dpres_ds, dvel_ds, dadv_ds) ! --------------
!$acc routine seq
        integer, intent(IN) :: dflt_int
        real(kind(0d0)), dimension(3), intent(IN) :: lambda
        real(kind(0d0)), dimension(num_fluids), intent(IN) :: mf, dalpha_rho_ds, dadv_ds
        real(kind(0d0)), dimension(num_dims), intent(IN) :: dvel_ds
        real(kind(0d0)), intent(IN) :: rho, c, dpres_ds
        real(kind(0d0)), dimension(sys_size), intent(INOUT) :: L

        integer :: i !< Generic loop iterator

        L(1) = (5d-1 - 5d-1*sign(1d0, lambda(1)))*lambda(1) &
               *(dpres_ds - rho*c*dvel_ds(dir_idx(1)))

        do i = 2, momxb
            L(i) = (5d-1 - 5d-1*sign(1d0, lambda(2)))*lambda(2) &
                   *(c*c*dalpha_rho_ds(i - 1) - mf(i - 1)*dpres_ds)
        end do

        do i = momxb + 1, momxe
            L(i) = (5d-1 - 5d-1*sign(1d0, lambda(2)))*lambda(2) &
                   *(dvel_ds(dir_idx(i - contxe)))
        end do

        do i = E_idx, advxe - 1
            L(i) = (5d-1 - 5d-1*sign(1d0, lambda(2)))*lambda(2) &
                   *(dadv_ds(i - momxe))
        end do

        L(advxe) = (5d-1 - 5d-1*sign(1d0, lambda(3)))*lambda(3) &
                   *(dpres_ds + rho*c*dvel_ds(dir_idx(1)))

    end subroutine s_compute_nonreflecting_subsonic_buffer_L ! -------------

    !>  The L variables for the nonreflecting subsonic inflow CBC
        !!      see pg. 455, Thompson (1990). This nonreflecting subsonic
        !!      CBC assumes an incoming flow and reduces the amplitude of
        !!      any reflections caused by outgoing waves.
        !! @param dflt_int Default null integer
    subroutine s_compute_nonreflecting_subsonic_inflow_L(dflt_int, lambda, L, rho, c, mf, dalpha_rho_ds, dpres_ds, dvel_ds, dadv_ds) ! --------------
!$acc routine seq
        integer, intent(IN) :: dflt_int
        real(kind(0d0)), dimension(3), intent(IN) :: lambda
        real(kind(0d0)), dimension(num_fluids), intent(IN) :: mf, dalpha_rho_ds, dadv_ds
        real(kind(0d0)), dimension(num_dims), intent(IN) :: dvel_ds
        real(kind(0d0)), intent(IN) :: rho, c, dpres_ds
        real(kind(0d0)), dimension(sys_size), intent(INOUT) :: L

        integer :: i

        L(1) = lambda(1)*(dpres_ds - rho*c*dvel_ds(dir_idx(1)))

        do i = 2, advxe
            L(i) = 0d0
        end do

    end subroutine s_compute_nonreflecting_subsonic_inflow_L ! -------------

    !>  The L variables for the nonreflecting subsonic outflow
        !!      CBC see pg. 454 of Thompson (1990). This nonreflecting
        !!      subsonic CBC presumes an outgoing flow and reduces the
        !!      amplitude of any reflections caused by outgoing waves.
        !! @param dflt_int Default null integer
subroutine s_compute_nonreflecting_subsonic_outflow_L(dflt_int, lambda, L, rho, c, mf, dalpha_rho_ds, dpres_ds, dvel_ds, dadv_ds) ! --------------
!$acc routine seq
        integer, intent(IN) :: dflt_int
        real(kind(0d0)), dimension(3), intent(IN) :: lambda
        real(kind(0d0)), dimension(num_fluids), intent(IN) :: mf, dalpha_rho_ds, dadv_ds
        real(kind(0d0)), dimension(num_dims), intent(IN) :: dvel_ds
        real(kind(0d0)), intent(IN) :: rho, c, dpres_ds
        real(kind(0d0)), dimension(sys_size), intent(INOUT) :: L

        integer :: i !> Generic loop iterator

         L(1) = lambda(1)*(dpres_ds - rho*c*dvel_ds(dir_idx(1)))

        do i = 2, momxb
            L(i) = lambda(2)*(c*c*dalpha_rho_ds(i - 1) - mf(i - 1)*dpres_ds)
        end do

        do i = momxb + 1, momxe
            L(i) = lambda(2)*(dvel_ds(dir_idx(i - contxe)))
        end do

        do i = E_idx, advxe - 1
            L(i) = lambda(2)*(dadv_ds(i - momxe))
        end do

        ! bubble index
        L(advxe) = 0d0

    end subroutine s_compute_nonreflecting_subsonic_outflow_L ! ------------

    !>  The L variables for the force-free subsonic outflow CBC,
        !!      see pg. 454 of Thompson (1990). The force-free subsonic
        !!      outflow sets to zero the sum of all of the forces which
        !!      are acting on a fluid element for the normal coordinate
        !!      direction to the boundary. As a result, a fluid element
        !!      at the boundary is simply advected outward at the fluid
        !!      velocity.
        !! @param dflt_int Default null integer
    subroutine s_compute_force_free_subsonic_outflow_L(dflt_int, lambda, L, rho, c, mf, dalpha_rho_ds, dpres_ds, dvel_ds, dadv_ds) ! --------------
!$acc routine seq
        integer, intent(IN) :: dflt_int
        real(kind(0d0)), dimension(3), intent(IN) :: lambda
        real(kind(0d0)), dimension(num_fluids), intent(IN) :: mf, dalpha_rho_ds, dadv_ds
        real(kind(0d0)), dimension(num_dims), intent(IN) :: dvel_ds
        real(kind(0d0)), intent(IN) :: rho, c, dpres_ds
        real(kind(0d0)), dimension(sys_size), intent(INOUT) :: L

        integer :: i !> Generic loop iterator

        L(1) = lambda(1)*(dpres_ds - rho*c*dvel_ds(dir_idx(1)))

        do i = 2, momxb
            L(i) = lambda(2)*(c*c*dalpha_rho_ds(i - 1) - mf(i - 1)*dpres_ds)
        end do

        do i = momxb + 1, momxe
            L(i) = lambda(2)*(dvel_ds(dir_idx(i - contxe)))
        end do

        do i = E_idx, advxe - 1
            L(i) = lambda(2)*(dadv_ds(i - momxe))
        end do

        L(advxe) = L(1) + 2d0*rho*c*lambda(2)*dvel_ds(dir_idx(1))

    end subroutine s_compute_force_free_subsonic_outflow_L ! ---------------

    !>  L variables for the constant pressure subsonic outflow
        !!      CBC see pg. 455 Thompson (1990). The constant pressure
        !!      subsonic outflow maintains a fixed pressure at the CBC
        !!      boundary in absence of any transverse effects.
        !! @param dflt_int Default null integer
    subroutine s_compute_constant_pressure_subsonic_outflow_L(dflt_int, lambda, L, rho, c, mf, dalpha_rho_ds, dpres_ds, dvel_ds, dadv_ds) ! --------------
!$acc routine seq
        integer, intent(IN) :: dflt_int
        real(kind(0d0)), dimension(3), intent(IN) :: lambda
        real(kind(0d0)), dimension(num_fluids), intent(IN) :: mf, dalpha_rho_ds, dadv_ds
        real(kind(0d0)), dimension(num_dims), intent(IN) :: dvel_ds
        real(kind(0d0)), intent(IN) :: rho, c, dpres_ds
        real(kind(0d0)), dimension(sys_size), intent(INOUT) :: L

        integer :: i !> Generic loop iterator

        L(1) = lambda(1)*(dpres_ds - rho*c*dvel_ds(dir_idx(1)))

        do i = 2, momxb
            L(i) = lambda(2)*(c*c*dalpha_rho_ds(i - 1) - mf(i - 1)*dpres_ds)
        end do

        do i = momxb + 1, momxe
            L(i) = lambda(2)*(dvel_ds(dir_idx(i - contxe)))
        end do

        do i = E_idx, advxe - 1
            L(i) = lambda(2)*(dadv_ds(i - momxe))
        end do

        L(advxe) = -L(1)

    end subroutine s_compute_constant_pressure_subsonic_outflow_L ! --------

    !>  L variables for the supersonic inflow CBC, see pg. 453
        !!      Thompson (1990). The supersonic inflow CBC is a steady
        !!      state, or nearly a steady state, CBC in which only the
        !!      transverse terms may generate a time dependence at the
        !!      inflow boundary.
        !! @param dflt_int Default null integer
    subroutine s_compute_supersonic_inflow_L(dflt_int, lambda, L, rho, c, mf, dalpha_rho_ds, dpres_ds, dvel_ds, dadv_ds) ! --------------
!$acc routine seq
        integer, intent(IN) :: dflt_int
        real(kind(0d0)), dimension(3), intent(IN) :: lambda
        real(kind(0d0)), dimension(num_fluids), intent(IN) :: mf, dalpha_rho_ds, dadv_ds
        real(kind(0d0)), dimension(num_dims), intent(IN) :: dvel_ds
        real(kind(0d0)), intent(IN) :: rho, c, dpres_ds
        real(kind(0d0)), dimension(sys_size), intent(INOUT) :: L

        integer :: i

        do i = 1, advxe
            L(i) = 0d0
        end do

    end subroutine s_compute_supersonic_inflow_L ! -------------------------

    !>  L variables for the supersonic outflow CBC, see pg. 453
        !!      of Thompson (1990). For the supersonic outflow CBC, the
        !!      flow evolution at the boundary is determined completely
        !!      by the interior data.
        !! @param dflt_int Default null integer
    subroutine s_compute_supersonic_outflow_L(dflt_int, lambda, L, rho, c, mf, dalpha_rho_ds, dpres_ds, dvel_ds, dadv_ds) ! --------------
!$acc routine seq
        integer, intent(IN) :: dflt_int
        real(kind(0d0)), dimension(3), intent(IN) :: lambda
        real(kind(0d0)), dimension(num_fluids), intent(IN) :: mf, dalpha_rho_ds, dadv_ds
        real(kind(0d0)), dimension(num_dims), intent(IN) :: dvel_ds
        real(kind(0d0)), intent(IN) :: rho, c, dpres_ds
        real(kind(0d0)), dimension(sys_size), intent(INOUT) :: L

        integer :: i !< Generic loop iterator

        L(1) = lambda(1)*(dpres_ds - rho*c*dvel_ds(dir_idx(1)))

        do i = 2, momxb
            L(i) = lambda(2)*(c*c*dalpha_rho_ds(i - 1) - mf(i - 1)*dpres_ds)
        end do

        do i = momxb + 1, momxe
            L(i) = lambda(2)*(dvel_ds(dir_idx(i - contxe)))
        end do

        do i = E_idx, advxe - 1
            L(i) = lambda(2)*(dadv_ds(i - momxe))
        end do

        L(advxe) = lambda(3)*(dpres_ds + rho*c*dvel_ds(dir_idx(1)))

    end subroutine s_compute_supersonic_outflow_L ! ------------------------

>>>>>>> 2f054789
    !>  The computation of parameters, the allocation of memory,
        !!      the association of pointers and/or the execution of any
        !!      other procedures that are required for the setup of the
        !!      selected CBC.
        !!  @param q_prim_vf Cell-average primitive variables
        !!  @param flux_vf Cell-boundary-average fluxes
        !!  @param flux_src_vf Cell-boundary-average flux sources
        !!  @param cbc_dir CBC coordinate direction
        !!  @param cbc_loc CBC coordinate location
        !!  @param ix Index bound in the first coordinate direction
        !!  @param iy Index bound in the second coordinate direction
        !!  @param iz Index bound in the third coordinate direction
    subroutine s_initialize_cbc(q_prim_vf, flux_vf, flux_src_vf, & ! ------
                                ix, iy, iz)

        type(scalar_field), &
            dimension(sys_size), &
            intent(IN) :: q_prim_vf

        type(scalar_field), &
            dimension(sys_size), &
            intent(IN) :: flux_vf, flux_src_vf

        type(int_bounds_info), intent(IN) :: ix, iy, iz

        integer :: i, j, k, r !< Generic loop iterators

        ! Configuring the coordinate direction indexes and flags

        ! Determining the indicial shift based on CBC location

        ! END: Allocation/Association of Primitive and Flux Variables ======

        if (cbc_dir == 1) then
            is1%beg = 0; is1%end = buff_size; is2 = iy; is3 = iz
            dir_idx = (/1, 2, 3/); dir_flg = (/1d0, 0d0, 0d0/)
        elseif (cbc_dir == 2) then
            is1%beg = 0; is1%end = buff_size; is2 = ix; is3 = iz
            dir_idx = (/2, 1, 3/); dir_flg = (/0d0, 1d0, 0d0/)
        else
            is1%beg = 0; is1%end = buff_size; is2 = iy; is3 = ix
            dir_idx = (/3, 1, 2/); dir_flg = (/0d0, 0d0, 1d0/)
        end if

        dj = max(0, cbc_loc)

        !$acc update device(is1, is2, is3, dir_idx, dir_flg, dj)

        ! Reshaping Inputted Data in x-direction ===========================
        if (cbc_dir == 1) then

!$acc parallel loop collapse(4) gang vector default(present)
            do i = 1, sys_size
                do r = is3%beg, is3%end
                    do k = is2%beg, is2%end
                        do j = 0, buff_size
                            q_prim_rsx_vf(j, k, r, i) = &
                                q_prim_vf(i)%sf(dj*(m - 2*j) + j, k, r)
                        end do
                    end do
                end do
            end do

!$acc parallel loop collapse(3) gang vector default(present)
            do r = is3%beg, is3%end
                do k = is2%beg, is2%end
                    do j = 0, buff_size
                        q_prim_rsx_vf(j, k, r, momxb) = &
                            q_prim_vf(momxb)%sf(dj*(m - 2*j) + j, k, r)* &
                            sign(1d0, -real(cbc_loc, kind(0d0)))
                    end do
                end do
            end do

!$acc parallel loop collapse(4) gang vector default(present)
            do i = 1, advxe
                do r = is3%beg, is3%end
                    do k = is2%beg, is2%end
                        do j = -1, buff_size
                            flux_rsx_vf(j, k, r, i) = &
                                flux_vf(i)%sf(dj*((m - 1) - 2*j) + j, k, r)* &
                                sign(1d0, -real(cbc_loc, kind(0d0)))
                        end do
                    end do
                end do
            end do

!$acc parallel loop collapse(3) gang vector default(present)
            do r = is3%beg, is3%end
                do k = is2%beg, is2%end
                    do j = -1, buff_size
                        flux_rsx_vf(j, k, r, momxb) = &
                            flux_vf(momxb)%sf(dj*((m - 1) - 2*j) + j, k, r)
                    end do
                end do
            end do

            if(riemann_solver == 1) then
!$acc parallel loop collapse(4) gang vector default(present)
                do i = 1, advxe
                    do r = is3%beg, is3%end
                        do k = is2%beg, is2%end
                            do j = -1, buff_size
                                flux_src_rsx_vf(j, k, r, i) = &
                                    flux_src_vf(i)%sf(dj*((m - 1) - 2*j) + j, k, r)
                            end do
                        end do
                    end do
                end do
            else
!$acc parallel loop collapse(3) gang vector default(present)
                do r = is3%beg, is3%end
                    do k = is2%beg, is2%end
                        do j = -1, buff_size
                            flux_src_rsx_vf(j, k, r, advxb) = &
                                flux_src_vf(advxb)%sf(dj*((m - 1) - 2*j) + j, k, r)* &
                                sign(1d0, -real(cbc_loc, kind(0d0)))
                        end do
                    end do
                end do
            end if



            ! END: Reshaping Inputted Data in x-direction ======================

            ! Reshaping Inputted Data in y-direction ===========================
        elseif (cbc_dir == 2) then

!$acc parallel loop collapse(4) gang vector default(present)
            do i = 1, sys_size
                do r = is3%beg, is3%end
                    do k = is2%beg, is2%end
                        do j = 0, buff_size
                            q_prim_rsy_vf(j, k, r, i) = &
                                q_prim_vf(i)%sf(k, dj*(n - 2*j) + j, r)
                        end do
                    end do
                end do
            end do

!$acc parallel loop collapse(3) gang vector default(present)
            do r = is3%beg, is3%end
                do k = is2%beg, is2%end
                    do j = 0, buff_size
                        q_prim_rsy_vf(j, k, r, momxb + 1) = &
                            q_prim_vf(momxb + 1)%sf(k, dj*(n - 2*j) + j, r)* &
                            sign(1d0, -real(cbc_loc, kind(0d0)))
                    end do
                end do
            end do

!$acc parallel loop collapse(4) gang vector default(present)
            do i = 1, advxe
                do r = is3%beg, is3%end
                    do k = is2%beg, is2%end
                        do j = -1, buff_size
                            flux_rsy_vf(j, k, r, i) = &
                                flux_vf(i)%sf(k, dj*((n - 1) - 2*j) + j, r)* &
                                sign(1d0, -real(cbc_loc, kind(0d0)))
                        end do
                    end do
                end do
            end do

!$acc parallel loop collapse(3) gang vector default(present)
            do r = is3%beg, is3%end
                do k = is2%beg, is2%end
                    do j = -1, buff_size
                        flux_rsy_vf(j, k, r, momxb + 1) = &
                            flux_vf(momxb + 1)%sf(k, dj*((n - 1) - 2*j) + j, r)
                    end do
                end do
            end do

            if(riemann_solver == 1) then
!$acc parallel loop collapse(4) gang vector default(present)
                do i = 1, advxe
                    do r = is3%beg, is3%end
                        do k = is2%beg, is2%end
                            do j = -1, buff_size
                                flux_src_rsy_vf(j, k, r, i) = &
                                    flux_src_vf(i)%sf(k, dj*((n - 1) - 2*j) + j, r)
                            end do
                        end do
                    end do
                end do
            else
!$acc parallel loop collapse(3) gang vector default(present)
                do r = is3%beg, is3%end
                    do k = is2%beg, is2%end
                        do j = -1, buff_size
                            flux_src_rsy_vf(j, k, r, advxb) = &
                                flux_src_vf(advxb)%sf(k, dj*((n - 1) - 2*j) + j, r)* &
                                sign(1d0, -real(cbc_loc, kind(0d0)))
                        end do
                    end do
                end do
            end if                


            ! END: Reshaping Inputted Data in y-direction ======================

            ! Reshaping Inputted Data in z-direction ===========================
        else

!$acc parallel loop collapse(4) gang vector default(present)
            do i = 1, sys_size
                do r = is3%beg, is3%end
                    do k = is2%beg, is2%end
                        do j = 0, buff_size
                            q_prim_rsz_vf(j, k, r, i) = &
                                q_prim_vf(i)%sf(r, k, dj*(p - 2*j) + j)
                        end do
                    end do
                end do
            end do

!$acc parallel loop collapse(3) gang vector default(present)
            do r = is3%beg, is3%end
                do k = is2%beg, is2%end
                    do j = 0, buff_size
                        q_prim_rsz_vf(j, k, r, momxe) = &
                            q_prim_vf(momxe)%sf(r, k, dj*(p - 2*j) + j)* &
                            sign(1d0, -real(cbc_loc, kind(0d0)))
                    end do
                end do
            end do

!$acc parallel loop collapse(4) gang vector default(present)
            do i = 1, advxe
                do r = is3%beg, is3%end
                    do k = is2%beg, is2%end
                        do j = -1, buff_size
                            flux_rsz_vf(j, k, r, i) = &
                                flux_vf(i)%sf(r, k, dj*((p - 1) - 2*j) + j)* &
                                sign(1d0, -real(cbc_loc, kind(0d0)))
                        end do
                    end do
                end do
            end do

!$acc parallel loop collapse(3) gang vector default(present)
            do r = is3%beg, is3%end
                do k = is2%beg, is2%end
                    do j = -1, buff_size
                        flux_rsz_vf(j, k, r, momxe) = &
                            flux_vf(momxe)%sf(r, k, dj*((p - 1) - 2*j) + j)
                    end do
                end do
            end do

            if(riemann_solver == 1) then
!$acc parallel loop collapse(4) gang vector default(present)
                do i = 1, advxe
                    do r = is3%beg, is3%end
                        do k = is2%beg, is2%end
                            do j = -1, buff_size
                                flux_src_rsz_vf(j, k, r, i) = &
                                    flux_src_vf(i)%sf(r, k, dj*((p - 1) - 2*j) + j)
                            end do
                        end do
                    end do
                end do
            else
!$acc parallel loop collapse(3) gang vector default(present)
                do r = is3%beg, is3%end
                    do k = is2%beg, is2%end
                        do j = -1, buff_size
                            flux_src_rsz_vf(j, k, r, advxb) = &
                                flux_src_vf(advxb)%sf(r, k, dj*((p - 1) - 2*j) + j)* &
                                sign(1d0, -real(cbc_loc, kind(0d0)))
                        end do
                    end do
                end do                
            end if


        end if
        ! END: Reshaping Inputted Data in z-direction ======================

        ! Association of the procedural pointer to the appropriate procedure
        ! that will be utilized in the evaluation of L variables for the CBC

        ! ==================================================================

        ! ==================================================================

    end subroutine s_initialize_cbc ! --------------------------------------

    !>  Deallocation and/or the disassociation procedures that
        !!      are necessary in order to finalize the CBC application
        !!  @param flux_vf Cell-boundary-average fluxes
        !!  @param flux_src_vf Cell-boundary-average flux sources
        !!  @param cbc_dir CBC coordinate direction
        !!  @param cbc_loc CBC coordinate location
        !!  @param ix Index bound in the first coordinate direction
        !!  @param iy Index bound in the second coordinate direction
        !!  @param iz Index bound in the third coordinate direction
    subroutine s_finalize_cbc(flux_vf, flux_src_vf, & ! -------------------
                              ix, iy, iz)

        type(scalar_field), &
            dimension(sys_size), &
            intent(INOUT) :: flux_vf, flux_src_vf

        type(int_bounds_info), intent(IN) :: ix, iy, iz

        integer :: i, j, k, r !< Generic loop iterators

        ! Determining the indicial shift based on CBC location
        dj = max(0, cbc_loc)
        !$acc update device(dj)

        ! Reshaping Outputted Data in x-direction ==========================
        if (cbc_dir == 1) then

!$acc parallel loop collapse(4) gang vector default(present)
            do i = 1, advxe
                do r = is3%beg, is3%end
                    do k = is2%beg, is2%end
                        do j = -1, buff_size
                            flux_vf(i)%sf(dj*((m - 1) - 2*j) + j, k, r) = &
                                flux_rsx_vf(j, k, r, i)* &
                                sign(1d0, -real(cbc_loc, kind(0d0)))
                        end do
                    end do
                end do
            end do
!$acc parallel loop collapse(3) gang vector default(present)
            do r = is3%beg, is3%end
                do k = is2%beg, is2%end
                    do j = -1, buff_size
                        flux_vf(momxb)%sf(dj*((m - 1) - 2*j) + j, k, r) = &
                            flux_rsx_vf(j, k, r, momxb)
                    end do
                end do
            end do

            if(riemann_solver == 1) then
!$acc parallel loop collapse(4) gang vector default(present)
                do i = 1, advxe
                    do r = is3%beg, is3%end
                        do k = is2%beg, is2%end
                            do j = -1, buff_size
                                flux_src_vf(i)%sf(dj*((m - 1) - 2*j) + j, k, r) = &
                                    flux_src_rsx_vf(j, k, r, i)
                            end do
                        end do
                    end do
                end do
            else
!$acc parallel loop collapse(3) gang vector default(present)
                do r = is3%beg, is3%end
                    do k = is2%beg, is2%end
                        do j = -1, buff_size
                            flux_src_vf(advxb)%sf(dj*((m - 1) - 2*j) + j, k, r) = &
                                flux_src_rsx_vf(j, k, r, advxb)* &
                                sign(1d0, -real(cbc_loc, kind(0d0))) 
                        end do
                    end do
                end do
            end if
            ! END: Reshaping Outputted Data in x-direction =====================

            ! Reshaping Outputted Data in y-direction ==========================
        elseif (cbc_dir == 2) then

!$acc parallel loop collapse(4) gang vector default(present)
            do i = 1, advxe
                do r = is3%beg, is3%end
                    do k = is2%beg, is2%end
                        do j = -1, buff_size
                            flux_vf(i)%sf(k, dj*((n - 1) - 2*j) + j, r) = &
                                flux_rsy_vf(j, k, r, i)* &
                                sign(1d0, -real(cbc_loc, kind(0d0)))
                        end do
                    end do
                end do
            end do

!$acc parallel loop collapse(3) gang vector default(present)
            do r = is3%beg, is3%end
                do k = is2%beg, is2%end
                    do j = -1, buff_size
                        flux_vf(momxb + 1)%sf(k, dj*((n - 1) - 2*j) + j, r) = &
                            flux_rsy_vf(j, k, r, momxb + 1)
                    end do
                end do
            end do

            if(riemann_solver == 1) then
!$acc parallel loop collapse(4) gang vector default(present)
                do i = 1, advxe
                    do r = is3%beg, is3%end
                        do k = is2%beg, is2%end
                            do j = -1, buff_size
                                flux_src_vf(i)%sf(k, dj*((n - 1) - 2*j) + j, r) = &
                                    flux_src_rsy_vf(j, k, r, i)
                            end do
                        end do
                    end do
                end do
            else
!$acc parallel loop collapse(3) gang vector default(present)
                do r = is3%beg, is3%end
                    do k = is2%beg, is2%end
                        do j = -1, buff_size
                            flux_src_vf(advxb)%sf(k, dj*((n - 1) - 2*j) + j, r) = &
                                flux_src_rsy_vf(j, k, r, advxb)* &
                                sign(1d0, -real(cbc_loc, kind(0d0))) 
                        end do
                    end do
                end do                
            end if

            ! END: Reshaping Outputted Data in y-direction =====================

            ! Reshaping Outputted Data in z-direction ==========================
        else

!$acc parallel loop collapse(4) gang vector default(present)
            do i = 1, advxe
                do r = is3%beg, is3%end
                    do k = is2%beg, is2%end
                        do j = -1, buff_size
                            flux_vf(i)%sf(r, k, dj*((p - 1) - 2*j) + j) = &
                                flux_rsz_vf(j, k, r, i)* &
                                sign(1d0, -real(cbc_loc, kind(0d0)))
                        end do
                    end do
                end do
            end do

!$acc parallel loop collapse(3) gang vector default(present)
            do r = is3%beg, is3%end
                do k = is2%beg, is2%end
                    do j = -1, buff_size
                        flux_vf(momxe)%sf(r, k, dj*((p - 1) - 2*j) + j) = &
                            flux_rsz_vf(j, k, r, momxe)
                    end do
                end do
            end do

            if(riemann_solver == 1) then
!$acc parallel loop collapse(4) gang vector default(present)
                do i = 1, advxe
                    do r = is3%beg, is3%end
                        do k = is2%beg, is2%end
                            do j = -1, buff_size
                                flux_src_vf(i)%sf(r, k, dj*((p - 1) - 2*j) + j) = &
                                    flux_src_rsz_vf(j, k, r, i)
                            end do
                        end do
                    end do
                end do
            else
!$acc parallel loop collapse(3) gang vector default(present)
                do r = is3%beg, is3%end
                    do k = is2%beg, is2%end
                        do j = -1, buff_size
                            flux_src_vf(advxb)%sf(r, k, dj*((p - 1) - 2*j) + j) = &
                                flux_src_rsz_vf(j, k, r, advxb)* &
                                sign(1d0, -real(cbc_loc, kind(0d0))) 
                        end do
                    end do
                end do
            end if


        end if
        ! END: Reshaping Outputted Data in z-direction =====================

        ! Deallocation/Disassociation of Primitive and Flux Variables ======

        ! ==================================================================

        ! Nullifying procedural pointer used in evaluation of L for the CBC

    end subroutine s_finalize_cbc ! ----------------------------------------

    !> Module deallocation and/or disassociation procedures
    subroutine s_finalize_cbc_module() ! -----------------------------------

        if (all((/bc_x%beg, bc_x%end/) > -5) &
            .and. &
            (n > 0 .and. all((/bc_y%beg, bc_y%end/) > -5)) &
            .and. &
            (p > 0 .and. all((/bc_z%beg, bc_z%end/) > -5))) return

        ! Deallocating the cell-average primitive variables
        deallocate (q_prim_rsx_vf)
        if (weno_order > 1) then
            deallocate (F_rsx_vf, F_src_rsx_vf)
        end if
        deallocate (flux_rsx_vf, flux_src_rsx_vf)

        if (n > 0) then
            deallocate (q_prim_rsy_vf)
            if (weno_order > 1) then
                deallocate (F_rsy_vf, F_src_rsy_vf)
            end if
            deallocate (flux_rsy_vf, flux_src_rsy_vf)
        end if
        if (p > 0) then
            deallocate (q_prim_rsz_vf)
            if (weno_order > 1) then
                deallocate (F_rsz_vf, F_src_rsz_vf)
            end if
            deallocate (flux_rsz_vf, flux_src_rsz_vf)
        end if

        ! Deallocating the cell-average partial densities, the velocity, the
        ! advection variables, the mass fractions and also the Weber numbers
        deallocate (alpha_rho, vel, adv, mf)

        ! Deallocating the first-order spatial derivatives, in s-direction,
        ! of the partial densities, the velocity and the advected variables
        deallocate (dalpha_rho_ds, dvel_ds, dadv_ds)

        ! Deallocating L, see Thompson (1987, 1990)
        deallocate (L)

        ! Deallocating the cell-width distribution in the s-direction
        deallocate (ds)

        ! Deallocating CBC Coefficients in x-direction =====================
        if (any((/bc_x%beg, bc_x%end/) <= -5)) then
            deallocate (fd_coef_x); if (weno_order > 1) deallocate (pi_coef_x)
        end if
        ! ==================================================================

        ! Deallocating CBC Coefficients in y-direction =====================
        if (n > 0 .and. any((/bc_y%beg, bc_y%end/) <= -5)) then
            deallocate (fd_coef_y); if (weno_order > 1) deallocate (pi_coef_y)
        end if
        ! ==================================================================

        ! Deallocating CBC Coefficients in z-direction =====================
        if (p > 0 .and. any((/bc_z%beg, bc_z%end/) <= -5)) then
            deallocate (fd_coef_z); if (weno_order > 1) deallocate (pi_coef_z)
        end if
        ! ==================================================================

        ! Disassociating the pointer to the procedure that was utilized to
        ! to convert mixture or species variables to the mixture variables

    end subroutine s_finalize_cbc_module ! ---------------------------------

end module m_cbc<|MERGE_RESOLUTION|>--- conflicted
+++ resolved
@@ -1034,8 +1034,6 @@
 
     end subroutine s_cbc ! -------------------------------------------------
 
-<<<<<<< HEAD
-=======
     !>  The L variables for the slip wall CBC, see pg. 451 of
         !!      Thompson (1990). At the slip wall (frictionless wall),
         !!      the normal component of velocity is zero at all times,
@@ -1288,7 +1286,6 @@
 
     end subroutine s_compute_supersonic_outflow_L ! ------------------------
 
->>>>>>> 2f054789
     !>  The computation of parameters, the allocation of memory,
         !!      the association of pointers and/or the execution of any
         !!      other procedures that are required for the setup of the
