!>
!! @file m_time_steppers.f90
!! @brief Contains module m_time_steppers

#:include 'macros.fpp'

!> @brief The following module features a variety of time-stepping schemes.
!!              Currently, it includes the following Runge-Kutta (RK) algorithms:
!!                   1) 1st Order TVD RK
!!                   2) 2nd Order TVD RK
!!                   3) 3rd Order TVD RK
!!              where TVD designates a total-variation-diminishing time-stepper.
module m_time_steppers

    use m_derived_types        !< Definitions of the derived types

    use m_global_parameters    !< Definitions of the global parameters

    use m_rhs                  !< Right-hane-side (RHS) evaluation procedures

    use m_pressure_relaxation  !< Pressure relaxation procedures

    use m_data_output          !< Run-time info & solution data output procedures

    use m_bubbles_EE           !< Ensemble-averaged bubble dynamics routines

    use m_bubbles_EL           !< Lagrange bubble dynamics routines

    use m_ibm

    use m_hyperelastic

    use m_mpi_proxy            !< Message passing interface (MPI) module proxy

    use m_boundary_common

    use m_helper

    use m_sim_helpers

    use m_fftw

    use m_nvtx

    use m_thermochem, only: num_species

    use m_body_forces

    implicit none

    type(vector_field), allocatable, dimension(:) :: q_cons_ts !<
    !! Cell-average conservative variables at each time-stage (TS)

    type(scalar_field), allocatable, dimension(:) :: q_prim_vf !<
    !! Cell-average primitive variables at the current time-stage

    type(scalar_field), allocatable, dimension(:) :: rhs_vf !<
    !! Cell-average RHS variables at the current time-stage

    type(integer_field), allocatable, dimension(:, :) :: bc_type !<
    !! Boundary condition identifiers

    type(vector_field), allocatable, dimension(:) :: q_prim_ts !<
    !! Cell-average primitive variables at consecutive TIMESTEPS

    real(wp), allocatable, dimension(:, :, :, :, :) :: rhs_pb

    type(scalar_field) :: q_T_sf !<
    !! Cell-average temperature variables at the current time-stage

    real(wp), allocatable, dimension(:, :, :, :, :) :: rhs_mv

    real(wp), allocatable, dimension(:, :, :) :: max_dt

    integer, private :: num_ts !<
    !! Number of time stages in the time-stepping scheme

    integer :: stor !< storage index
    real(wp), allocatable, dimension(:, :) :: rk_coef

    $:GPU_DECLARE(create='[q_cons_ts,q_prim_vf,q_T_sf,rhs_vf,q_prim_ts,rhs_mv,rhs_pb,max_dt,rk_coef]')

#if defined(__NVCOMPILER_GPU_UNIFIED_MEM)
    real(wp), allocatable, dimension(:, :, :, :), pinned, target :: q_cons_ts_pool_host
#elif defined(FRONTIER_UNIFIED)
    real(wp), pointer, contiguous, dimension(:, :, :, :) :: q_cons_ts_pool_host, q_cons_ts_pool_device
    integer(kind=8) :: pool_dims(4), pool_starts(4)
#endif

contains

    !> The computation of parameters, the allocation of memory,
        !!      the association of pointers and/or the execution of any
        !!      other procedures that are necessary to setup the module.
    impure subroutine s_initialize_time_steppers_module
#ifdef FRONTIER_UNIFIED
        use hipfort
        use hipfort_hipmalloc
        use hipfort_check
        use openacc
#endif
        integer :: i, j !< Generic loop iterators

        ! Setting number of time-stages for selected time-stepping scheme
        if (time_stepper == 1) then
            num_ts = 1
        elseif (any(time_stepper == (/2, 3/))) then
            num_ts = 2
        end if

        ! Allocating the cell-average conservative variables
        @:ALLOCATE(q_cons_ts(1:num_ts))
        @:PREFER_GPU(q_cons_ts)

        do i = 1, num_ts
            @:ALLOCATE(q_cons_ts(i)%vf(1:sys_size))
            @:PREFER_GPU(q_cons_ts(i)%vf)
        end do

#if defined(__NVCOMPILER_GPU_UNIFIED_MEM)
        if (num_ts == 2 .and. nv_uvm_out_of_core) then
            ! host allocation for q_cons_ts(2)%vf(j)%sf for all j
            allocate (q_cons_ts_pool_host(idwbuff(1)%beg:idwbuff(1)%end, &
                                          idwbuff(2)%beg:idwbuff(2)%end, &
                                          idwbuff(3)%beg:idwbuff(3)%end, &
                                          1:sys_size))
        end if

        do j = 1, sys_size
            ! q_cons_ts(1) lives on the device
            @:ALLOCATE(q_cons_ts(1)%vf(j)%sf(idwbuff(1)%beg:idwbuff(1)%end, &
                idwbuff(2)%beg:idwbuff(2)%end, &
                idwbuff(3)%beg:idwbuff(3)%end))
            @:PREFER_GPU(q_cons_ts(1)%vf(j)%sf)
            if (num_ts == 2) then
                if (nv_uvm_out_of_core) then
                    ! q_cons_ts(2) lives on the host
                    q_cons_ts(2)%vf(j)%sf(idwbuff(1)%beg:idwbuff(1)%end, &
                                          idwbuff(2)%beg:idwbuff(2)%end, &
                                          idwbuff(3)%beg:idwbuff(3)%end) => q_cons_ts_pool_host(:, :, :, j)
                else
                    @:ALLOCATE(q_cons_ts(2)%vf(j)%sf(idwbuff(1)%beg:idwbuff(1)%end, &
                        idwbuff(2)%beg:idwbuff(2)%end, &
                        idwbuff(3)%beg:idwbuff(3)%end))
                    @:PREFER_GPU(q_cons_ts(2)%vf(j)%sf)
                end if
            end if
        end do

        do i = 1, num_ts
            @:ACC_SETUP_VFs(q_cons_ts(i))
        end do
#elif defined(FRONTIER_UNIFIED)
        ! Allocate to memory regions using hip calls
        ! that we will attach pointers to
        do i = 1, 3
            pool_dims(i) = idwbuff(i)%end - idwbuff(i)%beg + 1
            pool_starts(i) = idwbuff(i)%beg
        end do
        pool_dims(4) = sys_size
        pool_starts(4) = 1

        ! Doing hipMalloc then mapping should be most performant
        call hipCheck(hipMalloc(q_cons_ts_pool_device, dims8=pool_dims, lbounds8=pool_starts))
        ! Without this map CCE will still create a device copy, because it's silly like that
        call acc_map_data(q_cons_ts_pool_device, c_loc(q_cons_ts_pool_device), c_sizeof(q_cons_ts_pool_device))

        ! CCE see it can access this and will leave it on the host. It will stay on the host so long as HSA_XNACK=1
        ! NOTE: WE CANNOT DO ATOMICS INTO THIS MEMORY. We have to change a property to use atomics here
        ! Otherwise leaving this as fine-grained will actually help performance since it can't be cached in GPU L2
        if (num_ts == 2) then
            call hipCheck(hipMallocManaged(q_cons_ts_pool_host, dims8=pool_dims, lbounds8=pool_starts, flags=hipMemAttachGlobal))
        end if

        do j = 1, sys_size
            ! q_cons_ts(1) lives on the device
            q_cons_ts(1)%vf(j)%sf(idwbuff(1)%beg:idwbuff(1)%end, &
                                  idwbuff(2)%beg:idwbuff(2)%end, &
                                  idwbuff(3)%beg:idwbuff(3)%end) => q_cons_ts_pool_device(:, :, :, j)
            if (num_ts == 2) then
                ! q_cons_ts(2) lives on the host
                q_cons_ts(2)%vf(j)%sf(idwbuff(1)%beg:idwbuff(1)%end, &
                                      idwbuff(2)%beg:idwbuff(2)%end, &
                                      idwbuff(3)%beg:idwbuff(3)%end) => q_cons_ts_pool_host(:, :, :, j)
            end if
        end do

        do i = 1, num_ts
            @:ACC_SETUP_VFs(q_cons_ts(i))
            do j = 1, sys_size
                $:GPU_UPDATE(device='[q_cons_ts(i)%vf(j)]')
            end do
        end do
#else
        do i = 1, num_ts
            do j = 1, sys_size
                @:ALLOCATE(q_cons_ts(i)%vf(j)%sf(idwbuff(1)%beg:idwbuff(1)%end, &
                    idwbuff(2)%beg:idwbuff(2)%end, &
                    idwbuff(3)%beg:idwbuff(3)%end))
            end do
            @:ACC_SETUP_VFs(q_cons_ts(i))
        end do
#endif

        ! Allocating the cell-average primitive ts variables
        if (probe_wrt) then
            @:ALLOCATE(q_prim_ts(0:3))

            do i = 0, 3
                @:ALLOCATE(q_prim_ts(i)%vf(1:sys_size))
            end do

            do i = 0, 3
                do j = 1, sys_size
                    @:ALLOCATE(q_prim_ts(i)%vf(j)%sf(idwbuff(1)%beg:idwbuff(1)%end, &
                        idwbuff(2)%beg:idwbuff(2)%end, &
                        idwbuff(3)%beg:idwbuff(3)%end))
                end do
            end do

            do i = 0, 3
                @:ACC_SETUP_VFs(q_prim_ts(i))
            end do
        end if

        ! Allocating the cell-average primitive variables
        @:ALLOCATE(q_prim_vf(1:sys_size))

        if (.not. igr) then
            do i = 1, adv_idx%end
                @:ALLOCATE(q_prim_vf(i)%sf(idwbuff(1)%beg:idwbuff(1)%end, &
                    idwbuff(2)%beg:idwbuff(2)%end, &
                    idwbuff(3)%beg:idwbuff(3)%end))
                @:ACC_SETUP_SFs(q_prim_vf(i))
            end do

            if (bubbles_euler) then
                do i = bub_idx%beg, bub_idx%end
                    @:ALLOCATE(q_prim_vf(i)%sf(idwbuff(1)%beg:idwbuff(1)%end, &
                        idwbuff(2)%beg:idwbuff(2)%end, &
                        idwbuff(3)%beg:idwbuff(3)%end))
                    @:ACC_SETUP_SFs(q_prim_vf(i))
                end do
                if (adv_n) then
                    @:ALLOCATE(q_prim_vf(n_idx)%sf(idwbuff(1)%beg:idwbuff(1)%end, &
                        idwbuff(2)%beg:idwbuff(2)%end, &
                        idwbuff(3)%beg:idwbuff(3)%end))
                    @:ACC_SETUP_SFs(q_prim_vf(n_idx))
                    if (icsg) then
                        @:ALLOCATE(q_prim_vf(alf_idx)%sf(idwbuff(1)%beg:idwbuff(1)%end, &
                            idwbuff(2)%beg:idwbuff(2)%end, &
                            idwbuff(3)%beg:idwbuff(3)%end))
                        @:ACC_SETUP_SFs(q_prim_vf(alf_idx))
                    end if
                end if
            end if

            if (mhd) then
                do i = B_idx%beg, B_idx%end
                    @:ALLOCATE(q_prim_vf(i)%sf(idwbuff(1)%beg:idwbuff(1)%end, &
                        idwbuff(2)%beg:idwbuff(2)%end, &
                        idwbuff(3)%beg:idwbuff(3)%end))
                    @:ACC_SETUP_SFs(q_prim_vf(i))
                end do
            end if

            if (elasticity) then
                do i = stress_idx%beg, stress_idx%end
                    @:ALLOCATE(q_prim_vf(i)%sf(idwbuff(1)%beg:idwbuff(1)%end, &
                        idwbuff(2)%beg:idwbuff(2)%end, &
                        idwbuff(3)%beg:idwbuff(3)%end))
                    @:ACC_SETUP_SFs(q_prim_vf(i))
                end do
            end if

            if (hyperelasticity) then
                do i = xibeg, xiend + 1
                    @:ALLOCATE(q_prim_vf(i)%sf(idwbuff(1)%beg:idwbuff(1)%end, &
                        idwbuff(2)%beg:idwbuff(2)%end, &
                        idwbuff(3)%beg:idwbuff(3)%end))
                    @:ACC_SETUP_SFs(q_prim_vf(i))
                end do
            end if

            if (cont_damage) then
                @:ALLOCATE(q_prim_vf(damage_idx)%sf(idwbuff(1)%beg:idwbuff(1)%end, &
                    idwbuff(2)%beg:idwbuff(2)%end, &
                    idwbuff(3)%beg:idwbuff(3)%end))
                @:ACC_SETUP_SFs(q_prim_vf(damage_idx))
            end if

            if (model_eqns == 3) then
                do i = internalEnergies_idx%beg, internalEnergies_idx%end
                    @:ALLOCATE(q_prim_vf(i)%sf(idwbuff(1)%beg:idwbuff(1)%end, &
                        idwbuff(2)%beg:idwbuff(2)%end, &
                        idwbuff(3)%beg:idwbuff(3)%end))
                    @:ACC_SETUP_SFs(q_prim_vf(i))
                end do
            end if

            if (surface_tension) then
                @:ALLOCATE(q_prim_vf(c_idx)%sf(idwbuff(1)%beg:idwbuff(1)%end, &
                    idwbuff(2)%beg:idwbuff(2)%end, &
                    idwbuff(3)%beg:idwbuff(3)%end))
                @:ACC_SETUP_SFs(q_prim_vf(c_idx))
            end if

            if (chemistry) then
                do i = chemxb, chemxe
                    @:ALLOCATE(q_prim_vf(i)%sf(idwbuff(1)%beg:idwbuff(1)%end, &
                        idwbuff(2)%beg:idwbuff(2)%end, &
                        idwbuff(3)%beg:idwbuff(3)%end))
                    @:ACC_SETUP_SFs(q_prim_vf(i))
                end do

                @:ALLOCATE(q_T_sf%sf(idwbuff(1)%beg:idwbuff(1)%end, &
                    idwbuff(2)%beg:idwbuff(2)%end, &
                    idwbuff(3)%beg:idwbuff(3)%end))
                @:ACC_SETUP_SFs(q_T_sf)
            end if
        end if

        @:ALLOCATE(pb_ts(1:2))
        !Initialize bubble variables pb and mv at all quadrature nodes for all R0 bins
        if (qbmm .and. (.not. polytropic)) then
            @:ALLOCATE(pb_ts(1)%sf(idwbuff(1)%beg:idwbuff(1)%end, &
                idwbuff(2)%beg:idwbuff(2)%end, &
                idwbuff(3)%beg:idwbuff(3)%end, 1:nnode, 1:nb))
            @:ACC_SETUP_SFs(pb_ts(1))

            @:ALLOCATE(pb_ts(2)%sf(idwbuff(1)%beg:idwbuff(1)%end, &
                idwbuff(2)%beg:idwbuff(2)%end, &
                idwbuff(3)%beg:idwbuff(3)%end, 1:nnode, 1:nb))
            @:ACC_SETUP_SFs(pb_ts(2))

            @:ALLOCATE(rhs_pb(idwbuff(1)%beg:idwbuff(1)%end, &
                idwbuff(2)%beg:idwbuff(2)%end, &
                idwbuff(3)%beg:idwbuff(3)%end, 1:nnode, 1:nb))
        else if (qbmm .and. polytropic) then
            @:ALLOCATE(pb_ts(1)%sf(idwbuff(1)%beg:idwbuff(1)%beg + 1, &
                idwbuff(2)%beg:idwbuff(2)%beg + 1, &
                idwbuff(3)%beg:idwbuff(3)%beg + 1, 1:nnode, 1:nb))
            @:ACC_SETUP_SFs(pb_ts(1))

            @:ALLOCATE(pb_ts(2)%sf(idwbuff(1)%beg:idwbuff(1)%beg + 1, &
                idwbuff(2)%beg:idwbuff(2)%beg + 1, &
                idwbuff(3)%beg:idwbuff(3)%beg + 1, 1:nnode, 1:nb))
            @:ACC_SETUP_SFs(pb_ts(2))

            @:ALLOCATE(rhs_pb(idwbuff(1)%beg:idwbuff(1)%beg + 1, &
                idwbuff(2)%beg:idwbuff(2)%beg + 1, &
                idwbuff(3)%beg:idwbuff(3)%beg + 1, 1:nnode, 1:nb))
        else
            @:ALLOCATE(pb_ts(1)%sf(0,0,0,0,0))
            @:ACC_SETUP_SFs(pb_ts(1))

            @:ALLOCATE(pb_ts(2)%sf(0,0,0,0,0))
            @:ACC_SETUP_SFs(pb_ts(2))

            @:ALLOCATE(rhs_pb(0,0,0,0,0))
        end if

        @:ALLOCATE(mv_ts(1:2))

        if (qbmm .and. (.not. polytropic)) then
            @:ALLOCATE(mv_ts(1)%sf(idwbuff(1)%beg:idwbuff(1)%end, &
                idwbuff(2)%beg:idwbuff(2)%end, &
                idwbuff(3)%beg:idwbuff(3)%end, 1:nnode, 1:nb))
            @:ACC_SETUP_SFs(mv_ts(1))

            @:ALLOCATE(mv_ts(2)%sf(idwbuff(1)%beg:idwbuff(1)%end, &
                idwbuff(2)%beg:idwbuff(2)%end, &
                idwbuff(3)%beg:idwbuff(3)%end, 1:nnode, 1:nb))
            @:ACC_SETUP_SFs(mv_ts(2))

            @:ALLOCATE(rhs_mv(idwbuff(1)%beg:idwbuff(1)%end, &
                idwbuff(2)%beg:idwbuff(2)%end, &
                idwbuff(3)%beg:idwbuff(3)%end, 1:nnode, 1:nb))

        else if (qbmm .and. polytropic) then
            @:ALLOCATE(mv_ts(1)%sf(idwbuff(1)%beg:idwbuff(1)%beg + 1, &
                idwbuff(2)%beg:idwbuff(2)%beg + 1, &
                idwbuff(3)%beg:idwbuff(3)%beg + 1, 1:nnode, 1:nb))
            @:ACC_SETUP_SFs(mv_ts(1))

            @:ALLOCATE(mv_ts(2)%sf(idwbuff(1)%beg:idwbuff(1)%beg + 1, &
                idwbuff(2)%beg:idwbuff(2)%beg + 1, &
                idwbuff(3)%beg:idwbuff(3)%beg + 1, 1:nnode, 1:nb))
            @:ACC_SETUP_SFs(mv_ts(2))

            @:ALLOCATE(rhs_mv(idwbuff(1)%beg:idwbuff(1)%beg + 1, &
                idwbuff(2)%beg:idwbuff(2)%beg + 1, &
                idwbuff(3)%beg:idwbuff(3)%beg + 1, 1:nnode, 1:nb))
        else
            @:ALLOCATE(mv_ts(1)%sf(0,0,0,0,0))
            @:ACC_SETUP_SFs(mv_ts(1))

            @:ALLOCATE(mv_ts(2)%sf(0,0,0,0,0))
            @:ACC_SETUP_SFs(mv_ts(2))

            @:ALLOCATE(rhs_mv(0,0,0,0,0))
        end if

        ! Allocating the cell-average RHS variables
        @:ALLOCATE(rhs_vf(1:sys_size))
        @:PREFER_GPU(rhs_vf)

        if (igr) then
            do i = 1, sys_size
                @:ALLOCATE(rhs_vf(i)%sf(-1:m+1,-1:n+1,-1:p+1))
                @:ACC_SETUP_SFs(rhs_vf(i))
                @:PREFER_GPU(rhs_vf(i)%sf)
            end do
        else
            do i = 1, sys_size
                @:ALLOCATE(rhs_vf(i)%sf(0:m, 0:n, 0:p))
                @:ACC_SETUP_SFs(rhs_vf(i))
            end do
        end if

        ! Opening and writing the header of the run-time information file
        if (proc_rank == 0 .and. run_time_info) then
            call s_open_run_time_information_file()
        end if

        if (cfl_dt) then
            @:ALLOCATE(max_dt(0:m, 0:n, 0:p))
        end if

        ! Allocating arrays to store the bc types
        @:ALLOCATE(bc_type(1:num_dims,-1:1))

        @:ALLOCATE(bc_type(1,-1)%sf(0:0,0:n,0:p))
        @:ALLOCATE(bc_type(1,1)%sf(0:0,0:n,0:p))
        if (n > 0) then
            @:ALLOCATE(bc_type(2,-1)%sf(-buff_size:m+buff_size,0:0,0:p))
            @:ALLOCATE(bc_type(2,1)%sf(-buff_size:m+buff_size,0:0,0:p))
            if (p > 0) then
                @:ALLOCATE(bc_type(3,-1)%sf(-buff_size:m+buff_size,-buff_size:n+buff_size,0:0))
                @:ALLOCATE(bc_type(3,1)%sf(-buff_size:m+buff_size,-buff_size:n+buff_size,0:0))
            end if
        end if

        do i = 1, num_dims
            do j = -1, 1, 2
                @:ACC_SETUP_SFs(bc_type(i,j))
            end do
        end do

        if (any(time_stepper == (/1, 2, 3/))) then
            ! temporary array index for TVD RK
            if (time_stepper == 1) then
                stor = 1
            else
                stor = 2
            end if

            ! TVD RK coefficients
            @:ALLOCATE (rk_coef(time_stepper, 4))
            if (time_stepper == 1) then
                rk_coef(1, :) = (/1._wp, 0._wp, 1._wp, 1._wp/)
            else if (time_stepper == 2) then
                rk_coef(1, :) = (/1._wp, 0._wp, 1._wp, 1._wp/)
                rk_coef(2, :) = (/1._wp, 1._wp, 1._wp, 2._wp/)
            else if (time_stepper == 3) then
                rk_coef(1, :) = (/1._wp, 0._wp, 1._wp, 1._wp/)
                rk_coef(2, :) = (/1._wp, 3._wp, 1._wp, 4._wp/)
                rk_coef(3, :) = (/2._wp, 1._wp, 2._wp, 3._wp/)
            end if
            $:GPU_UPDATE(device='[rk_coef]')
        end if

    end subroutine s_initialize_time_steppers_module

    impure subroutine s_tvd_rk(t_step, time_avg, nstage)
#ifdef _CRAYFTN
        !DIR$ OPTIMIZE (-haggress)
#endif
        integer, intent(in) :: t_step
        real(wp), intent(inout) :: time_avg
        integer, intent(in) :: nstage

        integer :: i, j, k, l, q, s !< Generic loop iterator
        real(wp) :: start, finish

        call cpu_time(start)
        call nvtxStartRange("TIMESTEP")

        ! Adaptive dt: initial stage
        if (adap_dt) call s_adaptive_dt_bubble(1)

        do s = 1, nstage
            call s_compute_rhs(q_cons_ts(1)%vf, q_T_sf, q_prim_vf, bc_type, rhs_vf, pb_ts(1)%sf, rhs_pb, mv_ts(1)%sf, rhs_mv, t_step, time_avg, s)

            if (s == 1) then
                if (run_time_info) then
                    if (igr) then
                        call s_write_run_time_information(q_cons_ts(1)%vf, t_step)
                    else
                        call s_write_run_time_information(q_prim_vf, t_step)
                    end if
                end if

                if (probe_wrt) then
                    call s_time_step_cycling(t_step)
                end if

                if (cfl_dt) then
                    if (mytime >= t_stop) return
                else
                    if (t_step == t_step_stop) return
                end if
            end if

            if (bubbles_lagrange .and. .not. adap_dt) call s_update_lagrange_tdv_rk(stage=s)

            $:GPU_PARALLEL_LOOP(collapse=4)
            do i = 1, sys_size
                do l = 0, p
                    do k = 0, n
                        do j = 0, m
                            if (s == 1 .and. nstage > 1) then
                                q_cons_ts(stor)%vf(i)%sf(j, k, l) = &
                                    q_cons_ts(1)%vf(i)%sf(j, k, l)
                            end if
                            q_cons_ts(1)%vf(i)%sf(j, k, l) = &
                                (rk_coef(s, 1)*q_cons_ts(1)%vf(i)%sf(j, k, l) &
                                 + rk_coef(s, 2)*q_cons_ts(stor)%vf(i)%sf(j, k, l) &
                                 + rk_coef(s, 3)*dt*rhs_vf(i)%sf(j, k, l))/rk_coef(s, 4)
                        end do
                    end do
                end do
            end do

            !Evolve pb and mv for non-polytropic qbmm
            if (qbmm .and. (.not. polytropic)) then
                $:GPU_PARALLEL_LOOP(collapse=5)
                do i = 1, nb
                    do l = 0, p
                        do k = 0, n
                            do j = 0, m
                                do q = 1, nnode
                                    if (s == 1 .and. nstage > 1) then
                                        pb_ts(stor)%sf(j, k, l, q, i) = &
                                            pb_ts(1)%sf(j, k, l, q, i)
                                        mv_ts(stor)%sf(j, k, l, q, i) = &
                                            mv_ts(1)%sf(j, k, l, q, i)
                                    end if
                                    pb_ts(1)%sf(j, k, l, q, i) = &
                                        (rk_coef(s, 1)*pb_ts(1)%sf(j, k, l, q, i) &
                                         + rk_coef(s, 2)*pb_ts(stor)%sf(j, k, l, q, i) &
                                         + rk_coef(s, 3)*dt*rhs_pb(j, k, l, q, i))/rk_coef(s, 4)
                                    mv_ts(1)%sf(j, k, l, q, i) = &
                                        (rk_coef(s, 1)*mv_ts(1)%sf(j, k, l, q, i) &
                                         + rk_coef(s, 2)*mv_ts(stor)%sf(j, k, l, q, i) &
                                         + rk_coef(s, 3)*dt*rhs_mv(j, k, l, q, i))/rk_coef(s, 4)
                                end do
                            end do
                        end do
                    end do
                end do
            end if

<<<<<<< HEAD
        dest = 1 ! result in q_cons_ts(1)%vf
#else
        $:GPU_PARALLEL_LOOP(collapse=4)
        do i = 1, sys_size
            do l = 0, p
                do k = 0, n
                    do j = 0, m
                      ! if (i /= E_idx .and. i /= alf_idx) then
                        q_cons_ts(2)%vf(i)%sf(j, k, l) = &
                            q_cons_ts(1)%vf(i)%sf(j, k, l) &
                            + dt*rhs_vf(i)%sf(j, k, l)
                      ! else
                      !   q_cons_ts(2)%vf(i)%sf(j, k, l) = &
                      !       q_cons_ts(1)%vf(i)%sf(j, k, l)
                      ! end if
                    end do
                end do
            end do
        end do
=======
            if (bodyForces) call s_apply_bodyforces(q_cons_ts(1)%vf, q_prim_vf, rhs_vf, rk_coef(s, 3)*dt/rk_coef(s, 4))
>>>>>>> 4f8fb912

            if (grid_geometry == 3) call s_apply_fourier_filter(q_cons_ts(1)%vf)

            if (model_eqns == 3 .and. (.not. relax)) then
                call s_pressure_relaxation_procedure(q_cons_ts(1)%vf)
            end if

<<<<<<< HEAD
#if  defined(__NVCOMPILER_GPU_UNIFIED_MEM) || defined(FRONTIER_UNIFIED)
        $:GPU_PARALLEL_LOOP(collapse=4)
        do i = 1, sys_size
            do l = 0, p
                do k = 0, n
                    do j = 0, m
                        q_cons_ts(1)%vf(i)%sf(j, k, l) = &
                            (3._wp*q_cons_ts(2)%vf(i)%sf(j, k, l) &
                             + q_cons_ts(1)%vf(i)%sf(j, k, l) &
                             + dt*rhs_vf(i)%sf(j, k, l))/4._wp
                    end do
                end do
            end do
        end do

        dest = 1 ! Result in q_cons_ts(1)%vf
#else
        $:GPU_PARALLEL_LOOP(collapse=4)
        do i = 1, sys_size
            do l = 0, p
                do k = 0, n
                    do j = 0, m
                      ! if (i /= E_idx .and. i /= alf_idx) then
                        q_cons_ts(2)%vf(i)%sf(j, k, l) = &
                            (3._wp*q_cons_ts(1)%vf(i)%sf(j, k, l) &
                             + q_cons_ts(2)%vf(i)%sf(j, k, l) &
                             + dt*rhs_vf(i)%sf(j, k, l))/4._wp
                      ! else
                      !   q_cons_ts(2)%vf(i)%sf(j, k, l) = &
                      !       (3._wp*q_cons_ts(1)%vf(i)%sf(j, k, l) &
                      !        + q_cons_ts(2)%vf(i)%sf(j, k, l))/4._wp
                      ! end if
                    end do
                end do
            end do
        end do

        dest = 2 ! Result in q_cons_ts(2)%vf
#endif

        if (qbmm .and. (.not. polytropic)) then
            $:GPU_PARALLEL_LOOP(collapse=5)
            do i = 1, nb
                do l = 0, p
                    do k = 0, n
                        do j = 0, m
                            do q = 1, nnode
                                pb_ts(2)%sf(j, k, l, q, i) = &
                                    (3._wp*pb_ts(1)%sf(j, k, l, q, i) &
                                     + pb_ts(2)%sf(j, k, l, q, i) &
                                     + dt*rhs_pb(j, k, l, q, i))/4._wp
=======
            if (adv_n) call s_comp_alpha_from_n(q_cons_ts(1)%vf)

            if (ib) then
                ! check if any IBMS are moving, and if so, update the markers, ghost points, levelsets, and levelset norms
                if (moving_immersed_boundary_flag) then
                    do i = 1, num_ibs
                        if (s == 1) then
                            patch_ib(i)%step_vel = patch_ib(i)%vel
                            patch_ib(i)%step_angular_vel = patch_ib(i)%angular_vel
                            patch_ib(i)%step_angles = patch_ib(i)%angles
                            patch_ib(i)%step_x_centroid = patch_ib(i)%x_centroid
                            patch_ib(i)%step_y_centroid = patch_ib(i)%y_centroid
                            patch_ib(i)%step_z_centroid = patch_ib(i)%z_centroid
                        end if

                        if (patch_ib(i)%moving_ibm == 1) then
                            do j = 1, 3
                                patch_ib(i)%vel(j) = (rk_coef(s, 1)*patch_ib(i)%step_vel(j) + rk_coef(s, 2)*patch_ib(i)%vel(j) + rk_coef(s, 3)*0._wp*dt)/rk_coef(s, 4) ! 0.0 is a placeholder for accelerations
                                patch_ib(i)%angular_vel(j) = (rk_coef(s, 1)*patch_ib(i)%step_angular_vel(j) + rk_coef(s, 2)*patch_ib(i)%angular_vel(j) + rk_coef(s, 3)*0._wp*dt)/rk_coef(s, 4)

                                ! Update the angle of the IB
                                patch_ib(i)%angles(j) = (rk_coef(s, 1)*patch_ib(i)%step_angles(j) + rk_coef(s, 2)*patch_ib(i)%angles(j) + rk_coef(s, 3)*patch_ib(i)%angular_vel(j)*dt)/rk_coef(s, 4)
>>>>>>> 4f8fb912
                            end do

                            ! Update the position of the IB
                            patch_ib(i)%x_centroid = (rk_coef(s, 1)*patch_ib(i)%step_x_centroid + rk_coef(s, 2)*patch_ib(i)%x_centroid + rk_coef(s, 3)*patch_ib(i)%vel(1)*dt)/rk_coef(s, 4)
                            patch_ib(i)%y_centroid = (rk_coef(s, 1)*patch_ib(i)%step_y_centroid + rk_coef(s, 2)*patch_ib(i)%y_centroid + rk_coef(s, 3)*patch_ib(i)%vel(2)*dt)/rk_coef(s, 4)
                            patch_ib(i)%z_centroid = (rk_coef(s, 1)*patch_ib(i)%step_z_centroid + rk_coef(s, 2)*patch_ib(i)%z_centroid + rk_coef(s, 3)*patch_ib(i)%vel(3)*dt)/rk_coef(s, 4)
                        end if
                    end do
                    call s_update_mib(num_ibs, levelset, levelset_norm)
                end if
                if (qbmm .and. .not. polytropic) then
                    call s_ibm_correct_state(q_cons_ts(1)%vf, q_prim_vf, pb_ts(1)%sf, mv_ts(1)%sf)
                else
                    call s_ibm_correct_state(q_cons_ts(1)%vf, q_prim_vf)
                end if
            end if
<<<<<<< HEAD
        end if

        ! Stage 3 of 3
        call s_compute_rhs(q_cons_ts(dest)%vf, q_T_sf, q_prim_vf, bc_type, rhs_vf, pb_ts(2)%sf, rhs_pb, mv_ts(2)%sf, rhs_mv, t_step, time_avg, 3)

        if (bubbles_lagrange .and. .not. adap_dt) call s_update_lagrange_tdv_rk(stage=3)

#if defined(__NVCOMPILER_GPU_UNIFIED_MEM) || defined(FRONTIER_UNIFIED)
        $:GPU_PARALLEL_LOOP(collapse=4)
        do i = 1, sys_size
            do l = 0, p
                do k = 0, n
                    do j = 0, m
                        q_cons_ts(1)%vf(i)%sf(j, k, l) = &
                            (q_cons_ts(2)%vf(i)%sf(j, k, l) &
                             + 2._wp*q_cons_ts(1)%vf(i)%sf(j, k, l) &
                             + 2._wp*dt*rhs_vf(i)%sf(j, k, l))/3._wp
                    end do
                end do
            end do
        end do

        dest = 1 ! Result in q_cons_ts(1)%vf
#else
        $:GPU_PARALLEL_LOOP(collapse=4)
        do i = 1, sys_size
            do l = 0, p
                do k = 0, n
                    do j = 0, m
                      ! if (i /= E_idx .and. i /= alf_idx) then
                        q_cons_ts(1)%vf(i)%sf(j, k, l) = &
                            (q_cons_ts(1)%vf(i)%sf(j, k, l) &
                             + 2._wp*q_cons_ts(2)%vf(i)%sf(j, k, l) &
                             + 2._wp*dt*rhs_vf(i)%sf(j, k, l))/3._wp
                      ! else
                      !   q_cons_ts(1)%vf(i)%sf(j, k, l) = &
                      !       (q_cons_ts(1)%vf(i)%sf(j, k, l) &
                      !        + 2._wp*q_cons_ts(2)%vf(i)%sf(j, k, l))/3._wp
                      ! end if
                    end do
                end do
            end do
=======
>>>>>>> 4f8fb912
        end do

        ! Adaptive dt: final stage
        if (adap_dt) call s_adaptive_dt_bubble(3)

        call nvtxEndRange
        call cpu_time(finish)

        wall_time = abs(finish - start)

        if (t_step >= 2) then
            wall_time_avg = (wall_time + (t_step - 2)*wall_time_avg)/(t_step - 1)
        else
            wall_time_avg = 0._wp
        end if

    end subroutine s_tvd_rk

    !> Bubble source part in Strang operator splitting scheme
        !! @param t_step Current time-step
    impure subroutine s_adaptive_dt_bubble(stage)

        integer, intent(in) :: stage

        call s_convert_conservative_to_primitive_variables( &
            q_cons_ts(1)%vf, &
            q_T_sf, &
            q_prim_vf, &
            idwint)

        if (bubbles_euler) then

            call s_compute_bubble_EE_source(q_cons_ts(1)%vf, q_prim_vf, rhs_vf, divu)
            call s_comp_alpha_from_n(q_cons_ts(1)%vf)

        elseif (bubbles_lagrange) then

            call s_populate_variables_buffers(bc_type, q_prim_vf, pb_ts(1)%sf, mv_ts(1)%sf)
            call s_compute_bubble_EL_dynamics(q_prim_vf, stage)
            call s_transfer_data_to_tmp()
            call s_smear_voidfraction()
            if (stage == 3) then
                if (lag_params%write_bubbles_stats) call s_calculate_lag_bubble_stats()
                if (lag_params%write_bubbles) then
                    $:GPU_UPDATE(host='[gas_p,gas_mv,intfc_rad,intfc_vel]')
                    call s_write_lag_particles(mytime)
                end if
                call s_write_void_evol(mytime)
            end if

        end if

    end subroutine s_adaptive_dt_bubble

    impure subroutine s_compute_dt()

        real(wp) :: rho        !< Cell-avg. density
        real(wp), dimension(num_vels) :: vel        !< Cell-avg. velocity
        real(wp) :: vel_sum    !< Cell-avg. velocity sum
        real(wp) :: pres       !< Cell-avg. pressure
        real(wp), dimension(num_fluids) :: alpha      !< Cell-avg. volume fraction
        real(wp) :: gamma      !< Cell-avg. sp. heat ratio
        real(wp) :: pi_inf     !< Cell-avg. liquid stiffness function
        real(wp) :: c          !< Cell-avg. sound speed
        real(wp) :: H          !< Cell-avg. enthalpy
        real(wp), dimension(2) :: Re         !< Cell-avg. Reynolds numbers
        type(vector_field) :: gm_alpha_qp

        real(wp) :: dt_local
        integer :: j, k, l !< Generic loop iterators

        if (.not. igr) then
            call s_convert_conservative_to_primitive_variables( &
                q_cons_ts(1)%vf, &
                q_T_sf, &
                q_prim_vf, &
                idwint)
        end if

        $:GPU_PARALLEL_LOOP(collapse=3, private='[vel, alpha, Re]')
        do l = 0, p
            do k = 0, n
                do j = 0, m
                    if (igr) then
                        call s_compute_enthalpy(q_cons_ts(1)%vf, pres, rho, gamma, pi_inf, Re, H, alpha, vel, vel_sum, j, k, l)
                    else
                        call s_compute_enthalpy(q_prim_vf, pres, rho, gamma, pi_inf, Re, H, alpha, vel, vel_sum, j, k, l)
                    end if

                    ! Compute mixture sound speed
                    call s_compute_speed_of_sound(pres, rho, gamma, pi_inf, H, alpha, vel_sum, 0._wp, c)

                    call s_compute_dt_from_cfl(vel, c, max_dt, rho, Re, j, k, l)
                end do
            end do
        end do

        #:call GPU_PARALLEL(copyout='[dt_local]', copyin='[max_dt]')
            dt_local = minval(max_dt)
        #:endcall GPU_PARALLEL

        if (num_procs == 1) then
            dt = dt_local
        else
            call s_mpi_allreduce_min(dt_local, dt)
        end if

        $:GPU_UPDATE(device='[dt]')

    end subroutine s_compute_dt

    !> This subroutine applies the body forces source term at each
        !! Runge-Kutta stage
    subroutine s_apply_bodyforces(q_cons_vf, q_prim_vf_in, rhs_vf_in, ldt)

        type(scalar_field), dimension(1:sys_size), intent(inout) :: q_cons_vf
        type(scalar_field), dimension(1:sys_size), intent(in) :: q_prim_vf_in
        type(scalar_field), dimension(1:sys_size), intent(inout) :: rhs_vf_in

        real(wp), intent(in) :: ldt !< local dt

        integer :: i, j, k, l

        call nvtxStartRange("RHS-BODYFORCES")
        call s_compute_body_forces_rhs(q_prim_vf_in, q_cons_vf, rhs_vf_in)

        $:GPU_PARALLEL_LOOP(collapse=4)
        do i = momxb, E_idx
            do l = 0, p
                do k = 0, n
                    do j = 0, m
                        q_cons_vf(i)%sf(j, k, l) = q_cons_vf(i)%sf(j, k, l) + &
                                                   ldt*rhs_vf_in(i)%sf(j, k, l)
                    end do
                end do
            end do
        end do

        call nvtxEndRange

    end subroutine s_apply_bodyforces

    !> This subroutine saves the temporary q_prim_vf vector
        !!      into the q_prim_ts vector that is then used in p_main
        !! @param t_step current time-step
    subroutine s_time_step_cycling(t_step)

        integer, intent(in) :: t_step

        integer :: i, j, k, l !< Generic loop iterator

        if (t_step == t_step_start) then
            $:GPU_PARALLEL_LOOP(collapse=4)
            do i = 1, sys_size
                do l = 0, p
                    do k = 0, n
                        do j = 0, m
                            q_prim_ts(3)%vf(i)%sf(j, k, l) = q_prim_vf(i)%sf(j, k, l)
                        end do
                    end do
                end do
            end do
        elseif (t_step == t_step_start + 1) then
            $:GPU_PARALLEL_LOOP(collapse=4)
            do i = 1, sys_size
                do l = 0, p
                    do k = 0, n
                        do j = 0, m
                            q_prim_ts(2)%vf(i)%sf(j, k, l) = q_prim_vf(i)%sf(j, k, l)
                        end do
                    end do
                end do
            end do
        elseif (t_step == t_step_start + 2) then
            $:GPU_PARALLEL_LOOP(collapse=4)
            do i = 1, sys_size
                do l = 0, p
                    do k = 0, n
                        do j = 0, m
                            q_prim_ts(1)%vf(i)%sf(j, k, l) = q_prim_vf(i)%sf(j, k, l)
                        end do
                    end do
                end do
            end do
        elseif (t_step == t_step_start + 3) then
            $:GPU_PARALLEL_LOOP(collapse=4)
            do i = 1, sys_size
                do l = 0, p
                    do k = 0, n
                        do j = 0, m
                            q_prim_ts(0)%vf(i)%sf(j, k, l) = q_prim_vf(i)%sf(j, k, l)
                        end do
                    end do
                end do
            end do
        else ! All other timesteps
            $:GPU_PARALLEL_LOOP(collapse=4)
            do i = 1, sys_size
                do l = 0, p
                    do k = 0, n
                        do j = 0, m
                            q_prim_ts(3)%vf(i)%sf(j, k, l) = q_prim_ts(2)%vf(i)%sf(j, k, l)
                            q_prim_ts(2)%vf(i)%sf(j, k, l) = q_prim_ts(1)%vf(i)%sf(j, k, l)
                            q_prim_ts(1)%vf(i)%sf(j, k, l) = q_prim_ts(0)%vf(i)%sf(j, k, l)
                            q_prim_ts(0)%vf(i)%sf(j, k, l) = q_prim_vf(i)%sf(j, k, l)
                        end do
                    end do
                end do
            end do
        end if

    end subroutine s_time_step_cycling

    !> Module deallocation and/or disassociation procedures
    impure subroutine s_finalize_time_steppers_module
#ifdef FRONTIER_UNIFIED
        use hipfort
        use hipfort_hipmalloc
        use hipfort_check
#endif
        integer :: i, j !< Generic loop iterators

        ! Deallocating the cell-average conservative variables
#if defined(__NVCOMPILER_GPU_UNIFIED_MEM)
        do j = 1, sys_size
            @:DEALLOCATE(q_cons_ts(1)%vf(j)%sf)
            if (num_ts == 2) then
                if (nv_uvm_out_of_core) then
                    nullify (q_cons_ts(2)%vf(j)%sf)
                else
                    @:DEALLOCATE(q_cons_ts(2)%vf(j)%sf)
                end if
            end if
        end do
        if (num_ts == 2 .and. nv_uvm_out_of_core) then
            deallocate (q_cons_ts_pool_host)
        end if
#elif defined(FRONTIER_UNIFIED)
        do i = 1, num_ts
            do j = 1, sys_size
                nullify (q_cons_ts(i)%vf(j)%sf)
            end do
        end do

        call hipCheck(hipHostFree(q_cons_ts_pool_host))
        call hipCheck(hipFree(q_cons_ts_pool_device))
#else
        do i = 1, num_ts
            do j = 1, sys_size
                @:DEALLOCATE(q_cons_ts(i)%vf(j)%sf)
            end do
        end do
#endif
        do i = 1, num_ts
            @:DEALLOCATE(q_cons_ts(i)%vf)
        end do

        @:DEALLOCATE(q_cons_ts)

        ! Deallocating the cell-average primitive ts variables
        if (probe_wrt) then
            do i = 0, 3
                do j = 1, sys_size
                    @:DEALLOCATE(q_prim_ts(i)%vf(j)%sf)
                end do
                @:DEALLOCATE(q_prim_ts(i)%vf)
            end do
            @:DEALLOCATE(q_prim_ts)
        end if

        if (.not. igr) then
            ! Deallocating the cell-average primitive variables
            do i = 1, adv_idx%end
                @:DEALLOCATE(q_prim_vf(i)%sf)
            end do

            if (mhd) then
                do i = B_idx%beg, B_idx%end
                    @:DEALLOCATE(q_prim_vf(i)%sf)
                end do
            end if

            if (elasticity) then
                do i = stress_idx%beg, stress_idx%end
                    @:DEALLOCATE(q_prim_vf(i)%sf)
                end do
            end if

            if (hyperelasticity) then
                do i = xibeg, xiend + 1
                    @:DEALLOCATE(q_prim_vf(i)%sf)
                end do
            end if

            if (cont_damage) then
                @:DEALLOCATE(q_prim_vf(damage_idx)%sf)
            end if

            if (bubbles_euler) then
                do i = bub_idx%beg, bub_idx%end
                    @:DEALLOCATE(q_prim_vf(i)%sf)
                end do
            end if

            if (model_eqns == 3) then
                do i = internalEnergies_idx%beg, internalEnergies_idx%end
                    @:DEALLOCATE(q_prim_vf(i)%sf)
                end do
            end if
        end if

        @:DEALLOCATE(q_prim_vf)

        ! Deallocating the cell-average RHS variables
        do i = 1, sys_size
            @:DEALLOCATE(rhs_vf(i)%sf)
        end do

        @:DEALLOCATE(rhs_vf)

        ! Writing the footer of and closing the run-time information file
        if (proc_rank == 0 .and. run_time_info) then
            call s_close_run_time_information_file()
        end if

    end subroutine s_finalize_time_steppers_module

end module m_time_steppers<|MERGE_RESOLUTION|>--- conflicted
+++ resolved
@@ -561,29 +561,7 @@
                 end do
             end if
 
-<<<<<<< HEAD
-        dest = 1 ! result in q_cons_ts(1)%vf
-#else
-        $:GPU_PARALLEL_LOOP(collapse=4)
-        do i = 1, sys_size
-            do l = 0, p
-                do k = 0, n
-                    do j = 0, m
-                      ! if (i /= E_idx .and. i /= alf_idx) then
-                        q_cons_ts(2)%vf(i)%sf(j, k, l) = &
-                            q_cons_ts(1)%vf(i)%sf(j, k, l) &
-                            + dt*rhs_vf(i)%sf(j, k, l)
-                      ! else
-                      !   q_cons_ts(2)%vf(i)%sf(j, k, l) = &
-                      !       q_cons_ts(1)%vf(i)%sf(j, k, l)
-                      ! end if
-                    end do
-                end do
-            end do
-        end do
-=======
             if (bodyForces) call s_apply_bodyforces(q_cons_ts(1)%vf, q_prim_vf, rhs_vf, rk_coef(s, 3)*dt/rk_coef(s, 4))
->>>>>>> 4f8fb912
 
             if (grid_geometry == 3) call s_apply_fourier_filter(q_cons_ts(1)%vf)
 
@@ -591,59 +569,6 @@
                 call s_pressure_relaxation_procedure(q_cons_ts(1)%vf)
             end if
 
-<<<<<<< HEAD
-#if  defined(__NVCOMPILER_GPU_UNIFIED_MEM) || defined(FRONTIER_UNIFIED)
-        $:GPU_PARALLEL_LOOP(collapse=4)
-        do i = 1, sys_size
-            do l = 0, p
-                do k = 0, n
-                    do j = 0, m
-                        q_cons_ts(1)%vf(i)%sf(j, k, l) = &
-                            (3._wp*q_cons_ts(2)%vf(i)%sf(j, k, l) &
-                             + q_cons_ts(1)%vf(i)%sf(j, k, l) &
-                             + dt*rhs_vf(i)%sf(j, k, l))/4._wp
-                    end do
-                end do
-            end do
-        end do
-
-        dest = 1 ! Result in q_cons_ts(1)%vf
-#else
-        $:GPU_PARALLEL_LOOP(collapse=4)
-        do i = 1, sys_size
-            do l = 0, p
-                do k = 0, n
-                    do j = 0, m
-                      ! if (i /= E_idx .and. i /= alf_idx) then
-                        q_cons_ts(2)%vf(i)%sf(j, k, l) = &
-                            (3._wp*q_cons_ts(1)%vf(i)%sf(j, k, l) &
-                             + q_cons_ts(2)%vf(i)%sf(j, k, l) &
-                             + dt*rhs_vf(i)%sf(j, k, l))/4._wp
-                      ! else
-                      !   q_cons_ts(2)%vf(i)%sf(j, k, l) = &
-                      !       (3._wp*q_cons_ts(1)%vf(i)%sf(j, k, l) &
-                      !        + q_cons_ts(2)%vf(i)%sf(j, k, l))/4._wp
-                      ! end if
-                    end do
-                end do
-            end do
-        end do
-
-        dest = 2 ! Result in q_cons_ts(2)%vf
-#endif
-
-        if (qbmm .and. (.not. polytropic)) then
-            $:GPU_PARALLEL_LOOP(collapse=5)
-            do i = 1, nb
-                do l = 0, p
-                    do k = 0, n
-                        do j = 0, m
-                            do q = 1, nnode
-                                pb_ts(2)%sf(j, k, l, q, i) = &
-                                    (3._wp*pb_ts(1)%sf(j, k, l, q, i) &
-                                     + pb_ts(2)%sf(j, k, l, q, i) &
-                                     + dt*rhs_pb(j, k, l, q, i))/4._wp
-=======
             if (adv_n) call s_comp_alpha_from_n(q_cons_ts(1)%vf)
 
             if (ib) then
@@ -666,7 +591,6 @@
 
                                 ! Update the angle of the IB
                                 patch_ib(i)%angles(j) = (rk_coef(s, 1)*patch_ib(i)%step_angles(j) + rk_coef(s, 2)*patch_ib(i)%angles(j) + rk_coef(s, 3)*patch_ib(i)%angular_vel(j)*dt)/rk_coef(s, 4)
->>>>>>> 4f8fb912
                             end do
 
                             ! Update the position of the IB
@@ -683,51 +607,6 @@
                     call s_ibm_correct_state(q_cons_ts(1)%vf, q_prim_vf)
                 end if
             end if
-<<<<<<< HEAD
-        end if
-
-        ! Stage 3 of 3
-        call s_compute_rhs(q_cons_ts(dest)%vf, q_T_sf, q_prim_vf, bc_type, rhs_vf, pb_ts(2)%sf, rhs_pb, mv_ts(2)%sf, rhs_mv, t_step, time_avg, 3)
-
-        if (bubbles_lagrange .and. .not. adap_dt) call s_update_lagrange_tdv_rk(stage=3)
-
-#if defined(__NVCOMPILER_GPU_UNIFIED_MEM) || defined(FRONTIER_UNIFIED)
-        $:GPU_PARALLEL_LOOP(collapse=4)
-        do i = 1, sys_size
-            do l = 0, p
-                do k = 0, n
-                    do j = 0, m
-                        q_cons_ts(1)%vf(i)%sf(j, k, l) = &
-                            (q_cons_ts(2)%vf(i)%sf(j, k, l) &
-                             + 2._wp*q_cons_ts(1)%vf(i)%sf(j, k, l) &
-                             + 2._wp*dt*rhs_vf(i)%sf(j, k, l))/3._wp
-                    end do
-                end do
-            end do
-        end do
-
-        dest = 1 ! Result in q_cons_ts(1)%vf
-#else
-        $:GPU_PARALLEL_LOOP(collapse=4)
-        do i = 1, sys_size
-            do l = 0, p
-                do k = 0, n
-                    do j = 0, m
-                      ! if (i /= E_idx .and. i /= alf_idx) then
-                        q_cons_ts(1)%vf(i)%sf(j, k, l) = &
-                            (q_cons_ts(1)%vf(i)%sf(j, k, l) &
-                             + 2._wp*q_cons_ts(2)%vf(i)%sf(j, k, l) &
-                             + 2._wp*dt*rhs_vf(i)%sf(j, k, l))/3._wp
-                      ! else
-                      !   q_cons_ts(1)%vf(i)%sf(j, k, l) = &
-                      !       (q_cons_ts(1)%vf(i)%sf(j, k, l) &
-                      !        + 2._wp*q_cons_ts(2)%vf(i)%sf(j, k, l))/3._wp
-                      ! end if
-                    end do
-                end do
-            end do
-=======
->>>>>>> 4f8fb912
         end do
 
         ! Adaptive dt: final stage
