!>
!! @file m_time_steppers.f90
!! @brief Contains module m_time_steppers

#:include 'macros.fpp'

!> @brief The following module features a variety of time-stepping schemes.
!!              Currently, it includes the following Runge-Kutta (RK) algorithms:
!!                   1) 1st Order TVD RK
!!                   2) 2nd Order TVD RK
!!                   3) 3rd Order TVD RK
!!              where TVD designates a total-variation-diminishing time-stepper.
module m_time_steppers

    use m_derived_types        !< Definitions of the derived types

    use m_global_parameters    !< Definitions of the global parameters

    use m_rhs                  !< Right-hane-side (RHS) evaluation procedures

    use m_pressure_relaxation  !< Pressure relaxation procedures

    use m_data_output          !< Run-time info & solution data output procedures

    use m_bubbles_EE           !< Ensemble-averaged bubble dynamics routines

    use m_bubbles_EL           !< Lagrange bubble dynamics routines

    use m_ibm

    use m_hyperelastic

    use m_mpi_proxy            !< Message passing interface (MPI) module proxy

    use m_boundary_common

    use m_helper

    use m_sim_helpers

    use m_fftw

    use m_nvtx

    use m_thermochem, only: num_species

    use m_body_forces

    implicit none

    type(vector_field), allocatable, dimension(:) :: q_cons_ts !<
    !! Cell-average conservative variables at each time-stage (TS)

    type(scalar_field), allocatable, dimension(:) :: q_prim_vf !<
    !! Cell-average primitive variables at the current time-stage

    type(scalar_field), allocatable, dimension(:) :: rhs_vf !<
    !! Cell-average RHS variables at the current time-stage

    type(integer_field), allocatable, dimension(:, :) :: bc_type !<
    !! Boundary condition identifiers

    type(vector_field), allocatable, dimension(:) :: q_prim_ts !<
    !! Cell-average primitive variables at consecutive TIMESTEPS

    real(wp), allocatable, dimension(:, :, :, :, :) :: rhs_pb

    type(scalar_field) :: q_T_sf !<
    !! Cell-average temperature variables at the current time-stage

    real(wp), allocatable, dimension(:, :, :, :, :) :: rhs_mv

    real(wp), allocatable, dimension(:, :, :) :: max_dt

    integer, private :: num_ts !<
    !! Number of time stages in the time-stepping scheme

    integer :: stor !< storage index
    real(wp), allocatable, dimension(:, :) :: rk_coef

<<<<<<< HEAD
    $:GPU_DECLARE(create='[q_cons_ts,q_prim_vf,q_T_sf,rhs_vf,q_prim_ts,rhs_mv,rhs_pb,max_dt,rk_coef,bc_type]')

#if defined(__NVCOMPILER_GPU_UNIFIED_MEM)
    real(wp), allocatable, dimension(:, :, :, :), pinned, target :: q_cons_ts_pool_host
#elif defined(FRONTIER_UNIFIED)
    real(wp), pointer, contiguous, dimension(:, :, :, :) :: q_cons_ts_pool_host, q_cons_ts_pool_device
=======
#if defined(__NVCOMPILER_GPU_UNIFIED_MEM)
    real(stp), allocatable, dimension(:, :, :, :), pinned, target :: q_cons_ts_pool_host
#elif defined(FRONTIER_UNIFIED)
    real(stp), pointer, contiguous, dimension(:, :, :, :) :: q_cons_ts_pool_host, q_cons_ts_pool_device
>>>>>>> 6fcdf2ba
    integer(kind=8) :: pool_dims(4), pool_starts(4)
    integer(kind=8) :: pool_size
    type(c_ptr) :: cptr_host, cptr_device
#endif

contains

    !> The computation of parameters, the allocation of memory,
        !!      the association of pointers and/or the execution of any
        !!      other procedures that are necessary to setup the module.
    impure subroutine s_initialize_time_steppers_module
#ifdef FRONTIER_UNIFIED
        use hipfort
        use hipfort_hipmalloc
        use hipfort_check
#if defined(MFC_OpenACC)
        use openacc
#endif
#endif
        integer :: i, j !< Generic loop iterators

        ! Setting number of time-stages for selected time-stepping scheme
        if (time_stepper == 1) then
            num_ts = 1
        elseif (any(time_stepper == (/2, 3/))) then
            num_ts = 2
        end if

        ! Allocating the cell-average conservative variables
        @:ALLOCATE(q_cons_ts(1:num_ts))
        @:PREFER_GPU(q_cons_ts)

        do i = 1, num_ts
            @:ALLOCATE(q_cons_ts(i)%vf(1:sys_size))
            @:PREFER_GPU(q_cons_ts(i)%vf)
        end do

#if defined(__NVCOMPILER_GPU_UNIFIED_MEM)
        if (num_ts == 2 .and. nv_uvm_out_of_core) then
            ! host allocation for q_cons_ts(2)%vf(j)%sf for all j
            allocate (q_cons_ts_pool_host(idwbuff(1)%beg:idwbuff(1)%end, &
                                          idwbuff(2)%beg:idwbuff(2)%end, &
                                          idwbuff(3)%beg:idwbuff(3)%end, &
                                          1:sys_size))
        end if

        do j = 1, sys_size
            ! q_cons_ts(1) lives on the device
            @:ALLOCATE(q_cons_ts(1)%vf(j)%sf(idwbuff(1)%beg:idwbuff(1)%end, &
                idwbuff(2)%beg:idwbuff(2)%end, &
                idwbuff(3)%beg:idwbuff(3)%end))
            @:PREFER_GPU(q_cons_ts(1)%vf(j)%sf)
            if (num_ts == 2) then
                if (nv_uvm_out_of_core) then
                    ! q_cons_ts(2) lives on the host
                    q_cons_ts(2)%vf(j)%sf(idwbuff(1)%beg:idwbuff(1)%end, &
                                          idwbuff(2)%beg:idwbuff(2)%end, &
                                          idwbuff(3)%beg:idwbuff(3)%end) => q_cons_ts_pool_host(:, :, :, j)
                else
                    @:ALLOCATE(q_cons_ts(2)%vf(j)%sf(idwbuff(1)%beg:idwbuff(1)%end, &
                        idwbuff(2)%beg:idwbuff(2)%end, &
                        idwbuff(3)%beg:idwbuff(3)%end))
                    @:PREFER_GPU(q_cons_ts(2)%vf(j)%sf)
                end if
            end if
        end do

        do i = 1, num_ts
            @:ACC_SETUP_VFs(q_cons_ts(i))
        end do
#elif defined(FRONTIER_UNIFIED)
        ! Allocate to memory regions using hip calls
        ! that we will attach pointers to
        do i = 1, 3
            pool_dims(i) = idwbuff(i)%end - idwbuff(i)%beg + 1
            pool_starts(i) = idwbuff(i)%beg
        end do
        pool_dims(4) = sys_size
        pool_starts(4) = 1
#ifdef MFC_MIXED_PRECISION
        pool_size = 1_8*(idwbuff(1)%end - idwbuff(1)%beg + 1)*(idwbuff(2)%end - idwbuff(2)%beg + 1)*(idwbuff(3)%end - idwbuff(3)%beg + 1)*sys_size
        call hipCheck(hipMalloc_(cptr_device,pool_size*2_8))
        call c_f_pointer(cptr_device,q_cons_ts_pool_device,shape=pool_dims)
        q_cons_ts_pool_device(idwbuff(1)%beg:,idwbuff(2)%beg:,idwbuff(3)%beg:,1:) => q_cons_ts_pool_device

        call hipCheck(hipMallocManaged_(cptr_host,pool_size*2_8,hipMemAttachGlobal))
        call c_f_pointer(cptr_host,q_cons_ts_pool_host,shape=pool_dims)
        q_cons_ts_pool_host(idwbuff(1)%beg:,idwbuff(2)%beg:,idwbuff(3)%beg:,1:) => q_cons_ts_pool_host
#else
        ! Doing hipMalloc then mapping should be most performant
        call hipCheck(hipMalloc(q_cons_ts_pool_device, dims8=pool_dims, lbounds8=pool_starts))
        ! Without this map CCE will still create a device copy, because it's silly like that
#if defined(MFC_OpenACC)
        call acc_map_data(q_cons_ts_pool_device, c_loc(q_cons_ts_pool_device), c_sizeof(q_cons_ts_pool_device))
#endif
        ! CCE see it can access this and will leave it on the host. It will stay on the host so long as HSA_XNACK=1
        ! NOTE: WE CANNOT DO ATOMICS INTO THIS MEMORY. We have to change a property to use atomics here
        ! Otherwise leaving this as fine-grained will actually help performance since it can't be cached in GPU L2
        if (num_ts == 2) then
            call hipCheck(hipMallocManaged(q_cons_ts_pool_host, dims8=pool_dims, lbounds8=pool_starts, flags=hipMemAttachGlobal))
#if defined(MFC_OpenMP)
            call hipCheck(hipMemAdvise(c_loc(q_cons_ts_pool_host), c_sizeof(q_cons_ts_pool_host), hipMemAdviseSetPreferredLocation, -1))
#endif
        end if
#endif

        do j = 1, sys_size
            ! q_cons_ts(1) lives on the device
            q_cons_ts(1)%vf(j)%sf(idwbuff(1)%beg:idwbuff(1)%end, &
                                  idwbuff(2)%beg:idwbuff(2)%end, &
                                  idwbuff(3)%beg:idwbuff(3)%end) => q_cons_ts_pool_device(:, :, :, j)
            if (num_ts == 2) then
                ! q_cons_ts(2) lives on the host
                q_cons_ts(2)%vf(j)%sf(idwbuff(1)%beg:idwbuff(1)%end, &
                                      idwbuff(2)%beg:idwbuff(2)%end, &
                                      idwbuff(3)%beg:idwbuff(3)%end) => q_cons_ts_pool_host(:, :, :, j)
            end if
        end do

        do i = 1, num_ts
            @:ACC_SETUP_VFs(q_cons_ts(i))
            do j = 1, sys_size
                $:GPU_UPDATE(device='[q_cons_ts(i)%vf(j)]')
            end do
        end do
#else
        do i = 1, num_ts
            do j = 1, sys_size
                @:ALLOCATE(q_cons_ts(i)%vf(j)%sf(idwbuff(1)%beg:idwbuff(1)%end, &
                    idwbuff(2)%beg:idwbuff(2)%end, &
                    idwbuff(3)%beg:idwbuff(3)%end))
            end do
            @:ACC_SETUP_VFs(q_cons_ts(i))
        end do
#endif

        ! Allocating the cell-average primitive ts variables
        if (probe_wrt) then
            @:ALLOCATE(q_prim_ts(0:3))

            do i = 0, 3
                @:ALLOCATE(q_prim_ts(i)%vf(1:sys_size))
            end do

            do i = 0, 3
                do j = 1, sys_size
                    @:ALLOCATE(q_prim_ts(i)%vf(j)%sf(idwbuff(1)%beg:idwbuff(1)%end, &
                        idwbuff(2)%beg:idwbuff(2)%end, &
                        idwbuff(3)%beg:idwbuff(3)%end))
                end do
            end do

            do i = 0, 3
                @:ACC_SETUP_VFs(q_prim_ts(i))
            end do
        end if

        ! Allocating the cell-average primitive variables
        @:ALLOCATE(q_prim_vf(1:sys_size))

        if (.not. igr) then
            do i = 1, adv_idx%end
                @:ALLOCATE(q_prim_vf(i)%sf(idwbuff(1)%beg:idwbuff(1)%end, &
                    idwbuff(2)%beg:idwbuff(2)%end, &
                    idwbuff(3)%beg:idwbuff(3)%end))
                @:ACC_SETUP_SFs(q_prim_vf(i))
            end do

            if (bubbles_euler) then
                do i = bub_idx%beg, bub_idx%end
                    @:ALLOCATE(q_prim_vf(i)%sf(idwbuff(1)%beg:idwbuff(1)%end, &
                        idwbuff(2)%beg:idwbuff(2)%end, &
                        idwbuff(3)%beg:idwbuff(3)%end))
                    @:ACC_SETUP_SFs(q_prim_vf(i))
                end do
                if (adv_n) then
                    @:ALLOCATE(q_prim_vf(n_idx)%sf(idwbuff(1)%beg:idwbuff(1)%end, &
                        idwbuff(2)%beg:idwbuff(2)%end, &
                        idwbuff(3)%beg:idwbuff(3)%end))
                    @:ACC_SETUP_SFs(q_prim_vf(n_idx))
                end if
            end if

            if (mhd) then
                do i = B_idx%beg, B_idx%end
                    @:ALLOCATE(q_prim_vf(i)%sf(idwbuff(1)%beg:idwbuff(1)%end, &
                        idwbuff(2)%beg:idwbuff(2)%end, &
                        idwbuff(3)%beg:idwbuff(3)%end))
                    @:ACC_SETUP_SFs(q_prim_vf(i))
                end do
            end if

            if (elasticity) then
                do i = stress_idx%beg, stress_idx%end
                    @:ALLOCATE(q_prim_vf(i)%sf(idwbuff(1)%beg:idwbuff(1)%end, &
                        idwbuff(2)%beg:idwbuff(2)%end, &
                        idwbuff(3)%beg:idwbuff(3)%end))
                    @:ACC_SETUP_SFs(q_prim_vf(i))
                end do
            end if

            if (hyperelasticity) then
                do i = xibeg, xiend + 1
                    @:ALLOCATE(q_prim_vf(i)%sf(idwbuff(1)%beg:idwbuff(1)%end, &
                        idwbuff(2)%beg:idwbuff(2)%end, &
                        idwbuff(3)%beg:idwbuff(3)%end))
                    @:ACC_SETUP_SFs(q_prim_vf(i))
                end do
            end if

            if (cont_damage) then
                @:ALLOCATE(q_prim_vf(damage_idx)%sf(idwbuff(1)%beg:idwbuff(1)%end, &
                    idwbuff(2)%beg:idwbuff(2)%end, &
                    idwbuff(3)%beg:idwbuff(3)%end))
                @:ACC_SETUP_SFs(q_prim_vf(damage_idx))
            end if

            if (model_eqns == 3) then
                do i = internalEnergies_idx%beg, internalEnergies_idx%end
                    @:ALLOCATE(q_prim_vf(i)%sf(idwbuff(1)%beg:idwbuff(1)%end, &
                        idwbuff(2)%beg:idwbuff(2)%end, &
                        idwbuff(3)%beg:idwbuff(3)%end))
                    @:ACC_SETUP_SFs(q_prim_vf(i))
                end do
            end if

            if (surface_tension) then
                @:ALLOCATE(q_prim_vf(c_idx)%sf(idwbuff(1)%beg:idwbuff(1)%end, &
                    idwbuff(2)%beg:idwbuff(2)%end, &
                    idwbuff(3)%beg:idwbuff(3)%end))
                @:ACC_SETUP_SFs(q_prim_vf(c_idx))
            end if

            if (chemistry) then
                do i = chemxb, chemxe
                    @:ALLOCATE(q_prim_vf(i)%sf(idwbuff(1)%beg:idwbuff(1)%end, &
                        idwbuff(2)%beg:idwbuff(2)%end, &
                        idwbuff(3)%beg:idwbuff(3)%end))
                    @:ACC_SETUP_SFs(q_prim_vf(i))
                end do

                @:ALLOCATE(q_T_sf%sf(idwbuff(1)%beg:idwbuff(1)%end, &
                    idwbuff(2)%beg:idwbuff(2)%end, &
                    idwbuff(3)%beg:idwbuff(3)%end))
                @:ACC_SETUP_SFs(q_T_sf)
            end if
        end if

        @:ALLOCATE(pb_ts(1:2))
        !Initialize bubble variables pb and mv at all quadrature nodes for all R0 bins
        if (qbmm .and. (.not. polytropic)) then
            @:ALLOCATE(pb_ts(1)%sf(idwbuff(1)%beg:idwbuff(1)%end, &
                idwbuff(2)%beg:idwbuff(2)%end, &
                idwbuff(3)%beg:idwbuff(3)%end, 1:nnode, 1:nb))
            @:ACC_SETUP_SFs(pb_ts(1))

            @:ALLOCATE(pb_ts(2)%sf(idwbuff(1)%beg:idwbuff(1)%end, &
                idwbuff(2)%beg:idwbuff(2)%end, &
                idwbuff(3)%beg:idwbuff(3)%end, 1:nnode, 1:nb))
            @:ACC_SETUP_SFs(pb_ts(2))

            @:ALLOCATE(rhs_pb(idwbuff(1)%beg:idwbuff(1)%end, &
                idwbuff(2)%beg:idwbuff(2)%end, &
                idwbuff(3)%beg:idwbuff(3)%end, 1:nnode, 1:nb))
        else if (qbmm .and. polytropic) then
            @:ALLOCATE(pb_ts(1)%sf(idwbuff(1)%beg:idwbuff(1)%beg + 1, &
                idwbuff(2)%beg:idwbuff(2)%beg + 1, &
                idwbuff(3)%beg:idwbuff(3)%beg + 1, 1:nnode, 1:nb))
            @:ACC_SETUP_SFs(pb_ts(1))

            @:ALLOCATE(pb_ts(2)%sf(idwbuff(1)%beg:idwbuff(1)%beg + 1, &
                idwbuff(2)%beg:idwbuff(2)%beg + 1, &
                idwbuff(3)%beg:idwbuff(3)%beg + 1, 1:nnode, 1:nb))
            @:ACC_SETUP_SFs(pb_ts(2))

            @:ALLOCATE(rhs_pb(idwbuff(1)%beg:idwbuff(1)%beg + 1, &
                idwbuff(2)%beg:idwbuff(2)%beg + 1, &
                idwbuff(3)%beg:idwbuff(3)%beg + 1, 1:nnode, 1:nb))
        else
            @:ALLOCATE(pb_ts(1)%sf(0,0,0,0,0))
            @:ACC_SETUP_SFs(pb_ts(1))

            @:ALLOCATE(pb_ts(2)%sf(0,0,0,0,0))
            @:ACC_SETUP_SFs(pb_ts(2))

            @:ALLOCATE(rhs_pb(0,0,0,0,0))
        end if

        @:ALLOCATE(mv_ts(1:2))

        if (qbmm .and. (.not. polytropic)) then
            @:ALLOCATE(mv_ts(1)%sf(idwbuff(1)%beg:idwbuff(1)%end, &
                idwbuff(2)%beg:idwbuff(2)%end, &
                idwbuff(3)%beg:idwbuff(3)%end, 1:nnode, 1:nb))
            @:ACC_SETUP_SFs(mv_ts(1))

            @:ALLOCATE(mv_ts(2)%sf(idwbuff(1)%beg:idwbuff(1)%end, &
                idwbuff(2)%beg:idwbuff(2)%end, &
                idwbuff(3)%beg:idwbuff(3)%end, 1:nnode, 1:nb))
            @:ACC_SETUP_SFs(mv_ts(2))

            @:ALLOCATE(rhs_mv(idwbuff(1)%beg:idwbuff(1)%end, &
                idwbuff(2)%beg:idwbuff(2)%end, &
                idwbuff(3)%beg:idwbuff(3)%end, 1:nnode, 1:nb))

        else if (qbmm .and. polytropic) then
            @:ALLOCATE(mv_ts(1)%sf(idwbuff(1)%beg:idwbuff(1)%beg + 1, &
                idwbuff(2)%beg:idwbuff(2)%beg + 1, &
                idwbuff(3)%beg:idwbuff(3)%beg + 1, 1:nnode, 1:nb))
            @:ACC_SETUP_SFs(mv_ts(1))

            @:ALLOCATE(mv_ts(2)%sf(idwbuff(1)%beg:idwbuff(1)%beg + 1, &
                idwbuff(2)%beg:idwbuff(2)%beg + 1, &
                idwbuff(3)%beg:idwbuff(3)%beg + 1, 1:nnode, 1:nb))
            @:ACC_SETUP_SFs(mv_ts(2))

            @:ALLOCATE(rhs_mv(idwbuff(1)%beg:idwbuff(1)%beg + 1, &
                idwbuff(2)%beg:idwbuff(2)%beg + 1, &
                idwbuff(3)%beg:idwbuff(3)%beg + 1, 1:nnode, 1:nb))
        else
            @:ALLOCATE(mv_ts(1)%sf(0,0,0,0,0))
            @:ACC_SETUP_SFs(mv_ts(1))

            @:ALLOCATE(mv_ts(2)%sf(0,0,0,0,0))
            @:ACC_SETUP_SFs(mv_ts(2))

            @:ALLOCATE(rhs_mv(0,0,0,0,0))
        end if

        ! Allocating the cell-average RHS variables
        @:ALLOCATE(rhs_vf(1:sys_size))
        @:PREFER_GPU(rhs_vf)

        if (igr) then
            do i = 1, sys_size
                @:ALLOCATE(rhs_vf(i)%sf(-1:m+1,-1:n+1,-1:p+1))
                @:ACC_SETUP_SFs(rhs_vf(i))
                @:PREFER_GPU(rhs_vf(i)%sf)
            end do
        else
            do i = 1, sys_size
                @:ALLOCATE(rhs_vf(i)%sf(0:m, 0:n, 0:p))
                @:ACC_SETUP_SFs(rhs_vf(i))
            end do
        end if

        ! Opening and writing the header of the run-time information file
        if (proc_rank == 0 .and. run_time_info) then
            call s_open_run_time_information_file()
        end if

        if (cfl_dt) then
            @:ALLOCATE(max_dt(0:m, 0:n, 0:p))
        end if

        ! Allocating arrays to store the bc types
        @:ALLOCATE(bc_type(1:num_dims,1:2))

        @:ALLOCATE(bc_type(1,1)%sf(0:0,0:n,0:p))
        @:ALLOCATE(bc_type(1,2)%sf(0:0,0:n,0:p))
        if (n > 0) then
            @:ALLOCATE(bc_type(2,1)%sf(-buff_size:m+buff_size,0:0,0:p))
            @:ALLOCATE(bc_type(2,2)%sf(-buff_size:m+buff_size,0:0,0:p))
            if (p > 0) then
                @:ALLOCATE(bc_type(3,1)%sf(-buff_size:m+buff_size,-buff_size:n+buff_size,0:0))
                @:ALLOCATE(bc_type(3,2)%sf(-buff_size:m+buff_size,-buff_size:n+buff_size,0:0))
            end if
        end if

        do i = 1, num_dims
            do j = 1, 2
                @:ACC_SETUP_SFs(bc_type(i,j))
            end do
        end do

        if (any(time_stepper == (/1, 2, 3/))) then
            ! temporary array index for TVD RK
            if (time_stepper == 1) then
                stor = 1
            else
                stor = 2
            end if

<<<<<<< HEAD
            ! TVD RK coefficients
            @:ALLOCATE (rk_coef(time_stepper, 4))
            if (time_stepper == 1) then
                rk_coef(1, :) = (/1._wp, 0._wp, 1._wp, 1._wp/)
            else if (time_stepper == 2) then
                rk_coef(1, :) = (/1._wp, 0._wp, 1._wp, 1._wp/)
                rk_coef(2, :) = (/1._wp, 1._wp, 1._wp, 2._wp/)
            else if (time_stepper == 3) then
                rk_coef(1, :) = (/1._wp, 0._wp, 1._wp, 1._wp/)
                rk_coef(2, :) = (/1._wp, 3._wp, 1._wp, 4._wp/)
                rk_coef(3, :) = (/2._wp, 1._wp, 2._wp, 3._wp/)
=======
        #:call GPU_PARALLEL_LOOP(collapse=4)
            do i = 1, sys_size
                do l = 0, p
                    do k = 0, n
                        do j = 0, m
                            q_cons_ts(1)%vf(i)%sf(j, k, l) = &
                                q_cons_ts(1)%vf(i)%sf(j, k, l) &
                                + rhs_vf(i)%sf(j, k, l)
                        end do
                    end do
                end do
            end do
        #:endcall GPU_PARALLEL_LOOP

        !Evolve pb and mv for non-polytropic qbmm
        if (qbmm .and. (.not. polytropic)) then
            #:call GPU_PARALLEL_LOOP(collapse=5)
                do i = 1, nb
                    do l = 0, p
                        do k = 0, n
                            do j = 0, m
                                do q = 1, nnode
                                    pb_ts(1)%sf(j, k, l, q, i) = &
                                        pb_ts(1)%sf(j, k, l, q, i) &
                                        + rhs_pb(j, k, l, q, i)
                                end do
                            end do
                        end do
                    end do
                end do
            #:endcall GPU_PARALLEL_LOOP
        end if

        if (qbmm .and. (.not. polytropic)) then
            #:call GPU_PARALLEL_LOOP(collapse=5)
                do i = 1, nb
                    do l = 0, p
                        do k = 0, n
                            do j = 0, m
                                do q = 1, nnode
                                    mv_ts(1)%sf(j, k, l, q, i) = &
                                        mv_ts(1)%sf(j, k, l, q, i) &
                                        + rhs_mv(j, k, l, q, i)
                                end do
                            end do
                        end do
                    end do
                end do
            #:endcall GPU_PARALLEL_LOOP
        end if

        if (bodyForces) call s_apply_bodyforces(q_cons_ts(1)%vf, q_prim_vf, rhs_vf, 1._wp)

        if (grid_geometry == 3) call s_apply_fourier_filter(q_cons_ts(1)%vf)

        if (model_eqns == 3) call s_pressure_relaxation_procedure(q_cons_ts(1)%vf)

        if (adv_n) call s_comp_alpha_from_n(q_cons_ts(1)%vf)

        if (ib) then
            if (qbmm .and. .not. polytropic) then
                call s_ibm_correct_state(q_cons_ts(1)%vf, q_prim_vf, pb_ts(1)%sf, mv_ts(1)%sf)
            else
                call s_ibm_correct_state(q_cons_ts(1)%vf, q_prim_vf)
>>>>>>> 6fcdf2ba
            end if
            $:GPU_UPDATE(device='[rk_coef]')
        end if

    end subroutine s_initialize_time_steppers_module

    impure subroutine s_tvd_rk(t_step, time_avg, nstage)
#ifdef _CRAYFTN
        !DIR$ OPTIMIZE (-haggress)
#endif
        integer, intent(in) :: t_step
        real(wp), intent(inout) :: time_avg
        integer, intent(in) :: nstage

<<<<<<< HEAD
        integer :: i, j, k, l, q, s !< Generic loop iterator
=======
        integer :: i, j, k, l, q!< Generic loop iterator
>>>>>>> 6fcdf2ba
        real(wp) :: start, finish
        integer :: dest

        call cpu_time(start)
        call nvtxStartRange("TIMESTEP")

        ! Adaptive dt: initial stage
        if (adap_dt) call s_adaptive_dt_bubble(1)

        do s = 1, nstage
            call s_compute_rhs(q_cons_ts(1)%vf, q_T_sf, q_prim_vf, bc_type, rhs_vf, pb_ts(1)%sf, rhs_pb, mv_ts(1)%sf, rhs_mv, t_step, time_avg, s)

<<<<<<< HEAD
            if (s == 1) then
                if (run_time_info) then
                    if (igr) then
                        call s_write_run_time_information(q_cons_ts(1)%vf, t_step)
                    else
                        call s_write_run_time_information(q_prim_vf, t_step)
                    end if
                end if
=======
        if (probe_wrt) then
            call s_time_step_cycling(t_step)
        end if

        if (cfl_dt) then
            if (mytime >= t_stop) return
        else
            if (t_step == t_step_stop) return
        end if

        if (bubbles_lagrange .and. .not. adap_dt) call s_update_lagrange_tdv_rk(stage=1)

#if defined(__NVCOMPILER_GPU_UNIFIED_MEM) || defined(FRONTIER_UNIFIED)
        #:call GPU_PARALLEL_LOOP(collapse=4)
            do i = 1, sys_size
                do l = 0, p
                    do k = 0, n
                        do j = 0, m
                            q_cons_ts(2)%vf(i)%sf(j, k, l) = &
                                q_cons_ts(1)%vf(i)%sf(j, k, l)
                            q_cons_ts(1)%vf(i)%sf(j, k, l) = &
                                q_cons_ts(1)%vf(i)%sf(j, k, l) &
                                + rhs_vf(i)%sf(j, k, l)
                        end do
                    end do
                end do
            end do
        #:endcall GPU_PARALLEL_LOOP

        dest = 1 ! Result in q_cons_ts(1)%vf
#else
        #:call GPU_PARALLEL_LOOP(collapse=4)
            do i = 1, sys_size
                do l = 0, p
                    do k = 0, n
                        do j = 0, m
                            q_cons_ts(2)%vf(i)%sf(j, k, l) = &
                                q_cons_ts(1)%vf(i)%sf(j, k, l) &
                                + rhs_vf(i)%sf(j, k, l)
                        end do
                    end do
                end do
            end do
        #:endcall GPU_PARALLEL_LOOP

        dest = 2 ! Result in q_cons_ts(2)%vf
#endif

        !Evolve pb and mv for non-polytropic qbmm
        if (qbmm .and. (.not. polytropic)) then
            #:call GPU_PARALLEL_LOOP(collapse=5)
                do i = 1, nb
                    do l = 0, p
                        do k = 0, n
                            do j = 0, m
                                do q = 1, nnode
                                    pb_ts(2)%sf(j, k, l, q, i) = &
                                        pb_ts(1)%sf(j, k, l, q, i) &
                                        + rhs_pb(j, k, l, q, i)
                                end do
                            end do
                        end do
                    end do
                end do
            #:endcall GPU_PARALLEL_LOOP
        end if

        if (qbmm .and. (.not. polytropic)) then
            #:call GPU_PARALLEL_LOOP(collapse=5)
                do i = 1, nb
                    do l = 0, p
                        do k = 0, n
                            do j = 0, m
                                do q = 1, nnode
                                    mv_ts(2)%sf(j, k, l, q, i) = &
                                        mv_ts(1)%sf(j, k, l, q, i) &
                                        + rhs_mv(j, k, l, q, i)
                                end do
                            end do
                        end do
                    end do
                end do
            #:endcall GPU_PARALLEL_LOOP
        end if

        if (bodyForces) call s_apply_bodyforces(q_cons_ts(dest)%vf, q_prim_vf, rhs_vf, 1._wp)

        if (grid_geometry == 3) call s_apply_fourier_filter(q_cons_ts(dest)%vf)

        if (model_eqns == 3 .and. (.not. relax)) then
            call s_pressure_relaxation_procedure(q_cons_ts(dest)%vf)
        end if

        if (adv_n) call s_comp_alpha_from_n(q_cons_ts(dest)%vf)

        if (ib) then
            if (qbmm .and. .not. polytropic) then
                call s_ibm_correct_state(q_cons_ts(dest)%vf, q_prim_vf, pb_ts(2)%sf, mv_ts(2)%sf)
            else
                call s_ibm_correct_state(q_cons_ts(dest)%vf, q_prim_vf)
            end if
        end if

        ! Stage 2 of 2
        call s_compute_rhs(q_cons_ts(dest)%vf, q_T_sf, q_prim_vf, bc_type, rhs_vf, pb_ts(2)%sf, rhs_pb, mv_ts(2)%sf, rhs_mv, t_step, time_avg, 2)

        if (bubbles_lagrange .and. .not. adap_dt) call s_update_lagrange_tdv_rk(stage=2)

#if defined(__NVCOMPILER_GPU_UNIFIED_MEM) || defined(FRONTIER_UNIFIED)
        #:call GPU_PARALLEL_LOOP(collapse=4)
            do i = 1, sys_size
                do l = 0, p
                    do k = 0, n
                        do j = 0, m
                            q_cons_ts(1)%vf(i)%sf(j, k, l) = &
                                (q_cons_ts(2)%vf(i)%sf(j, k, l) &
                                 + q_cons_ts(1)%vf(i)%sf(j, k, l) &
                                 + rhs_vf(i)%sf(j, k, l))/4._wp
                        end do
                    end do
                end do
            end do
        #:endcall GPU_PARALLEL_LOOP

        dest = 1 ! Result in q_cons_ts(1)%vf
#else
        #:call GPU_PARALLEL_LOOP(collapse=4)
            do i = 1, sys_size
                do l = 0, p
                    do k = 0, n
                        do j = 0, m
                            q_cons_ts(1)%vf(i)%sf(j, k, l) = &
                                (q_cons_ts(1)%vf(i)%sf(j, k, l) &
                                 + q_cons_ts(2)%vf(i)%sf(j, k, l) &
                                 + rhs_vf(i)%sf(j, k, l))/2._wp
                        end do
                    end do
                end do
            end do
        #:endcall GPU_PARALLEL_LOOP

        dest = 1 ! Result in q_cons_ts(1)%vf
#endif

        if (qbmm .and. (.not. polytropic)) then
            #:call GPU_PARALLEL_LOOP(collapse=5)
                do i = 1, nb
                    do l = 0, p
                        do k = 0, n
                            do j = 0, m
                                do q = 1, nnode
                                    pb_ts(1)%sf(j, k, l, q, i) = &
                                        (pb_ts(1)%sf(j, k, l, q, i) &
                                         + pb_ts(2)%sf(j, k, l, q, i) &
                                         + rhs_pb(j, k, l, q, i))/2._wp
                                end do
                            end do
                        end do
                    end do
                end do
            #:endcall GPU_PARALLEL_LOOP
        end if

        if (qbmm .and. (.not. polytropic)) then
            #:call GPU_PARALLEL_LOOP(collapse=5)
                do i = 1, nb
                    do l = 0, p
                        do k = 0, n
                            do j = 0, m
                                do q = 1, nnode
                                    mv_ts(1)%sf(j, k, l, q, i) = &
                                        (mv_ts(1)%sf(j, k, l, q, i) &
                                         + mv_ts(2)%sf(j, k, l, q, i) &
                                         + rhs_mv(j, k, l, q, i))/2._wp
                                end do
                            end do
                        end do
                    end do
                end do
            #:endcall GPU_PARALLEL_LOOP
        end if

        if (bodyForces) call s_apply_bodyforces(q_cons_ts(dest)%vf, q_prim_vf, rhs_vf, 2._wp/3._wp)

        if (grid_geometry == 3) call s_apply_fourier_filter(q_cons_ts(dest)%vf)

        if (model_eqns == 3 .and. (.not. relax)) then
            call s_pressure_relaxation_procedure(q_cons_ts(dest)%vf)
        end if

        if (adv_n) call s_comp_alpha_from_n(q_cons_ts(dest)%vf)

        if (ib) then
            if (qbmm .and. .not. polytropic) then
                call s_ibm_correct_state(q_cons_ts(dest)%vf, q_prim_vf, pb_ts(1)%sf, mv_ts(1)%sf)
            else
                call s_ibm_correct_state(q_cons_ts(dest)%vf, q_prim_vf)
            end if
        end if

        call nvtxEndRange

        call cpu_time(finish)

        wall_time = abs(finish - start)

        if (t_step >= 2) then
            wall_time_avg = (wall_time + (t_step - 2)*wall_time_avg)/(t_step - 1)
        else
            wall_time_avg = 0._wp
        end if

    end subroutine s_2nd_order_tvd_rk

    !> 3rd order TVD RK time-stepping algorithm
        !! @param t_step Current time-step
    impure subroutine s_3rd_order_tvd_rk(t_step, time_avg)
#ifdef _CRAYFTN
        !DIR$ OPTIMIZE (-haggress)
#endif
        integer, intent(IN) :: t_step
        real(wp), intent(INOUT) :: time_avg

        integer(kind=8) :: i, j, k, l, q !< Generic loop iterator
        real(wp) :: start, finish
        integer :: dest

        ! Stage 1 of 3

        if (.not. adap_dt) then
            call cpu_time(start)
            call nvtxStartRange("TIMESTEP")
        end if
>>>>>>> 6fcdf2ba

                if (probe_wrt) then
                    call s_time_step_cycling(t_step)
                end if

                if (cfl_dt) then
                    if (mytime >= t_stop) return
                else
                    if (t_step == t_step_stop) return
                end if
            end if

<<<<<<< HEAD
            if (bubbles_lagrange .and. .not. adap_dt) call s_update_lagrange_tdv_rk(stage=s)
            #:call GPU_PARALLEL_LOOP(collapse=4)
                do i = 1, sys_size
                    do l = 0, p
                        do k = 0, n
                            do j = 0, m
                                if (s == 1 .and. nstage > 1) then
                                    q_cons_ts(stor)%vf(i)%sf(j, k, l) = &
                                        q_cons_ts(1)%vf(i)%sf(j, k, l)
                                end if
                                q_cons_ts(1)%vf(i)%sf(j, k, l) = &
                                    (rk_coef(s, 1)*q_cons_ts(1)%vf(i)%sf(j, k, l) &
                                     + rk_coef(s, 2)*q_cons_ts(stor)%vf(i)%sf(j, k, l) &
                                     + rk_coef(s, 3)*dt*rhs_vf(i)%sf(j, k, l))/rk_coef(s, 4)
=======
        if (bubbles_lagrange .and. .not. adap_dt) call s_update_lagrange_tdv_rk(stage=1)

#if defined(__NVCOMPILER_GPU_UNIFIED_MEM) || defined(FRONTIER_UNIFIED)
        #:call GPU_PARALLEL_LOOP(collapse=4)
            do i = 1, sys_size
                do l = 0, p
                    do k = 0, n
                        do j = 0, m
                            q_cons_ts(2)%vf(i)%sf(j, k, l) = &
                                q_cons_ts(1)%vf(i)%sf(j, k, l)
                            q_cons_ts(1)%vf(i)%sf(j, k, l) = &
                                q_cons_ts(1)%vf(i)%sf(j, k, l) &
                                + rhs_vf(i)%sf(j, k, l)
                        end do
                    end do
                end do
            end do
        #:endcall GPU_PARALLEL_LOOP

        dest = 1 ! result in q_cons_ts(1)%vf
#else
        #:call GPU_PARALLEL_LOOP(collapse=4)
            do i = 1, sys_size
                do l = 0, p
                    do k = 0, n
                        do j = 0, m
                            q_cons_ts(2)%vf(i)%sf(j, k, l) = &
                                q_cons_ts(1)%vf(i)%sf(j, k, l) &
                                + rhs_vf(i)%sf(j, k, l)
                        end do
                    end do
                end do
            end do
        #:endcall GPU_PARALLEL_LOOP

        dest = 2 ! result in q_cons_ts(2)%vf
#endif

        !Evolve pb and mv for non-polytropic qbmm
        if (qbmm .and. (.not. polytropic)) then
            #:call GPU_PARALLEL_LOOP(collapse=5)
                do i = 1, nb
                    do l = 0, p
                        do k = 0, n
                            do j = 0, m
                                do q = 1, nnode
                                    pb_ts(2)%sf(j, k, l, q, i) = &
                                        pb_ts(1)%sf(j, k, l, q, i) &
                                        + rhs_pb(j, k, l, q, i)
                                end do
>>>>>>> 6fcdf2ba
                            end do
                        end do
                    end do
                end do
            #:endcall GPU_PARALLEL_LOOP
<<<<<<< HEAD
            !Evolve pb and mv for non-polytropic qbmm
            if (qbmm .and. (.not. polytropic)) then
                #:call GPU_PARALLEL_LOOP(collapse=5)
                    do i = 1, nb
                        do l = 0, p
                            do k = 0, n
                                do j = 0, m
                                    do q = 1, nnode
                                        if (s == 1 .and. nstage > 1) then
                                            pb_ts(stor)%sf(j, k, l, q, i) = &
                                                pb_ts(1)%sf(j, k, l, q, i)
                                            mv_ts(stor)%sf(j, k, l, q, i) = &
                                                mv_ts(1)%sf(j, k, l, q, i)
                                        end if
                                        pb_ts(1)%sf(j, k, l, q, i) = &
                                            (rk_coef(s, 1)*pb_ts(1)%sf(j, k, l, q, i) &
                                             + rk_coef(s, 2)*pb_ts(stor)%sf(j, k, l, q, i) &
                                             + rk_coef(s, 3)*dt*rhs_pb(j, k, l, q, i))/rk_coef(s, 4)
                                        mv_ts(1)%sf(j, k, l, q, i) = &
                                            (rk_coef(s, 1)*mv_ts(1)%sf(j, k, l, q, i) &
                                             + rk_coef(s, 2)*mv_ts(stor)%sf(j, k, l, q, i) &
                                             + rk_coef(s, 3)*dt*rhs_mv(j, k, l, q, i))/rk_coef(s, 4)
                                    end do
=======
        end if

        if (qbmm .and. (.not. polytropic)) then
            #:call GPU_PARALLEL_LOOP(collapse=5)
                do i = 1, nb
                    do l = 0, p
                        do k = 0, n
                            do j = 0, m
                                do q = 1, nnode
                                    mv_ts(2)%sf(j, k, l, q, i) = &
                                        mv_ts(1)%sf(j, k, l, q, i) &
                                        + rhs_mv(j, k, l, q, i)
>>>>>>> 6fcdf2ba
                                end do
                            end do
                        end do
                    end do
<<<<<<< HEAD
                #:endcall GPU_PARALLEL_LOOP
            end if

            if (bodyForces) call s_apply_bodyforces(q_cons_ts(1)%vf, q_prim_vf, rhs_vf, rk_coef(s, 3)*dt/rk_coef(s, 4))
=======
                end do
            #:endcall GPU_PARALLEL_LOOP
        end if

        if (bodyForces) call s_apply_bodyforces(q_cons_ts(dest)%vf, q_prim_vf, rhs_vf, 1._wp)

        if (grid_geometry == 3) call s_apply_fourier_filter(q_cons_ts(dest)%vf)

        if (model_eqns == 3 .and. (.not. relax)) then
            call s_pressure_relaxation_procedure(q_cons_ts(dest)%vf)
        end if

        if (adv_n) call s_comp_alpha_from_n(q_cons_ts(dest)%vf)

        if (ib) then
            if (qbmm .and. .not. polytropic) then
                call s_ibm_correct_state(q_cons_ts(dest)%vf, q_prim_vf, pb_ts(2)%sf, mv_ts(2)%sf)
            else
                call s_ibm_correct_state(q_cons_ts(dest)%vf, q_prim_vf)
            end if
        end if

        ! Stage 2 of 3
        call s_compute_rhs(q_cons_ts(dest)%vf, q_T_sf, q_prim_vf, bc_type, rhs_vf, pb_ts(2)%sf, rhs_pb, mv_ts(2)%sf, rhs_mv, t_step, time_avg, 2)

        if (bubbles_lagrange .and. .not. adap_dt) call s_update_lagrange_tdv_rk(stage=2)

#if  defined(__NVCOMPILER_GPU_UNIFIED_MEM) || defined(FRONTIER_UNIFIED)
        #:call GPU_PARALLEL_LOOP(collapse=4)
            do i = 1, sys_size
                do l = 0, p
                    do k = 0, n
                        do j = 0, m
                            q_cons_ts(1)%vf(i)%sf(j, k, l) = &
                                (3._wp*q_cons_ts(2)%vf(i)%sf(j, k, l) &
                                 + q_cons_ts(1)%vf(i)%sf(j, k, l) &
                                 + rhs_vf(i)%sf(j, k, l))/4._wp
                        end do
                    end do
                end do
            end do
        #:endcall GPU_PARALLEL_LOOP

        dest = 1 ! Result in q_cons_ts(1)%vf
#else
        #:call GPU_PARALLEL_LOOP(collapse=4)
            do i = 1, sys_size
                do l = 0, p
                    do k = 0, n
                        do j = 0, m
                            q_cons_ts(2)%vf(i)%sf(j, k, l) = &
                                (3._wp*q_cons_ts(1)%vf(i)%sf(j, k, l) &
                                 + q_cons_ts(2)%vf(i)%sf(j, k, l) &
                                 + rhs_vf(i)%sf(j, k, l))/4._wp
                        end do
                    end do
                end do
            end do
        #:endcall GPU_PARALLEL_LOOP

        dest = 2 ! Result in q_cons_ts(2)%vf
#endif

        if (qbmm .and. (.not. polytropic)) then
            #:call GPU_PARALLEL_LOOP(collapse=5)
                do i = 1, nb
                    do l = 0, p
                        do k = 0, n
                            do j = 0, m
                                do q = 1, nnode
                                    pb_ts(2)%sf(j, k, l, q, i) = &
                                        (3._wp*pb_ts(1)%sf(j, k, l, q, i) &
                                         + pb_ts(2)%sf(j, k, l, q, i) &
                                         + rhs_pb(j, k, l, q, i))/4._wp
                                end do
                            end do
                        end do
                    end do
                end do
            #:endcall GPU_PARALLEL_LOOP
        end if

        if (qbmm .and. (.not. polytropic)) then
            #:call GPU_PARALLEL_LOOP(collapse=5)
                do i = 1, nb
                    do l = 0, p
                        do k = 0, n
                            do j = 0, m
                                do q = 1, nnode
                                    mv_ts(2)%sf(j, k, l, q, i) = &
                                        (3._wp*mv_ts(1)%sf(j, k, l, q, i) &
                                         + mv_ts(2)%sf(j, k, l, q, i) &
                                         + rhs_mv(j, k, l, q, i))/4._wp
                                end do
                            end do
                        end do
                    end do
                end do
            #:endcall GPU_PARALLEL_LOOP
        end if

        if (bodyForces) call s_apply_bodyforces(q_cons_ts(dest)%vf, q_prim_vf, rhs_vf, 1._wp/4._wp)
>>>>>>> 6fcdf2ba

            if (grid_geometry == 3) call s_apply_fourier_filter(q_cons_ts(1)%vf)

            if (model_eqns == 3 .and. (.not. relax)) then
                call s_pressure_relaxation_procedure(q_cons_ts(1)%vf)
            end if
<<<<<<< HEAD

            if (adv_n) call s_comp_alpha_from_n(q_cons_ts(1)%vf)

            if (ib) then
                ! check if any IBMS are moving, and if so, update the markers, ghost points, levelsets, and levelset norms
                if (moving_immersed_boundary_flag) then
                    do i = 1, num_ibs
                        if (s == 1) then
                            patch_ib(i)%step_vel = patch_ib(i)%vel
                            patch_ib(i)%step_angular_vel = patch_ib(i)%angular_vel
                            patch_ib(i)%step_angles = patch_ib(i)%angles
                            patch_ib(i)%step_x_centroid = patch_ib(i)%x_centroid
                            patch_ib(i)%step_y_centroid = patch_ib(i)%y_centroid
                            patch_ib(i)%step_z_centroid = patch_ib(i)%z_centroid
                        end if
=======
        end if

        ! Stage 3 of 3
        call s_compute_rhs(q_cons_ts(dest)%vf, q_T_sf, q_prim_vf, bc_type, rhs_vf, pb_ts(2)%sf, rhs_pb, mv_ts(2)%sf, rhs_mv, t_step, time_avg, 3)

        if (bubbles_lagrange .and. .not. adap_dt) call s_update_lagrange_tdv_rk(stage=3)

#if defined(__NVCOMPILER_GPU_UNIFIED_MEM) || defined(FRONTIER_UNIFIED)
        #:call GPU_PARALLEL_LOOP(collapse=4)
            do i = 1, sys_size
                do l = 0, p
                    do k = 0, n
                        do j = 0, m
                            q_cons_ts(1)%vf(i)%sf(j, k, l) = &
                                (q_cons_ts(2)%vf(i)%sf(j, k, l) &
                                 + 2._wp*q_cons_ts(1)%vf(i)%sf(j, k, l) &
                                 + 2._wp*rhs_vf(i)%sf(j, k, l))/3._wp
                        end do
                    end do
                end do
            end do
        #:endcall GPU_PARALLEL_LOOP

        dest = 1 ! Result in q_cons_ts(1)%vf
#else
        #:call GPU_PARALLEL_LOOP(collapse=4)
            do i = 1, sys_size
                do l = 0, p
                    do k = 0, n
                        do j = 0, m
                            q_cons_ts(1)%vf(i)%sf(j, k, l) = &
                                (q_cons_ts(1)%vf(i)%sf(j, k, l) &
                                 + 2._wp*q_cons_ts(2)%vf(i)%sf(j, k, l) &
                                 + 2._wp*rhs_vf(i)%sf(j, k, l))/3._wp
                        end do
                    end do
                end do
            end do
        #:endcall GPU_PARALLEL_LOOP
>>>>>>> 6fcdf2ba

                        if (patch_ib(i)%moving_ibm == 1) then
                            do j = 1, 3
                                patch_ib(i)%vel(j) = (rk_coef(s, 1)*patch_ib(i)%step_vel(j) + rk_coef(s, 2)*patch_ib(i)%vel(j) + rk_coef(s, 3)*0._wp*dt)/rk_coef(s, 4) ! 0.0 is a placeholder for accelerations
                                patch_ib(i)%angular_vel(j) = (rk_coef(s, 1)*patch_ib(i)%step_angular_vel(j) + rk_coef(s, 2)*patch_ib(i)%angular_vel(j) + rk_coef(s, 3)*0._wp*dt)/rk_coef(s, 4)

<<<<<<< HEAD
                                ! Update the angle of the IB
                                patch_ib(i)%angles(j) = (rk_coef(s, 1)*patch_ib(i)%step_angles(j) + rk_coef(s, 2)*patch_ib(i)%angles(j) + rk_coef(s, 3)*patch_ib(i)%angular_vel(j)*dt)/rk_coef(s, 4)
=======
        if (qbmm .and. (.not. polytropic)) then
            #:call GPU_PARALLEL_LOOP(collapse=5)
                do i = 1, nb
                    do l = 0, p
                        do k = 0, n
                            do j = 0, m
                                do q = 1, nnode
                                    pb_ts(1)%sf(j, k, l, q, i) = &
                                        (pb_ts(1)%sf(j, k, l, q, i) &
                                         + 2._wp*pb_ts(2)%sf(j, k, l, q, i) &
                                         + 2._wp*rhs_pb(j, k, l, q, i))/3._wp
                                end do
>>>>>>> 6fcdf2ba
                            end do

<<<<<<< HEAD
                            ! Update the position of the IB
                            patch_ib(i)%x_centroid = (rk_coef(s, 1)*patch_ib(i)%step_x_centroid + rk_coef(s, 2)*patch_ib(i)%x_centroid + rk_coef(s, 3)*patch_ib(i)%vel(1)*dt)/rk_coef(s, 4)
                            patch_ib(i)%y_centroid = (rk_coef(s, 1)*patch_ib(i)%step_y_centroid + rk_coef(s, 2)*patch_ib(i)%y_centroid + rk_coef(s, 3)*patch_ib(i)%vel(2)*dt)/rk_coef(s, 4)
                            patch_ib(i)%z_centroid = (rk_coef(s, 1)*patch_ib(i)%step_z_centroid + rk_coef(s, 2)*patch_ib(i)%z_centroid + rk_coef(s, 3)*patch_ib(i)%vel(3)*dt)/rk_coef(s, 4)
                        end if
                    end do
                    call s_update_mib(num_ibs, levelset, levelset_norm)
                end if
                if (qbmm .and. .not. polytropic) then
                    call s_ibm_correct_state(q_cons_ts(1)%vf, q_prim_vf, pb_ts(1)%sf, mv_ts(1)%sf)
                else
                    call s_ibm_correct_state(q_cons_ts(1)%vf, q_prim_vf)
                end if
=======
        if (qbmm .and. (.not. polytropic)) then
            #:call GPU_PARALLEL_LOOP(collapse=5)
                do i = 1, nb
                    do l = 0, p
                        do k = 0, n
                            do j = 0, m
                                do q = 1, nnode
                                    mv_ts(1)%sf(j, k, l, q, i) = &
                                        (mv_ts(1)%sf(j, k, l, q, i) &
                                         + 2._wp*mv_ts(2)%sf(j, k, l, q, i) &
                                         + 2._wp*rhs_mv(j, k, l, q, i))/3._wp
                                end do
                            end do
                        end do
                    end do
                end do
            #:endcall GPU_PARALLEL_LOOP
        end if

        if (bodyForces) call s_apply_bodyforces(q_cons_ts(dest)%vf, q_prim_vf, rhs_vf, 2._wp/3._wp)

        if (grid_geometry == 3) call s_apply_fourier_filter(q_cons_ts(dest)%vf)

        if (model_eqns == 3 .and. (.not. relax)) then
            call s_pressure_relaxation_procedure(q_cons_ts(dest)%vf)
        end if

        call nvtxStartRange("RHS-ELASTIC")
        if (hyperelasticity) call s_hyperelastic_rmt_stress_update(q_cons_ts(dest)%vf, q_prim_vf)
        call nvtxEndRange

        if (adv_n) call s_comp_alpha_from_n(q_cons_ts(dest)%vf)

        if (ib) then
            if (qbmm .and. .not. polytropic) then
                call s_ibm_correct_state(q_cons_ts(dest)%vf, q_prim_vf, pb_ts(1)%sf, mv_ts(1)%sf)
            else
                call s_ibm_correct_state(q_cons_ts(dest)%vf, q_prim_vf)
            end if
        end if

        if (.not. adap_dt) then
            call nvtxEndRange
            call cpu_time(finish)

            wall_time = abs(finish - start)

            if (t_step >= 2) then
                wall_time_avg = (wall_time + (t_step - 2)*wall_time_avg)/(t_step - 1)
            else
                wall_time_avg = 0._wp
>>>>>>> 6fcdf2ba
            end if
        end do

<<<<<<< HEAD
        ! Adaptive dt: final stage
        if (adap_dt) call s_adaptive_dt_bubble(3)
=======
        end if

    end subroutine s_3rd_order_tvd_rk

    !> Strang splitting scheme with 3rd order TVD RK time-stepping algorithm for
        !!      the flux term and adaptive time stepping algorithm for
        !!      the source term
        !! @param t_step Current time-step
    subroutine s_strang_splitting(t_step, time_avg)

        integer, intent(in) :: t_step
        real(wp), intent(inout) :: time_avg

        real(wp) :: start, finish

        call cpu_time(start)

        call nvtxStartRange("TIMESTEP")

        ! Stage 1 of 3
        call s_adaptive_dt_bubble(1)

        ! Stage 2 of 3
        call s_3rd_order_tvd_rk(t_step, time_avg)

        ! Stage 3 of 3
        call s_adaptive_dt_bubble(3)
>>>>>>> 6fcdf2ba

        call nvtxEndRange
        call cpu_time(finish)

        wall_time = abs(finish - start)

        if (t_step >= 2) then
            wall_time_avg = (wall_time + (t_step - 2)*wall_time_avg)/(t_step - 1)
        else
            wall_time_avg = 0._wp
        end if

    end subroutine s_tvd_rk

    !> Bubble source part in Strang operator splitting scheme
        !! @param t_step Current time-step
    impure subroutine s_adaptive_dt_bubble(stage)

        integer, intent(in) :: stage

        type(vector_field) :: gm_alpha_qp

        call s_convert_conservative_to_primitive_variables( &
            q_cons_ts(1)%vf, &
            q_T_sf, &
            q_prim_vf, &
            idwint)

        if (bubbles_euler) then

            call s_compute_bubble_EE_source(q_cons_ts(1)%vf, q_prim_vf, rhs_vf, divu)
            call s_comp_alpha_from_n(q_cons_ts(1)%vf)

        elseif (bubbles_lagrange) then

            call s_populate_variables_buffers(bc_type, q_prim_vf, pb_ts(1)%sf, mv_ts(1)%sf)
            call s_compute_bubble_EL_dynamics(q_prim_vf, stage)
            call s_transfer_data_to_tmp()
            call s_smear_voidfraction()
            if (stage == 3) then
                if (lag_params%write_bubbles_stats) call s_calculate_lag_bubble_stats()
                if (lag_params%write_bubbles) then
                    $:GPU_UPDATE(host='[gas_p,gas_mv,intfc_rad,intfc_vel]')
                    call s_write_lag_particles(mytime)
                end if
                call s_write_void_evol(mytime)
            end if

        end if

    end subroutine s_adaptive_dt_bubble

    impure subroutine s_compute_dt()

        real(wp) :: rho        !< Cell-avg. density
        real(wp), dimension(num_vels) :: vel        !< Cell-avg. velocity
        real(wp) :: vel_sum    !< Cell-avg. velocity sum
        real(wp) :: pres       !< Cell-avg. pressure
        real(wp), dimension(num_fluids) :: alpha      !< Cell-avg. volume fraction
        real(wp) :: gamma      !< Cell-avg. sp. heat ratio
        real(wp) :: pi_inf     !< Cell-avg. liquid stiffness function
        real(wp) :: c          !< Cell-avg. sound speed
        real(wp) :: H          !< Cell-avg. enthalpy
        real(wp), dimension(2) :: Re         !< Cell-avg. Reynolds numbers
        type(vector_field) :: gm_alpha_qp

        real(wp) :: dt_local
        integer :: j, k, l !< Generic loop iterators

        if (.not. igr) then
            call s_convert_conservative_to_primitive_variables( &
                q_cons_ts(1)%vf, &
                q_T_sf, &
                q_prim_vf, &
                idwint)
        end if

        #:call GPU_PARALLEL_LOOP(collapse=3, private='[vel, alpha, Re]')
            do l = 0, p
                do k = 0, n
                    do j = 0, m
                        if (igr) then
                            call s_compute_enthalpy(q_cons_ts(1)%vf, pres, rho, gamma, pi_inf, Re, H, alpha, vel, vel_sum, j, k, l)
                        else
                            call s_compute_enthalpy(q_prim_vf, pres, rho, gamma, pi_inf, Re, H, alpha, vel, vel_sum, j, k, l)
                        end if

                        ! Compute mixture sound speed
                        call s_compute_speed_of_sound(pres, rho, gamma, pi_inf, H, alpha, vel_sum, 0._wp, c)

                        call s_compute_dt_from_cfl(vel, c, max_dt, rho, Re, j, k, l)
                    end do
                end do
            end do
        #:endcall GPU_PARALLEL_LOOP

        #:call GPU_PARALLEL(copyout='[dt_local]', copyin='[max_dt]')
            dt_local = minval(max_dt)
        #:endcall GPU_PARALLEL

        if (num_procs == 1) then
            dt = dt_local
        else
            call s_mpi_allreduce_min(dt_local, dt)
        end if

        $:GPU_UPDATE(device='[dt]')

    end subroutine s_compute_dt

    !> This subroutine applies the body forces source term at each
        !! Runge-Kutta stage
    subroutine s_apply_bodyforces(q_cons_vf, q_prim_vf_in, rhs_vf_in, ldt)

        type(scalar_field), dimension(1:sys_size), intent(inout) :: q_cons_vf
        type(scalar_field), dimension(1:sys_size), intent(in) :: q_prim_vf_in
        type(scalar_field), dimension(1:sys_size), intent(inout) :: rhs_vf_in

        real(wp), intent(in) :: ldt !< local dt

        integer :: i, j, k, l

        call nvtxStartRange("RHS-BODYFORCES")
        call s_compute_body_forces_rhs(q_prim_vf_in, q_cons_vf, rhs_vf_in)

        #:call GPU_PARALLEL_LOOP(collapse=4)
            do i = momxb, E_idx
                do l = 0, p
                    do k = 0, n
                        do j = 0, m
                            q_cons_vf(i)%sf(j, k, l) = q_cons_vf(i)%sf(j, k, l) + &
                                                       ldt*rhs_vf_in(i)%sf(j, k, l)
                        end do
                    end do
                end do
            end do
        #:endcall GPU_PARALLEL_LOOP

        call nvtxEndRange

    end subroutine s_apply_bodyforces

    !> This subroutine saves the temporary q_prim_vf vector
        !!      into the q_prim_ts vector that is then used in p_main
        !! @param t_step current time-step
    subroutine s_time_step_cycling(t_step)

        integer, intent(in) :: t_step

        integer :: i, j, k, l !< Generic loop iterator

        if (t_step == t_step_start) then
            #:call GPU_PARALLEL_LOOP(collapse=4)
                do i = 1, sys_size
                    do l = 0, p
                        do k = 0, n
                            do j = 0, m
                                q_prim_ts(3)%vf(i)%sf(j, k, l) = q_prim_vf(i)%sf(j, k, l)
                            end do
                        end do
                    end do
                end do
            #:endcall GPU_PARALLEL_LOOP
        elseif (t_step == t_step_start + 1) then
            #:call GPU_PARALLEL_LOOP(collapse=4)
                do i = 1, sys_size
                    do l = 0, p
                        do k = 0, n
                            do j = 0, m
                                q_prim_ts(2)%vf(i)%sf(j, k, l) = q_prim_vf(i)%sf(j, k, l)
                            end do
                        end do
                    end do
                end do
            #:endcall GPU_PARALLEL_LOOP
        elseif (t_step == t_step_start + 2) then
            #:call GPU_PARALLEL_LOOP(collapse=4)
                do i = 1, sys_size
                    do l = 0, p
                        do k = 0, n
                            do j = 0, m
                                q_prim_ts(1)%vf(i)%sf(j, k, l) = q_prim_vf(i)%sf(j, k, l)
                            end do
                        end do
                    end do
                end do
            #:endcall GPU_PARALLEL_LOOP
        elseif (t_step == t_step_start + 3) then
            #:call GPU_PARALLEL_LOOP(collapse=4)
                do i = 1, sys_size
                    do l = 0, p
                        do k = 0, n
                            do j = 0, m
                                q_prim_ts(0)%vf(i)%sf(j, k, l) = q_prim_vf(i)%sf(j, k, l)
                            end do
                        end do
                    end do
                end do
            #:endcall GPU_PARALLEL_LOOP
        else ! All other timesteps
            #:call GPU_PARALLEL_LOOP(collapse=4)
                do i = 1, sys_size
                    do l = 0, p
                        do k = 0, n
                            do j = 0, m
                                q_prim_ts(3)%vf(i)%sf(j, k, l) = q_prim_ts(2)%vf(i)%sf(j, k, l)
                                q_prim_ts(2)%vf(i)%sf(j, k, l) = q_prim_ts(1)%vf(i)%sf(j, k, l)
                                q_prim_ts(1)%vf(i)%sf(j, k, l) = q_prim_ts(0)%vf(i)%sf(j, k, l)
                                q_prim_ts(0)%vf(i)%sf(j, k, l) = q_prim_vf(i)%sf(j, k, l)
                            end do
                        end do
                    end do
                end do
            #:endcall GPU_PARALLEL_LOOP
        end if

    end subroutine s_time_step_cycling

    !> Module deallocation and/or disassociation procedures
    impure subroutine s_finalize_time_steppers_module
#ifdef FRONTIER_UNIFIED
        use hipfort
        use hipfort_hipmalloc
        use hipfort_check
#endif
        integer :: i, j !< Generic loop iterators

        ! Deallocating the cell-average conservative variables
#if defined(__NVCOMPILER_GPU_UNIFIED_MEM)
        do j = 1, sys_size
            @:DEALLOCATE(q_cons_ts(1)%vf(j)%sf)
            if (num_ts == 2) then
                if (nv_uvm_out_of_core) then
                    nullify (q_cons_ts(2)%vf(j)%sf)
                else
                    @:DEALLOCATE(q_cons_ts(2)%vf(j)%sf)
                end if
            end if
        end do
        if (num_ts == 2 .and. nv_uvm_out_of_core) then
            deallocate (q_cons_ts_pool_host)
        end if
#elif defined(FRONTIER_UNIFIED)
        do i = 1, num_ts
            do j = 1, sys_size
                nullify (q_cons_ts(i)%vf(j)%sf)
            end do
        end do
<<<<<<< HEAD

        call hipCheck(hipHostFree(q_cons_ts_pool_host))
        call hipCheck(hipFree(q_cons_ts_pool_device))
#else
=======
#ifdef MFC_MIXED_PRECISION
        call hipCheck(hipHostFree_(c_loc(q_cons_ts_pool_host)))
        nullify(q_cons_ts_pool_host)
        call hipCheck(hipFree_(c_loc(q_cons_ts_pool_device)))
        nullify(q_cons_ts_pool_device)
#else
        call hipCheck(hipHostFree(q_cons_ts_pool_host))
        call hipCheck(hipFree(q_cons_ts_pool_device))
#endif
#else
>>>>>>> 6fcdf2ba
        do i = 1, num_ts
            do j = 1, sys_size
                @:DEALLOCATE(q_cons_ts(i)%vf(j)%sf)
            end do
        end do
#endif
        do i = 1, num_ts
            @:DEALLOCATE(q_cons_ts(i)%vf)
        end do

        @:DEALLOCATE(q_cons_ts)

        ! Deallocating the cell-average primitive ts variables
        if (probe_wrt) then
            do i = 0, 3
                do j = 1, sys_size
                    @:DEALLOCATE(q_prim_ts(i)%vf(j)%sf)
                end do
                @:DEALLOCATE(q_prim_ts(i)%vf)
            end do
            @:DEALLOCATE(q_prim_ts)
        end if

        if (.not. igr) then
            ! Deallocating the cell-average primitive variables
            do i = 1, adv_idx%end
                @:DEALLOCATE(q_prim_vf(i)%sf)
            end do

            if (mhd) then
                do i = B_idx%beg, B_idx%end
                    @:DEALLOCATE(q_prim_vf(i)%sf)
                end do
            end if

            if (elasticity) then
                do i = stress_idx%beg, stress_idx%end
                    @:DEALLOCATE(q_prim_vf(i)%sf)
                end do
            end if

            if (hyperelasticity) then
                do i = xibeg, xiend + 1
                    @:DEALLOCATE(q_prim_vf(i)%sf)
                end do
            end if

            if (cont_damage) then
                @:DEALLOCATE(q_prim_vf(damage_idx)%sf)
            end if

            if (bubbles_euler) then
                do i = bub_idx%beg, bub_idx%end
                    @:DEALLOCATE(q_prim_vf(i)%sf)
                end do
            end if

            if (model_eqns == 3) then
                do i = internalEnergies_idx%beg, internalEnergies_idx%end
                    @:DEALLOCATE(q_prim_vf(i)%sf)
                end do
            end if
        end if

        @:DEALLOCATE(q_prim_vf)

        ! Deallocating the cell-average RHS variables
        do i = 1, sys_size
            @:DEALLOCATE(rhs_vf(i)%sf)
        end do

        @:DEALLOCATE(rhs_vf)

        ! Writing the footer of and closing the run-time information file
        if (proc_rank == 0 .and. run_time_info) then
            call s_close_run_time_information_file()
        end if

    end subroutine s_finalize_time_steppers_module

end module m_time_steppers<|MERGE_RESOLUTION|>--- conflicted
+++ resolved
@@ -78,19 +78,12 @@
     integer :: stor !< storage index
     real(wp), allocatable, dimension(:, :) :: rk_coef
 
-<<<<<<< HEAD
     $:GPU_DECLARE(create='[q_cons_ts,q_prim_vf,q_T_sf,rhs_vf,q_prim_ts,rhs_mv,rhs_pb,max_dt,rk_coef,bc_type]')
 
-#if defined(__NVCOMPILER_GPU_UNIFIED_MEM)
-    real(wp), allocatable, dimension(:, :, :, :), pinned, target :: q_cons_ts_pool_host
-#elif defined(FRONTIER_UNIFIED)
-    real(wp), pointer, contiguous, dimension(:, :, :, :) :: q_cons_ts_pool_host, q_cons_ts_pool_device
-=======
 #if defined(__NVCOMPILER_GPU_UNIFIED_MEM)
     real(stp), allocatable, dimension(:, :, :, :), pinned, target :: q_cons_ts_pool_host
 #elif defined(FRONTIER_UNIFIED)
     real(stp), pointer, contiguous, dimension(:, :, :, :) :: q_cons_ts_pool_host, q_cons_ts_pool_device
->>>>>>> 6fcdf2ba
     integer(kind=8) :: pool_dims(4), pool_starts(4)
     integer(kind=8) :: pool_size
     type(c_ptr) :: cptr_host, cptr_device
@@ -172,13 +165,13 @@
         pool_starts(4) = 1
 #ifdef MFC_MIXED_PRECISION
         pool_size = 1_8*(idwbuff(1)%end - idwbuff(1)%beg + 1)*(idwbuff(2)%end - idwbuff(2)%beg + 1)*(idwbuff(3)%end - idwbuff(3)%beg + 1)*sys_size
-        call hipCheck(hipMalloc_(cptr_device,pool_size*2_8))
-        call c_f_pointer(cptr_device,q_cons_ts_pool_device,shape=pool_dims)
-        q_cons_ts_pool_device(idwbuff(1)%beg:,idwbuff(2)%beg:,idwbuff(3)%beg:,1:) => q_cons_ts_pool_device
-
-        call hipCheck(hipMallocManaged_(cptr_host,pool_size*2_8,hipMemAttachGlobal))
-        call c_f_pointer(cptr_host,q_cons_ts_pool_host,shape=pool_dims)
-        q_cons_ts_pool_host(idwbuff(1)%beg:,idwbuff(2)%beg:,idwbuff(3)%beg:,1:) => q_cons_ts_pool_host
+        call hipCheck(hipMalloc_(cptr_device, pool_size*2_8))
+        call c_f_pointer(cptr_device, q_cons_ts_pool_device, shape=pool_dims)
+        q_cons_ts_pool_device(idwbuff(1)%beg:, idwbuff(2)%beg:, idwbuff(3)%beg:, 1:) => q_cons_ts_pool_device
+
+        call hipCheck(hipMallocManaged_(cptr_host, pool_size*2_8, hipMemAttachGlobal))
+        call c_f_pointer(cptr_host, q_cons_ts_pool_host, shape=pool_dims)
+        q_cons_ts_pool_host(idwbuff(1)%beg:, idwbuff(2)%beg:, idwbuff(3)%beg:, 1:) => q_cons_ts_pool_host
 #else
         ! Doing hipMalloc then mapping should be most performant
         call hipCheck(hipMalloc(q_cons_ts_pool_device, dims8=pool_dims, lbounds8=pool_starts))
@@ -474,7 +467,6 @@
                 stor = 2
             end if
 
-<<<<<<< HEAD
             ! TVD RK coefficients
             @:ALLOCATE (rk_coef(time_stepper, 4))
             if (time_stepper == 1) then
@@ -486,72 +478,6 @@
                 rk_coef(1, :) = (/1._wp, 0._wp, 1._wp, 1._wp/)
                 rk_coef(2, :) = (/1._wp, 3._wp, 1._wp, 4._wp/)
                 rk_coef(3, :) = (/2._wp, 1._wp, 2._wp, 3._wp/)
-=======
-        #:call GPU_PARALLEL_LOOP(collapse=4)
-            do i = 1, sys_size
-                do l = 0, p
-                    do k = 0, n
-                        do j = 0, m
-                            q_cons_ts(1)%vf(i)%sf(j, k, l) = &
-                                q_cons_ts(1)%vf(i)%sf(j, k, l) &
-                                + rhs_vf(i)%sf(j, k, l)
-                        end do
-                    end do
-                end do
-            end do
-        #:endcall GPU_PARALLEL_LOOP
-
-        !Evolve pb and mv for non-polytropic qbmm
-        if (qbmm .and. (.not. polytropic)) then
-            #:call GPU_PARALLEL_LOOP(collapse=5)
-                do i = 1, nb
-                    do l = 0, p
-                        do k = 0, n
-                            do j = 0, m
-                                do q = 1, nnode
-                                    pb_ts(1)%sf(j, k, l, q, i) = &
-                                        pb_ts(1)%sf(j, k, l, q, i) &
-                                        + rhs_pb(j, k, l, q, i)
-                                end do
-                            end do
-                        end do
-                    end do
-                end do
-            #:endcall GPU_PARALLEL_LOOP
-        end if
-
-        if (qbmm .and. (.not. polytropic)) then
-            #:call GPU_PARALLEL_LOOP(collapse=5)
-                do i = 1, nb
-                    do l = 0, p
-                        do k = 0, n
-                            do j = 0, m
-                                do q = 1, nnode
-                                    mv_ts(1)%sf(j, k, l, q, i) = &
-                                        mv_ts(1)%sf(j, k, l, q, i) &
-                                        + rhs_mv(j, k, l, q, i)
-                                end do
-                            end do
-                        end do
-                    end do
-                end do
-            #:endcall GPU_PARALLEL_LOOP
-        end if
-
-        if (bodyForces) call s_apply_bodyforces(q_cons_ts(1)%vf, q_prim_vf, rhs_vf, 1._wp)
-
-        if (grid_geometry == 3) call s_apply_fourier_filter(q_cons_ts(1)%vf)
-
-        if (model_eqns == 3) call s_pressure_relaxation_procedure(q_cons_ts(1)%vf)
-
-        if (adv_n) call s_comp_alpha_from_n(q_cons_ts(1)%vf)
-
-        if (ib) then
-            if (qbmm .and. .not. polytropic) then
-                call s_ibm_correct_state(q_cons_ts(1)%vf, q_prim_vf, pb_ts(1)%sf, mv_ts(1)%sf)
-            else
-                call s_ibm_correct_state(q_cons_ts(1)%vf, q_prim_vf)
->>>>>>> 6fcdf2ba
             end if
             $:GPU_UPDATE(device='[rk_coef]')
         end if
@@ -566,11 +492,7 @@
         real(wp), intent(inout) :: time_avg
         integer, intent(in) :: nstage
 
-<<<<<<< HEAD
         integer :: i, j, k, l, q, s !< Generic loop iterator
-=======
-        integer :: i, j, k, l, q!< Generic loop iterator
->>>>>>> 6fcdf2ba
         real(wp) :: start, finish
         integer :: dest
 
@@ -583,7 +505,6 @@
         do s = 1, nstage
             call s_compute_rhs(q_cons_ts(1)%vf, q_T_sf, q_prim_vf, bc_type, rhs_vf, pb_ts(1)%sf, rhs_pb, mv_ts(1)%sf, rhs_mv, t_step, time_avg, s)
 
-<<<<<<< HEAD
             if (s == 1) then
                 if (run_time_info) then
                     if (igr) then
@@ -592,241 +513,6 @@
                         call s_write_run_time_information(q_prim_vf, t_step)
                     end if
                 end if
-=======
-        if (probe_wrt) then
-            call s_time_step_cycling(t_step)
-        end if
-
-        if (cfl_dt) then
-            if (mytime >= t_stop) return
-        else
-            if (t_step == t_step_stop) return
-        end if
-
-        if (bubbles_lagrange .and. .not. adap_dt) call s_update_lagrange_tdv_rk(stage=1)
-
-#if defined(__NVCOMPILER_GPU_UNIFIED_MEM) || defined(FRONTIER_UNIFIED)
-        #:call GPU_PARALLEL_LOOP(collapse=4)
-            do i = 1, sys_size
-                do l = 0, p
-                    do k = 0, n
-                        do j = 0, m
-                            q_cons_ts(2)%vf(i)%sf(j, k, l) = &
-                                q_cons_ts(1)%vf(i)%sf(j, k, l)
-                            q_cons_ts(1)%vf(i)%sf(j, k, l) = &
-                                q_cons_ts(1)%vf(i)%sf(j, k, l) &
-                                + rhs_vf(i)%sf(j, k, l)
-                        end do
-                    end do
-                end do
-            end do
-        #:endcall GPU_PARALLEL_LOOP
-
-        dest = 1 ! Result in q_cons_ts(1)%vf
-#else
-        #:call GPU_PARALLEL_LOOP(collapse=4)
-            do i = 1, sys_size
-                do l = 0, p
-                    do k = 0, n
-                        do j = 0, m
-                            q_cons_ts(2)%vf(i)%sf(j, k, l) = &
-                                q_cons_ts(1)%vf(i)%sf(j, k, l) &
-                                + rhs_vf(i)%sf(j, k, l)
-                        end do
-                    end do
-                end do
-            end do
-        #:endcall GPU_PARALLEL_LOOP
-
-        dest = 2 ! Result in q_cons_ts(2)%vf
-#endif
-
-        !Evolve pb and mv for non-polytropic qbmm
-        if (qbmm .and. (.not. polytropic)) then
-            #:call GPU_PARALLEL_LOOP(collapse=5)
-                do i = 1, nb
-                    do l = 0, p
-                        do k = 0, n
-                            do j = 0, m
-                                do q = 1, nnode
-                                    pb_ts(2)%sf(j, k, l, q, i) = &
-                                        pb_ts(1)%sf(j, k, l, q, i) &
-                                        + rhs_pb(j, k, l, q, i)
-                                end do
-                            end do
-                        end do
-                    end do
-                end do
-            #:endcall GPU_PARALLEL_LOOP
-        end if
-
-        if (qbmm .and. (.not. polytropic)) then
-            #:call GPU_PARALLEL_LOOP(collapse=5)
-                do i = 1, nb
-                    do l = 0, p
-                        do k = 0, n
-                            do j = 0, m
-                                do q = 1, nnode
-                                    mv_ts(2)%sf(j, k, l, q, i) = &
-                                        mv_ts(1)%sf(j, k, l, q, i) &
-                                        + rhs_mv(j, k, l, q, i)
-                                end do
-                            end do
-                        end do
-                    end do
-                end do
-            #:endcall GPU_PARALLEL_LOOP
-        end if
-
-        if (bodyForces) call s_apply_bodyforces(q_cons_ts(dest)%vf, q_prim_vf, rhs_vf, 1._wp)
-
-        if (grid_geometry == 3) call s_apply_fourier_filter(q_cons_ts(dest)%vf)
-
-        if (model_eqns == 3 .and. (.not. relax)) then
-            call s_pressure_relaxation_procedure(q_cons_ts(dest)%vf)
-        end if
-
-        if (adv_n) call s_comp_alpha_from_n(q_cons_ts(dest)%vf)
-
-        if (ib) then
-            if (qbmm .and. .not. polytropic) then
-                call s_ibm_correct_state(q_cons_ts(dest)%vf, q_prim_vf, pb_ts(2)%sf, mv_ts(2)%sf)
-            else
-                call s_ibm_correct_state(q_cons_ts(dest)%vf, q_prim_vf)
-            end if
-        end if
-
-        ! Stage 2 of 2
-        call s_compute_rhs(q_cons_ts(dest)%vf, q_T_sf, q_prim_vf, bc_type, rhs_vf, pb_ts(2)%sf, rhs_pb, mv_ts(2)%sf, rhs_mv, t_step, time_avg, 2)
-
-        if (bubbles_lagrange .and. .not. adap_dt) call s_update_lagrange_tdv_rk(stage=2)
-
-#if defined(__NVCOMPILER_GPU_UNIFIED_MEM) || defined(FRONTIER_UNIFIED)
-        #:call GPU_PARALLEL_LOOP(collapse=4)
-            do i = 1, sys_size
-                do l = 0, p
-                    do k = 0, n
-                        do j = 0, m
-                            q_cons_ts(1)%vf(i)%sf(j, k, l) = &
-                                (q_cons_ts(2)%vf(i)%sf(j, k, l) &
-                                 + q_cons_ts(1)%vf(i)%sf(j, k, l) &
-                                 + rhs_vf(i)%sf(j, k, l))/4._wp
-                        end do
-                    end do
-                end do
-            end do
-        #:endcall GPU_PARALLEL_LOOP
-
-        dest = 1 ! Result in q_cons_ts(1)%vf
-#else
-        #:call GPU_PARALLEL_LOOP(collapse=4)
-            do i = 1, sys_size
-                do l = 0, p
-                    do k = 0, n
-                        do j = 0, m
-                            q_cons_ts(1)%vf(i)%sf(j, k, l) = &
-                                (q_cons_ts(1)%vf(i)%sf(j, k, l) &
-                                 + q_cons_ts(2)%vf(i)%sf(j, k, l) &
-                                 + rhs_vf(i)%sf(j, k, l))/2._wp
-                        end do
-                    end do
-                end do
-            end do
-        #:endcall GPU_PARALLEL_LOOP
-
-        dest = 1 ! Result in q_cons_ts(1)%vf
-#endif
-
-        if (qbmm .and. (.not. polytropic)) then
-            #:call GPU_PARALLEL_LOOP(collapse=5)
-                do i = 1, nb
-                    do l = 0, p
-                        do k = 0, n
-                            do j = 0, m
-                                do q = 1, nnode
-                                    pb_ts(1)%sf(j, k, l, q, i) = &
-                                        (pb_ts(1)%sf(j, k, l, q, i) &
-                                         + pb_ts(2)%sf(j, k, l, q, i) &
-                                         + rhs_pb(j, k, l, q, i))/2._wp
-                                end do
-                            end do
-                        end do
-                    end do
-                end do
-            #:endcall GPU_PARALLEL_LOOP
-        end if
-
-        if (qbmm .and. (.not. polytropic)) then
-            #:call GPU_PARALLEL_LOOP(collapse=5)
-                do i = 1, nb
-                    do l = 0, p
-                        do k = 0, n
-                            do j = 0, m
-                                do q = 1, nnode
-                                    mv_ts(1)%sf(j, k, l, q, i) = &
-                                        (mv_ts(1)%sf(j, k, l, q, i) &
-                                         + mv_ts(2)%sf(j, k, l, q, i) &
-                                         + rhs_mv(j, k, l, q, i))/2._wp
-                                end do
-                            end do
-                        end do
-                    end do
-                end do
-            #:endcall GPU_PARALLEL_LOOP
-        end if
-
-        if (bodyForces) call s_apply_bodyforces(q_cons_ts(dest)%vf, q_prim_vf, rhs_vf, 2._wp/3._wp)
-
-        if (grid_geometry == 3) call s_apply_fourier_filter(q_cons_ts(dest)%vf)
-
-        if (model_eqns == 3 .and. (.not. relax)) then
-            call s_pressure_relaxation_procedure(q_cons_ts(dest)%vf)
-        end if
-
-        if (adv_n) call s_comp_alpha_from_n(q_cons_ts(dest)%vf)
-
-        if (ib) then
-            if (qbmm .and. .not. polytropic) then
-                call s_ibm_correct_state(q_cons_ts(dest)%vf, q_prim_vf, pb_ts(1)%sf, mv_ts(1)%sf)
-            else
-                call s_ibm_correct_state(q_cons_ts(dest)%vf, q_prim_vf)
-            end if
-        end if
-
-        call nvtxEndRange
-
-        call cpu_time(finish)
-
-        wall_time = abs(finish - start)
-
-        if (t_step >= 2) then
-            wall_time_avg = (wall_time + (t_step - 2)*wall_time_avg)/(t_step - 1)
-        else
-            wall_time_avg = 0._wp
-        end if
-
-    end subroutine s_2nd_order_tvd_rk
-
-    !> 3rd order TVD RK time-stepping algorithm
-        !! @param t_step Current time-step
-    impure subroutine s_3rd_order_tvd_rk(t_step, time_avg)
-#ifdef _CRAYFTN
-        !DIR$ OPTIMIZE (-haggress)
-#endif
-        integer, intent(IN) :: t_step
-        real(wp), intent(INOUT) :: time_avg
-
-        integer(kind=8) :: i, j, k, l, q !< Generic loop iterator
-        real(wp) :: start, finish
-        integer :: dest
-
-        ! Stage 1 of 3
-
-        if (.not. adap_dt) then
-            call cpu_time(start)
-            call nvtxStartRange("TIMESTEP")
-        end if
->>>>>>> 6fcdf2ba
 
                 if (probe_wrt) then
                     call s_time_step_cycling(t_step)
@@ -839,7 +525,6 @@
                 end if
             end if
 
-<<<<<<< HEAD
             if (bubbles_lagrange .and. .not. adap_dt) call s_update_lagrange_tdv_rk(stage=s)
             #:call GPU_PARALLEL_LOOP(collapse=4)
                 do i = 1, sys_size
@@ -854,64 +539,11 @@
                                     (rk_coef(s, 1)*q_cons_ts(1)%vf(i)%sf(j, k, l) &
                                      + rk_coef(s, 2)*q_cons_ts(stor)%vf(i)%sf(j, k, l) &
                                      + rk_coef(s, 3)*dt*rhs_vf(i)%sf(j, k, l))/rk_coef(s, 4)
-=======
-        if (bubbles_lagrange .and. .not. adap_dt) call s_update_lagrange_tdv_rk(stage=1)
-
-#if defined(__NVCOMPILER_GPU_UNIFIED_MEM) || defined(FRONTIER_UNIFIED)
-        #:call GPU_PARALLEL_LOOP(collapse=4)
-            do i = 1, sys_size
-                do l = 0, p
-                    do k = 0, n
-                        do j = 0, m
-                            q_cons_ts(2)%vf(i)%sf(j, k, l) = &
-                                q_cons_ts(1)%vf(i)%sf(j, k, l)
-                            q_cons_ts(1)%vf(i)%sf(j, k, l) = &
-                                q_cons_ts(1)%vf(i)%sf(j, k, l) &
-                                + rhs_vf(i)%sf(j, k, l)
-                        end do
-                    end do
-                end do
-            end do
-        #:endcall GPU_PARALLEL_LOOP
-
-        dest = 1 ! result in q_cons_ts(1)%vf
-#else
-        #:call GPU_PARALLEL_LOOP(collapse=4)
-            do i = 1, sys_size
-                do l = 0, p
-                    do k = 0, n
-                        do j = 0, m
-                            q_cons_ts(2)%vf(i)%sf(j, k, l) = &
-                                q_cons_ts(1)%vf(i)%sf(j, k, l) &
-                                + rhs_vf(i)%sf(j, k, l)
-                        end do
-                    end do
-                end do
-            end do
-        #:endcall GPU_PARALLEL_LOOP
-
-        dest = 2 ! result in q_cons_ts(2)%vf
-#endif
-
-        !Evolve pb and mv for non-polytropic qbmm
-        if (qbmm .and. (.not. polytropic)) then
-            #:call GPU_PARALLEL_LOOP(collapse=5)
-                do i = 1, nb
-                    do l = 0, p
-                        do k = 0, n
-                            do j = 0, m
-                                do q = 1, nnode
-                                    pb_ts(2)%sf(j, k, l, q, i) = &
-                                        pb_ts(1)%sf(j, k, l, q, i) &
-                                        + rhs_pb(j, k, l, q, i)
-                                end do
->>>>>>> 6fcdf2ba
                             end do
                         end do
                     end do
                 end do
             #:endcall GPU_PARALLEL_LOOP
-<<<<<<< HEAD
             !Evolve pb and mv for non-polytropic qbmm
             if (qbmm .and. (.not. polytropic)) then
                 #:call GPU_PARALLEL_LOOP(collapse=5)
@@ -935,140 +567,20 @@
                                              + rk_coef(s, 2)*mv_ts(stor)%sf(j, k, l, q, i) &
                                              + rk_coef(s, 3)*dt*rhs_mv(j, k, l, q, i))/rk_coef(s, 4)
                                     end do
-=======
-        end if
-
-        if (qbmm .and. (.not. polytropic)) then
-            #:call GPU_PARALLEL_LOOP(collapse=5)
-                do i = 1, nb
-                    do l = 0, p
-                        do k = 0, n
-                            do j = 0, m
-                                do q = 1, nnode
-                                    mv_ts(2)%sf(j, k, l, q, i) = &
-                                        mv_ts(1)%sf(j, k, l, q, i) &
-                                        + rhs_mv(j, k, l, q, i)
->>>>>>> 6fcdf2ba
                                 end do
                             end do
                         end do
                     end do
-<<<<<<< HEAD
                 #:endcall GPU_PARALLEL_LOOP
             end if
 
             if (bodyForces) call s_apply_bodyforces(q_cons_ts(1)%vf, q_prim_vf, rhs_vf, rk_coef(s, 3)*dt/rk_coef(s, 4))
-=======
-                end do
-            #:endcall GPU_PARALLEL_LOOP
-        end if
-
-        if (bodyForces) call s_apply_bodyforces(q_cons_ts(dest)%vf, q_prim_vf, rhs_vf, 1._wp)
-
-        if (grid_geometry == 3) call s_apply_fourier_filter(q_cons_ts(dest)%vf)
-
-        if (model_eqns == 3 .and. (.not. relax)) then
-            call s_pressure_relaxation_procedure(q_cons_ts(dest)%vf)
-        end if
-
-        if (adv_n) call s_comp_alpha_from_n(q_cons_ts(dest)%vf)
-
-        if (ib) then
-            if (qbmm .and. .not. polytropic) then
-                call s_ibm_correct_state(q_cons_ts(dest)%vf, q_prim_vf, pb_ts(2)%sf, mv_ts(2)%sf)
-            else
-                call s_ibm_correct_state(q_cons_ts(dest)%vf, q_prim_vf)
-            end if
-        end if
-
-        ! Stage 2 of 3
-        call s_compute_rhs(q_cons_ts(dest)%vf, q_T_sf, q_prim_vf, bc_type, rhs_vf, pb_ts(2)%sf, rhs_pb, mv_ts(2)%sf, rhs_mv, t_step, time_avg, 2)
-
-        if (bubbles_lagrange .and. .not. adap_dt) call s_update_lagrange_tdv_rk(stage=2)
-
-#if  defined(__NVCOMPILER_GPU_UNIFIED_MEM) || defined(FRONTIER_UNIFIED)
-        #:call GPU_PARALLEL_LOOP(collapse=4)
-            do i = 1, sys_size
-                do l = 0, p
-                    do k = 0, n
-                        do j = 0, m
-                            q_cons_ts(1)%vf(i)%sf(j, k, l) = &
-                                (3._wp*q_cons_ts(2)%vf(i)%sf(j, k, l) &
-                                 + q_cons_ts(1)%vf(i)%sf(j, k, l) &
-                                 + rhs_vf(i)%sf(j, k, l))/4._wp
-                        end do
-                    end do
-                end do
-            end do
-        #:endcall GPU_PARALLEL_LOOP
-
-        dest = 1 ! Result in q_cons_ts(1)%vf
-#else
-        #:call GPU_PARALLEL_LOOP(collapse=4)
-            do i = 1, sys_size
-                do l = 0, p
-                    do k = 0, n
-                        do j = 0, m
-                            q_cons_ts(2)%vf(i)%sf(j, k, l) = &
-                                (3._wp*q_cons_ts(1)%vf(i)%sf(j, k, l) &
-                                 + q_cons_ts(2)%vf(i)%sf(j, k, l) &
-                                 + rhs_vf(i)%sf(j, k, l))/4._wp
-                        end do
-                    end do
-                end do
-            end do
-        #:endcall GPU_PARALLEL_LOOP
-
-        dest = 2 ! Result in q_cons_ts(2)%vf
-#endif
-
-        if (qbmm .and. (.not. polytropic)) then
-            #:call GPU_PARALLEL_LOOP(collapse=5)
-                do i = 1, nb
-                    do l = 0, p
-                        do k = 0, n
-                            do j = 0, m
-                                do q = 1, nnode
-                                    pb_ts(2)%sf(j, k, l, q, i) = &
-                                        (3._wp*pb_ts(1)%sf(j, k, l, q, i) &
-                                         + pb_ts(2)%sf(j, k, l, q, i) &
-                                         + rhs_pb(j, k, l, q, i))/4._wp
-                                end do
-                            end do
-                        end do
-                    end do
-                end do
-            #:endcall GPU_PARALLEL_LOOP
-        end if
-
-        if (qbmm .and. (.not. polytropic)) then
-            #:call GPU_PARALLEL_LOOP(collapse=5)
-                do i = 1, nb
-                    do l = 0, p
-                        do k = 0, n
-                            do j = 0, m
-                                do q = 1, nnode
-                                    mv_ts(2)%sf(j, k, l, q, i) = &
-                                        (3._wp*mv_ts(1)%sf(j, k, l, q, i) &
-                                         + mv_ts(2)%sf(j, k, l, q, i) &
-                                         + rhs_mv(j, k, l, q, i))/4._wp
-                                end do
-                            end do
-                        end do
-                    end do
-                end do
-            #:endcall GPU_PARALLEL_LOOP
-        end if
-
-        if (bodyForces) call s_apply_bodyforces(q_cons_ts(dest)%vf, q_prim_vf, rhs_vf, 1._wp/4._wp)
->>>>>>> 6fcdf2ba
 
             if (grid_geometry == 3) call s_apply_fourier_filter(q_cons_ts(1)%vf)
 
             if (model_eqns == 3 .and. (.not. relax)) then
                 call s_pressure_relaxation_procedure(q_cons_ts(1)%vf)
             end if
-<<<<<<< HEAD
 
             if (adv_n) call s_comp_alpha_from_n(q_cons_ts(1)%vf)
 
@@ -1084,73 +596,16 @@
                             patch_ib(i)%step_y_centroid = patch_ib(i)%y_centroid
                             patch_ib(i)%step_z_centroid = patch_ib(i)%z_centroid
                         end if
-=======
-        end if
-
-        ! Stage 3 of 3
-        call s_compute_rhs(q_cons_ts(dest)%vf, q_T_sf, q_prim_vf, bc_type, rhs_vf, pb_ts(2)%sf, rhs_pb, mv_ts(2)%sf, rhs_mv, t_step, time_avg, 3)
-
-        if (bubbles_lagrange .and. .not. adap_dt) call s_update_lagrange_tdv_rk(stage=3)
-
-#if defined(__NVCOMPILER_GPU_UNIFIED_MEM) || defined(FRONTIER_UNIFIED)
-        #:call GPU_PARALLEL_LOOP(collapse=4)
-            do i = 1, sys_size
-                do l = 0, p
-                    do k = 0, n
-                        do j = 0, m
-                            q_cons_ts(1)%vf(i)%sf(j, k, l) = &
-                                (q_cons_ts(2)%vf(i)%sf(j, k, l) &
-                                 + 2._wp*q_cons_ts(1)%vf(i)%sf(j, k, l) &
-                                 + 2._wp*rhs_vf(i)%sf(j, k, l))/3._wp
-                        end do
-                    end do
-                end do
-            end do
-        #:endcall GPU_PARALLEL_LOOP
-
-        dest = 1 ! Result in q_cons_ts(1)%vf
-#else
-        #:call GPU_PARALLEL_LOOP(collapse=4)
-            do i = 1, sys_size
-                do l = 0, p
-                    do k = 0, n
-                        do j = 0, m
-                            q_cons_ts(1)%vf(i)%sf(j, k, l) = &
-                                (q_cons_ts(1)%vf(i)%sf(j, k, l) &
-                                 + 2._wp*q_cons_ts(2)%vf(i)%sf(j, k, l) &
-                                 + 2._wp*rhs_vf(i)%sf(j, k, l))/3._wp
-                        end do
-                    end do
-                end do
-            end do
-        #:endcall GPU_PARALLEL_LOOP
->>>>>>> 6fcdf2ba
 
                         if (patch_ib(i)%moving_ibm == 1) then
                             do j = 1, 3
                                 patch_ib(i)%vel(j) = (rk_coef(s, 1)*patch_ib(i)%step_vel(j) + rk_coef(s, 2)*patch_ib(i)%vel(j) + rk_coef(s, 3)*0._wp*dt)/rk_coef(s, 4) ! 0.0 is a placeholder for accelerations
                                 patch_ib(i)%angular_vel(j) = (rk_coef(s, 1)*patch_ib(i)%step_angular_vel(j) + rk_coef(s, 2)*patch_ib(i)%angular_vel(j) + rk_coef(s, 3)*0._wp*dt)/rk_coef(s, 4)
 
-<<<<<<< HEAD
                                 ! Update the angle of the IB
                                 patch_ib(i)%angles(j) = (rk_coef(s, 1)*patch_ib(i)%step_angles(j) + rk_coef(s, 2)*patch_ib(i)%angles(j) + rk_coef(s, 3)*patch_ib(i)%angular_vel(j)*dt)/rk_coef(s, 4)
-=======
-        if (qbmm .and. (.not. polytropic)) then
-            #:call GPU_PARALLEL_LOOP(collapse=5)
-                do i = 1, nb
-                    do l = 0, p
-                        do k = 0, n
-                            do j = 0, m
-                                do q = 1, nnode
-                                    pb_ts(1)%sf(j, k, l, q, i) = &
-                                        (pb_ts(1)%sf(j, k, l, q, i) &
-                                         + 2._wp*pb_ts(2)%sf(j, k, l, q, i) &
-                                         + 2._wp*rhs_pb(j, k, l, q, i))/3._wp
-                                end do
->>>>>>> 6fcdf2ba
                             end do
 
-<<<<<<< HEAD
                             ! Update the position of the IB
                             patch_ib(i)%x_centroid = (rk_coef(s, 1)*patch_ib(i)%step_x_centroid + rk_coef(s, 2)*patch_ib(i)%x_centroid + rk_coef(s, 3)*patch_ib(i)%vel(1)*dt)/rk_coef(s, 4)
                             patch_ib(i)%y_centroid = (rk_coef(s, 1)*patch_ib(i)%step_y_centroid + rk_coef(s, 2)*patch_ib(i)%y_centroid + rk_coef(s, 3)*patch_ib(i)%vel(2)*dt)/rk_coef(s, 4)
@@ -1164,94 +619,11 @@
                 else
                     call s_ibm_correct_state(q_cons_ts(1)%vf, q_prim_vf)
                 end if
-=======
-        if (qbmm .and. (.not. polytropic)) then
-            #:call GPU_PARALLEL_LOOP(collapse=5)
-                do i = 1, nb
-                    do l = 0, p
-                        do k = 0, n
-                            do j = 0, m
-                                do q = 1, nnode
-                                    mv_ts(1)%sf(j, k, l, q, i) = &
-                                        (mv_ts(1)%sf(j, k, l, q, i) &
-                                         + 2._wp*mv_ts(2)%sf(j, k, l, q, i) &
-                                         + 2._wp*rhs_mv(j, k, l, q, i))/3._wp
-                                end do
-                            end do
-                        end do
-                    end do
-                end do
-            #:endcall GPU_PARALLEL_LOOP
-        end if
-
-        if (bodyForces) call s_apply_bodyforces(q_cons_ts(dest)%vf, q_prim_vf, rhs_vf, 2._wp/3._wp)
-
-        if (grid_geometry == 3) call s_apply_fourier_filter(q_cons_ts(dest)%vf)
-
-        if (model_eqns == 3 .and. (.not. relax)) then
-            call s_pressure_relaxation_procedure(q_cons_ts(dest)%vf)
-        end if
-
-        call nvtxStartRange("RHS-ELASTIC")
-        if (hyperelasticity) call s_hyperelastic_rmt_stress_update(q_cons_ts(dest)%vf, q_prim_vf)
-        call nvtxEndRange
-
-        if (adv_n) call s_comp_alpha_from_n(q_cons_ts(dest)%vf)
-
-        if (ib) then
-            if (qbmm .and. .not. polytropic) then
-                call s_ibm_correct_state(q_cons_ts(dest)%vf, q_prim_vf, pb_ts(1)%sf, mv_ts(1)%sf)
-            else
-                call s_ibm_correct_state(q_cons_ts(dest)%vf, q_prim_vf)
-            end if
-        end if
-
-        if (.not. adap_dt) then
-            call nvtxEndRange
-            call cpu_time(finish)
-
-            wall_time = abs(finish - start)
-
-            if (t_step >= 2) then
-                wall_time_avg = (wall_time + (t_step - 2)*wall_time_avg)/(t_step - 1)
-            else
-                wall_time_avg = 0._wp
->>>>>>> 6fcdf2ba
-            end if
-        end do
-
-<<<<<<< HEAD
+            end if
+        end do
+
         ! Adaptive dt: final stage
         if (adap_dt) call s_adaptive_dt_bubble(3)
-=======
-        end if
-
-    end subroutine s_3rd_order_tvd_rk
-
-    !> Strang splitting scheme with 3rd order TVD RK time-stepping algorithm for
-        !!      the flux term and adaptive time stepping algorithm for
-        !!      the source term
-        !! @param t_step Current time-step
-    subroutine s_strang_splitting(t_step, time_avg)
-
-        integer, intent(in) :: t_step
-        real(wp), intent(inout) :: time_avg
-
-        real(wp) :: start, finish
-
-        call cpu_time(start)
-
-        call nvtxStartRange("TIMESTEP")
-
-        ! Stage 1 of 3
-        call s_adaptive_dt_bubble(1)
-
-        ! Stage 2 of 3
-        call s_3rd_order_tvd_rk(t_step, time_avg)
-
-        ! Stage 3 of 3
-        call s_adaptive_dt_bubble(3)
->>>>>>> 6fcdf2ba
 
         call nvtxEndRange
         call cpu_time(finish)
@@ -1500,23 +872,16 @@
                 nullify (q_cons_ts(i)%vf(j)%sf)
             end do
         end do
-<<<<<<< HEAD
-
-        call hipCheck(hipHostFree(q_cons_ts_pool_host))
-        call hipCheck(hipFree(q_cons_ts_pool_device))
-#else
-=======
 #ifdef MFC_MIXED_PRECISION
         call hipCheck(hipHostFree_(c_loc(q_cons_ts_pool_host)))
-        nullify(q_cons_ts_pool_host)
+        nullify (q_cons_ts_pool_host)
         call hipCheck(hipFree_(c_loc(q_cons_ts_pool_device)))
-        nullify(q_cons_ts_pool_device)
+        nullify (q_cons_ts_pool_device)
 #else
         call hipCheck(hipHostFree(q_cons_ts_pool_host))
         call hipCheck(hipFree(q_cons_ts_pool_device))
 #endif
 #else
->>>>>>> 6fcdf2ba
         do i = 1, num_ts
             do j = 1, sys_size
                 @:DEALLOCATE(q_cons_ts(i)%vf(j)%sf)
