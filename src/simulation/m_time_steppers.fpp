!>
!! @file m_time_steppers.f90
!! @brief Contains module m_time_steppers

#:include 'macros.fpp'

!> @brief The following module features a variety of time-stepping schemes.
!!              Currently, it includes the following Runge-Kutta (RK) algorithms:
!!                   1) 1st Order TVD RK
!!                   2) 2nd Order TVD RK
!!                   3) 3rd Order TVD RK
!!              where TVD designates a total-variation-diminishing time-stepper.
module m_time_steppers

    ! Dependencies =============================================================
    use m_derived_types        !< Definitions of the derived types

    use m_global_parameters    !< Definitions of the global parameters

    use m_rhs                  !< Right-hand-side (RHS) evaluation procedures

    use m_data_output          !< Run-time info & solution data output procedures

    use m_bubbles              !< Bubble dynamics routines

    use m_ibm

    use m_mpi_proxy            !< Message passing interface (MPI) module proxy

    use m_boundary_conditions

    use m_fftw

    use m_nvtx
    ! ==========================================================================

    implicit none

    type(vector_field), allocatable, dimension(:) :: q_cons_ts !<
    !! Cell-average conservative variables at each time-stage (TS)

    type(scalar_field), allocatable, dimension(:) :: q_prim_vf !<
    !! Cell-average primitive variables at the current time-stage

    type(scalar_field), allocatable, dimension(:) :: rhs_vf !<
    !! Cell-average RHS variables at the current time-stage

    type(vector_field), allocatable, dimension(:) :: q_prim_ts !<
    !! Cell-average primitive variables at consecutive TIMESTEPS

    real(kind(0d0)), allocatable, dimension(:, :, :, :, :) :: rhs_pb

    real(kind(0d0)), allocatable, dimension(:, :, :, :, :) :: rhs_mv

    integer, private :: num_ts !<
    !! Number of time stages in the time-stepping scheme

    !$acc declare create(q_cons_ts,q_prim_vf,rhs_vf,q_prim_ts, rhs_mv, rhs_pb)

contains

    !> The computation of parameters, the allocation of memory,
        !!      the association of pointers and/or the execution of any
        !!      other procedures that are necessary to setup the module.
    subroutine s_initialize_time_steppers_module() ! -----------------------

        type(int_bounds_info) :: ix_t, iy_t, iz_t !<
            !! Indical bounds in the x-, y- and z-directions

        integer :: i, j !< Generic loop iterators

        ! Setting number of time-stages for selected time-stepping scheme
        if (time_stepper == 1) then
            num_ts = 1
        elseif (any(time_stepper == (/2, 3/))) then
            num_ts = 2
        end if

        ! Setting the indical bounds in the x-, y- and z-directions
        ix_t%beg = -buff_size; ix_t%end = m + buff_size

        if (n > 0) then
            iy_t%beg = -buff_size; iy_t%end = n + buff_size

            if (p > 0) then
                iz_t%beg = -buff_size; iz_t%end = p + buff_size
            else
                iz_t%beg = 0; iz_t%end = 0
            end if
        else
            iy_t%beg = 0; iy_t%end = 0
            iz_t%beg = 0; iz_t%end = 0
        end if

        ! Allocating the cell-average conservative variables
        @:ALLOCATE(q_cons_ts(1:num_ts))

        do i = 1, num_ts
            @:ALLOCATE(q_cons_ts(i)%vf(1:sys_size))
        end do

        do i = 1, num_ts
            do j = 1, sys_size
                @:ALLOCATE(q_cons_ts(i)%vf(j)%sf(ix_t%beg:ix_t%end, &
                    iy_t%beg:iy_t%end, &
                    iz_t%beg:iz_t%end))
            end do
        end do

        ! Allocating the cell-average primitive ts variables
        if (probe_wrt) then
            @:ALLOCATE(q_prim_ts(0:3))

            do i = 0, 3
                @:ALLOCATE(q_prim_ts(i)%vf(1:sys_size))
            end do

            do i = 0, 3
                do j = 1, sys_size
                    @:ALLOCATE(q_prim_ts(i)%vf(j)%sf(ix_t%beg:ix_t%end, &
                        iy_t%beg:iy_t%end, &
                        iz_t%beg:iz_t%end))
                end do
            end do
        end if

        ! Allocating the cell-average primitive variables
        @:ALLOCATE(q_prim_vf(1:sys_size))

        do i = 1, adv_idx%end
            @:ALLOCATE(q_prim_vf(i)%sf(ix_t%beg:ix_t%end, &
                iy_t%beg:iy_t%end, &
                iz_t%beg:iz_t%end))
        end do

        if (bubbles) then
            do i = bub_idx%beg, bub_idx%end
                @:ALLOCATE(q_prim_vf(i)%sf(ix_t%beg:ix_t%end, &
                    iy_t%beg:iy_t%end, &
                    iz_t%beg:iz_t%end))
            end do
        end if

        @:ALLOCATE(pb_ts(1:2))
        !Initialize bubble variables pb and mv at all quadrature nodes for all R0 bins
        if (qbmm .and. (.not. polytropic)) then
            @:ALLOCATE(pb_ts(1)%sf(ix_t%beg:ix_t%end, &
                iy_t%beg:iy_t%end, &
                iz_t%beg:iz_t%end, 1:nnode, 1:nb))
            @:ALLOCATE(pb_ts(2)%sf(ix_t%beg:ix_t%end, &
                iy_t%beg:iy_t%end, &
                iz_t%beg:iz_t%end, 1:nnode, 1:nb))
            @:ALLOCATE(rhs_pb(ix_t%beg:ix_t%end, &
                iy_t%beg:iy_t%end, &
                iz_t%beg:iz_t%end, 1:nnode, 1:nb))
        else if (qbmm .and. polytropic) then
            @:ALLOCATE(pb_ts(1)%sf(ix_t%beg:ix_t%beg + 1, &
                iy_t%beg:iy_t%beg + 1, &
                iz_t%beg:iz_t%beg + 1, 1:nnode, 1:nb))
            @:ALLOCATE(pb_ts(2)%sf(ix_t%beg:ix_t%beg + 1, &
                iy_t%beg:iy_t%beg + 1, &
                iz_t%beg:iz_t%beg + 1, 1:nnode, 1:nb))
            @:ALLOCATE(rhs_pb(ix_t%beg:ix_t%beg + 1, &
                iy_t%beg:iy_t%beg + 1, &
                iz_t%beg:iz_t%beg + 1, 1:nnode, 1:nb))
        end if

        @:ALLOCATE(mv_ts(1:2))

        if (qbmm .and. (.not. polytropic)) then
            @:ALLOCATE(mv_ts(1)%sf(ix_t%beg:ix_t%end, &
                iy_t%beg:iy_t%end, &
                iz_t%beg:iz_t%end, 1:nnode, 1:nb))
            @:ALLOCATE(mv_ts(2)%sf(ix_t%beg:ix_t%end, &
                iy_t%beg:iy_t%end, &
                iz_t%beg:iz_t%end, 1:nnode, 1:nb))
            @:ALLOCATE(rhs_mv(ix_t%beg:ix_t%end, &
                iy_t%beg:iy_t%end, &
                iz_t%beg:iz_t%end, 1:nnode, 1:nb))
        else if (qbmm .and. polytropic) then
            @:ALLOCATE(mv_ts(1)%sf(ix_t%beg:ix_t%beg + 1, &
                iy_t%beg:iy_t%beg + 1, &
                iz_t%beg:iz_t%beg + 1, 1:nnode, 1:nb))
            @:ALLOCATE(mv_ts(2)%sf(ix_t%beg:ix_t%beg + 1, &
                iy_t%beg:iy_t%beg + 1, &
                iz_t%beg:iz_t%beg + 1, 1:nnode, 1:nb))
            @:ALLOCATE(rhs_mv(ix_t%beg:ix_t%beg + 1, &
                iy_t%beg:iy_t%beg + 1, &
                iz_t%beg:iz_t%beg + 1, 1:nnode, 1:nb))
        end if

        if (adv_n) then
            @:ALLOCATE(q_prim_vf(n_idx)%sf(ix_t%beg:ix_t%end, &
                iy_t%beg:iy_t%end, &
                iz_t%beg:iz_t%end))
        end if

        if (hypoelasticity) then

            do i = stress_idx%beg, stress_idx%end
                @:ALLOCATE(q_prim_vf(i)%sf(ix_t%beg:ix_t%end, &
                    iy_t%beg:iy_t%end, &
                    iz_t%beg:iz_t%end))
            end do
        end if

        if (model_eqns == 3) then
            do i = internalEnergies_idx%beg, internalEnergies_idx%end
                @:ALLOCATE(q_prim_vf(i)%sf(ix_t%beg:ix_t%end, &
                    iy_t%beg:iy_t%end, &
                    iz_t%beg:iz_t%end))
            end do
        end if

        ! Allocating the cell-average RHS variables
        @:ALLOCATE(rhs_vf(1:sys_size))

        do i = 1, sys_size
            @:ALLOCATE(rhs_vf(i)%sf(0:m, 0:n, 0:p))
        end do

        ! Opening and writing the header of the run-time information file
        if (proc_rank == 0 .and. run_time_info) then
            call s_open_run_time_information_file()
        end if

    end subroutine s_initialize_time_steppers_module ! ---------------------

    !> 1st order TVD RK time-stepping algorithm
        !! @param t_step Current time step
    subroutine s_1st_order_tvd_rk(t_step, time_avg) ! --------------------------------

        integer, intent(IN) :: t_step
        real(kind(0d0)), intent(INOUT) :: time_avg

        integer :: i, j, k, l, q!< Generic loop iterator
        real(kind(0d0)) :: start, finish
        real(kind(0d0)) :: nR3bar

        ! Stage 1 of 1 =====================================================

        call cpu_time(start)

        call nvtxStartRange("Time_Step")

        call s_compute_rhs(q_cons_ts(1)%vf, q_prim_vf, rhs_vf, pb_ts(1)%sf, rhs_pb, mv_ts(1)%sf, rhs_mv, t_step)

#ifdef DEBUG
        print *, 'got rhs'
#endif

        if (run_time_info) then
            call s_write_run_time_information(q_prim_vf, t_step)
        end if

#ifdef DEBUG
        print *, 'wrote runtime info'
#endif

        if (probe_wrt) then
            call s_time_step_cycling(t_step)
        end if

        if (t_step == t_step_stop) return

        !$acc parallel loop collapse(4) gang vector default(present)
        do i = 1, sys_size
            do l = 0, p
                do k = 0, n
                    do j = 0, m
                        q_cons_ts(1)%vf(i)%sf(j, k, l) = &
                            q_cons_ts(1)%vf(i)%sf(j, k, l) &
                            + dt*rhs_vf(i)%sf(j, k, l)
                    end do
                end do
            end do
        end do

        !Evolve pb and mv for non-polytropic qbmm
        if (qbmm .and. (.not. polytropic)) then
            !$acc parallel loop collapse(5) gang vector default(present)
            do i = 1, nb
                do l = 0, p
                    do k = 0, n
                        do j = 0, m
                            do q = 1, nnode
                                pb_ts(1)%sf(j, k, l, q, i) = &
                                    pb_ts(1)%sf(j, k, l, q, i) &
                                    + dt*rhs_pb(j, k, l, q, i)
                            end do
                        end do
                    end do
                end do
            end do
        end if

        if (qbmm .and. (.not. polytropic)) then
            !$acc parallel loop collapse(5) gang vector default(present)
            do i = 1, nb
                do l = 0, p
                    do k = 0, n
                        do j = 0, m
                            do q = 1, nnode
                                mv_ts(1)%sf(j, k, l, q, i) = &
                                    mv_ts(1)%sf(j, k, l, q, i) &
                                    + dt*rhs_mv(j, k, l, q, i)
                            end do
                        end do
                    end do
                end do
            end do
        end if

        if (grid_geometry == 3) call s_apply_fourier_filter(q_cons_ts(1)%vf)

        if (model_eqns == 3) call s_pressure_relaxation_procedure(q_cons_ts(1)%vf)

<<<<<<< HEAD
        if (adv_n .and. alter_alpha) then
            do l = 0, p
                do k = 0, n
                    do j = 0, m
                        nR3bar = 0d0
                        do i = 1, nb
                            if (q_cons_ts(1)%vf(bub_idx%rs(i))%sf(j, k, l) < 0) then
                                print *, j, k, l, i, q_cons_ts(1)%vf(bub_idx%rs(i))%sf(j, k, l)
                                error stop "R < 0"
                            end if
                            if (polytropic) then
                                nR3bar = nR3bar + weight(i)*(q_cons_ts(1)%vf(bub_idx%rs(i))%sf(j, k, l))**3d0
                            else
                                nR3bar = nR3bar + weight(i)*(q_cons_ts(1)%vf(bub_idx%rs(i))%sf(j, k, l))**3d0
                            end if
                        end do
                        q_cons_ts(1)%vf(alf_idx)%sf(j, k, l) = (4*pi*nR3bar)/(3*q_cons_ts(1)%vf(n_idx)%sf(j, k, l)**2)
                    end do
                end do
            end do
=======
        if (ib) then
            if (qbmm .and. .not. polytropic) then
                call s_ibm_correct_state(q_cons_ts(1)%vf, q_prim_vf, pb_ts(1)%sf, mv_ts(1)%sf)
            else
                call s_ibm_correct_state(q_cons_ts(1)%vf, q_prim_vf)
            end if
>>>>>>> a8a3103e
        end if

        call nvtxEndRange

        call cpu_time(finish)

        if (t_step >= 4) then
            time_avg = (abs(finish - start) + (t_step - 4)*time_avg)/(t_step - 3)
        else
            time_avg = 0d0
        end if

        ! ==================================================================

    end subroutine s_1st_order_tvd_rk ! ------------------------------------

    !> 2nd order TVD RK time-stepping algorithm
        !! @param t_step Current time-step
    subroutine s_2nd_order_tvd_rk(t_step, time_avg) ! --------------------------------

        integer, intent(IN) :: t_step
        real(kind(0d0)), intent(INOUT) :: time_avg

        integer :: i, j, k, l, q!< Generic loop iterator
        real(kind(0d0)) :: start, finish
        real(kind(0d0)) :: nR3bar

        ! Stage 1 of 2 =====================================================

        call cpu_time(start)

        call nvtxStartRange("Time_Step")

        call s_compute_rhs(q_cons_ts(1)%vf, q_prim_vf, rhs_vf, pb_ts(1)%sf, rhs_pb, mv_ts(1)%sf, rhs_mv, t_step)

        if (run_time_info) then
            call s_write_run_time_information(q_prim_vf, t_step)
        end if

        if (probe_wrt) then
            call s_time_step_cycling(t_step)
        end if

        if (t_step == t_step_stop) return

        !$acc parallel loop collapse(4) gang vector default(present)
        do i = 1, sys_size
            do l = 0, p
                do k = 0, n
                    do j = 0, m
                        q_cons_ts(2)%vf(i)%sf(j, k, l) = &
                            q_cons_ts(1)%vf(i)%sf(j, k, l) &
                            + dt*rhs_vf(i)%sf(j, k, l)
                    end do
                end do
            end do
        end do

        !Evolve pb and mv for non-polytropic qbmm
        if (qbmm .and. (.not. polytropic)) then
            !$acc parallel loop collapse(5) gang vector default(present)
            do i = 1, nb
                do l = 0, p
                    do k = 0, n
                        do j = 0, m
                            do q = 1, nnode
                                pb_ts(2)%sf(j, k, l, q, i) = &
                                    pb_ts(1)%sf(j, k, l, q, i) &
                                    + dt*rhs_pb(j, k, l, q, i)
                            end do
                        end do
                    end do
                end do
            end do
        end if

        if (qbmm .and. (.not. polytropic)) then
            !$acc parallel loop collapse(5) gang vector default(present)
            do i = 1, nb
                do l = 0, p
                    do k = 0, n
                        do j = 0, m
                            do q = 1, nnode
                                mv_ts(2)%sf(j, k, l, q, i) = &
                                    mv_ts(1)%sf(j, k, l, q, i) &
                                    + dt*rhs_mv(j, k, l, q, i)
                            end do
                        end do
                    end do
                end do
            end do
        end if

        if (grid_geometry == 3) call s_apply_fourier_filter(q_cons_ts(2)%vf)

        if (model_eqns == 3 .and. (.not. relax)) then
            call s_pressure_relaxation_procedure(q_cons_ts(2)%vf)
        end if

<<<<<<< HEAD
        if (adv_n .and. alter_alpha) then
            do l = 0, p
                do k = 0, n
                    do j = 0, m
                        nR3bar = 0d0
                        do i = 1, nb
                            if (q_cons_ts(2)%vf(bub_idx%rs(i))%sf(j, k, l) < 0) then
                                print *, j, k, l, i, q_cons_ts(2)%vf(bub_idx%rs(i))%sf(j, k, l)
                                error stop "R < 0"
                            end if
                            if (polytropic) then
                                nR3bar = nR3bar + weight(i)*(q_cons_ts(2)%vf(bub_idx%rs(i))%sf(j, k, l))**3d0
                            else
                                nR3bar = nR3bar + weight(i)*(q_cons_ts(2)%vf(bub_idx%rs(i))%sf(j, k, l))**3d0
                            end if
                        end do
                        q_cons_ts(2)%vf(alf_idx)%sf(j, k, l) = (4*pi*nR3bar)/(3*q_cons_ts(2)%vf(n_idx)%sf(j, k, l)**2)
                    end do
                end do
            end do
        end if

=======
        if (ib) then
            if (qbmm .and. .not. polytropic) then
                call s_ibm_correct_state(q_cons_ts(2)%vf, q_prim_vf, pb_ts(2)%sf, mv_ts(2)%sf)
            else
                call s_ibm_correct_state(q_cons_ts(2)%vf, q_prim_vf)
            end if
        end if
>>>>>>> a8a3103e
        ! ==================================================================

        ! Stage 2 of 2 =====================================================

        call s_compute_rhs(q_cons_ts(2)%vf, q_prim_vf, rhs_vf, pb_ts(2)%sf, rhs_pb, mv_ts(2)%sf, rhs_mv, t_step)

        !$acc parallel loop collapse(4) gang vector default(present)
        do i = 1, sys_size
            do l = 0, p
                do k = 0, n
                    do j = 0, m
                        q_cons_ts(1)%vf(i)%sf(j, k, l) = &
                            (q_cons_ts(1)%vf(i)%sf(j, k, l) &
                             + q_cons_ts(2)%vf(i)%sf(j, k, l) &
                             + dt*rhs_vf(i)%sf(j, k, l))/2d0
                    end do
                end do
            end do
        end do

        if (qbmm .and. (.not. polytropic)) then
            !$acc parallel loop collapse(5) gang vector default(present)
            do i = 1, nb
                do l = 0, p
                    do k = 0, n
                        do j = 0, m
                            do q = 1, nnode
                                pb_ts(1)%sf(j, k, l, q, i) = &
                                    (pb_ts(1)%sf(j, k, l, q, i) &
                                     + pb_ts(2)%sf(j, k, l, q, i) &
                                     + dt*rhs_pb(j, k, l, q, i))/2d0
                            end do
                        end do
                    end do
                end do
            end do
        end if

        if (qbmm .and. (.not. polytropic)) then
            !$acc parallel loop collapse(5) gang vector default(present)
            do i = 1, nb
                do l = 0, p
                    do k = 0, n
                        do j = 0, m
                            do q = 1, nnode
                                mv_ts(1)%sf(j, k, l, q, i) = &
                                    (mv_ts(1)%sf(j, k, l, q, i) &
                                     + mv_ts(2)%sf(j, k, l, q, i) &
                                     + dt*rhs_mv(j, k, l, q, i))/2d0
                            end do
                        end do
                    end do
                end do
            end do
        end if

        if (grid_geometry == 3) call s_apply_fourier_filter(q_cons_ts(1)%vf)

        if (model_eqns == 3 .and. (.not. relax)) then
            call s_pressure_relaxation_procedure(q_cons_ts(1)%vf)
        end if

<<<<<<< HEAD
        if (adv_n .and. alter_alpha) then
            do l = 0, p
                do k = 0, n
                    do j = 0, m
                        nR3bar = 0d0
                        do i = 1, nb
                            if (q_cons_ts(1)%vf(bub_idx%rs(i))%sf(j, k, l) < 0) then
                                print *, j, k, l, i, q_cons_ts(1)%vf(bub_idx%rs(i))%sf(j, k, l)
                                error stop "R < 0"
                            end if
                            if (polytropic) then
                                nR3bar = nR3bar + weight(i)*(q_cons_ts(1)%vf(bub_idx%rs(i))%sf(j, k, l))**3d0
                            else
                                nR3bar = nR3bar + weight(i)*(q_cons_ts(1)%vf(bub_idx%rs(i))%sf(j, k, l))**3d0
                            end if
                        end do
                        q_cons_ts(1)%vf(alf_idx)%sf(j, k, l) = (4*pi*nR3bar)/(3*q_cons_ts(1)%vf(n_idx)%sf(j, k, l)**2)
                    end do
                end do
            end do
=======
        if (ib) then
            if (qbmm .and. .not. polytropic) then
                call s_ibm_correct_state(q_cons_ts(1)%vf, q_prim_vf, pb_ts(1)%sf, mv_ts(1)%sf)
            else
                call s_ibm_correct_state(q_cons_ts(1)%vf, q_prim_vf)
            end if
>>>>>>> a8a3103e
        end if

        call nvtxEndRange

        call cpu_time(finish)

        if (t_step >= 4) then
            time_avg = (abs(finish - start) + (t_step - 4)*time_avg)/(t_step - 3)
        else
            time_avg = 0d0
        end if

        ! ==================================================================

    end subroutine s_2nd_order_tvd_rk ! ------------------------------------

    !> 3rd order TVD RK time-stepping algorithm
        !! @param t_step Current time-step
    subroutine s_3rd_order_tvd_rk(t_step, time_avg, dt_in) ! --------------------------------

        integer, intent(IN) :: t_step
        real(kind(0d0)), intent(INOUT) :: time_avg
        real(kind(0d0)), intent(IN) :: dt_in

        integer :: i, j, k, l, q !< Generic loop iterator
        real(kind(0d0)) :: ts_error, denom, error_fraction, time_step_factor !< Generic loop iterator
        real(kind(0d0)) :: start, finish
        real(kind(0d0)) :: nR3bar

        ! Stage 1 of 3 =====================================================

        call cpu_time(start)

        call nvtxStartRange("Time_Step")

        call s_compute_rhs(q_cons_ts(1)%vf, q_prim_vf, rhs_vf, pb_ts(1)%sf, rhs_pb, mv_ts(1)%sf, rhs_mv, t_step)

        if (run_time_info) then
            call s_write_run_time_information(q_prim_vf, t_step)
        end if

        if (probe_wrt) then
            call s_time_step_cycling(t_step)
        end if

        if (t_step == t_step_stop) return

        !$acc parallel loop collapse(4) gang vector default(present)
        do i = 1, sys_size
            do l = 0, p
                do k = 0, n
                    do j = 0, m
                        q_cons_ts(2)%vf(i)%sf(j, k, l) = &
                            q_cons_ts(1)%vf(i)%sf(j, k, l) &
                            + dt_in*rhs_vf(i)%sf(j, k, l)
                    end do
                end do
            end do
        end do

        !Evolve pb and mv for non-polytropic qbmm
        if (qbmm .and. (.not. polytropic)) then
            !$acc parallel loop collapse(5) gang vector default(present)
            do i = 1, nb
                do l = 0, p
                    do k = 0, n
                        do j = 0, m
                            do q = 1, nnode
                                pb_ts(2)%sf(j, k, l, q, i) = &
                                    pb_ts(1)%sf(j, k, l, q, i) &
                                    + dt_in*rhs_pb(j, k, l, q, i)
                            end do
                        end do
                    end do
                end do
            end do
        end if

        if (qbmm .and. (.not. polytropic)) then
            !$acc parallel loop collapse(5) gang vector default(present)
            do i = 1, nb
                do l = 0, p
                    do k = 0, n
                        do j = 0, m
                            do q = 1, nnode
                                mv_ts(2)%sf(j, k, l, q, i) = &
                                    mv_ts(1)%sf(j, k, l, q, i) &
                                    + dt_in*rhs_mv(j, k, l, q, i)
                            end do
                        end do
                    end do
                end do
            end do
        end if

        if (grid_geometry == 3) call s_apply_fourier_filter(q_cons_ts(2)%vf)

        if (model_eqns == 3 .and. (.not. relax)) then
            call s_pressure_relaxation_procedure(q_cons_ts(2)%vf)
        end if

<<<<<<< HEAD
        if (adv_n .and. alter_alpha) then
            !$acc parallel loop collapse(3) gang vector default(present)
            do l = 0, p
                do k = 0, n
                    do j = 0, m
                        nR3bar = 0d0
                        !$acc loop seq
                        do i = 1, nb
                            if (polytropic) then
                                nR3bar = nR3bar + weight(i)*(q_cons_ts(2)%vf(bub_idx%rs(i))%sf(j, k, l))**3d0
                            else
                                nR3bar = nR3bar + weight(i)*(q_cons_ts(2)%vf(bub_idx%rs(i))%sf(j, k, l))**3d0
                            end if
                        end do
                        q_cons_ts(2)%vf(alf_idx)%sf(j, k, l) = (4*pi*nR3bar)/(3*q_cons_ts(2)%vf(n_idx)%sf(j, k, l)**2)
                    end do
                end do
            end do
=======
        if (ib) then
            if (qbmm .and. .not. polytropic) then
                call s_ibm_correct_state(q_cons_ts(2)%vf, q_prim_vf, pb_ts(2)%sf, mv_ts(2)%sf)
            else
                call s_ibm_correct_state(q_cons_ts(2)%vf, q_prim_vf)
            end if
>>>>>>> a8a3103e
        end if

        ! ==================================================================

        ! Stage 2 of 3 =====================================================

        call s_compute_rhs(q_cons_ts(2)%vf, q_prim_vf, rhs_vf, pb_ts(2)%sf, rhs_pb, mv_ts(2)%sf, rhs_mv, t_step)

        !$acc parallel loop collapse(4) gang vector default(present)
        do i = 1, sys_size
            do l = 0, p
                do k = 0, n
                    do j = 0, m
                        q_cons_ts(2)%vf(i)%sf(j, k, l) = &
                            (3d0*q_cons_ts(1)%vf(i)%sf(j, k, l) &
                             + q_cons_ts(2)%vf(i)%sf(j, k, l) &
                             + dt_in*rhs_vf(i)%sf(j, k, l))/4d0
                    end do
                end do
            end do
        end do

        if (qbmm .and. (.not. polytropic)) then
            !$acc parallel loop collapse(5) gang vector default(present)
            do i = 1, nb
                do l = 0, p
                    do k = 0, n
                        do j = 0, m
                            do q = 1, nnode
                                pb_ts(2)%sf(j, k, l, q, i) = &
                                    (3d0*pb_ts(1)%sf(j, k, l, q, i) &
                                     + pb_ts(2)%sf(j, k, l, q, i) &
                                     + dt_in*rhs_pb(j, k, l, q, i))/4d0
                            end do
                        end do
                    end do
                end do
            end do
        end if

        if (qbmm .and. (.not. polytropic)) then
            !$acc parallel loop collapse(5) gang vector default(present)
            do i = 1, nb
                do l = 0, p
                    do k = 0, n
                        do j = 0, m
                            do q = 1, nnode
                                mv_ts(2)%sf(j, k, l, q, i) = &
                                    (3d0*mv_ts(1)%sf(j, k, l, q, i) &
                                     + mv_ts(2)%sf(j, k, l, q, i) &
                                     + dt_in*rhs_mv(j, k, l, q, i))/4d0
                            end do
                        end do
                    end do
                end do
            end do
        end if

        if (grid_geometry == 3) call s_apply_fourier_filter(q_cons_ts(2)%vf)

        if (model_eqns == 3 .and. (.not. relax)) then
            call s_pressure_relaxation_procedure(q_cons_ts(2)%vf)
        end if

<<<<<<< HEAD
        if (adv_n .and. alter_alpha) then
            !$acc parallel loop collapse(3) gang vector default(present)
            do l = 0, p
                do k = 0, n
                    do j = 0, m
                        nR3bar = 0d0
                        !$acc loop seq
                        do i = 1, nb
                            if (polytropic) then
                                nR3bar = nR3bar + weight(i)*(q_cons_ts(2)%vf(bub_idx%rs(i))%sf(j, k, l))**3d0
                            else
                                nR3bar = nR3bar + weight(i)*(q_cons_ts(2)%vf(bub_idx%rs(i))%sf(j, k, l))**3d0
                            end if
                        end do
                        q_cons_ts(2)%vf(alf_idx)%sf(j, k, l) = (4*pi*nR3bar)/(3*q_cons_ts(2)%vf(n_idx)%sf(j, k, l)**2)
                    end do
                end do
            end do
=======
        if (ib) then
            if (qbmm .and. .not. polytropic) then
                call s_ibm_correct_state(q_cons_ts(2)%vf, q_prim_vf, pb_ts(2)%sf, mv_ts(2)%sf)
            else
                call s_ibm_correct_state(q_cons_ts(2)%vf, q_prim_vf)
            end if
>>>>>>> a8a3103e
        end if

        ! ==================================================================

        ! Stage 3 of 3 =====================================================
        call s_compute_rhs(q_cons_ts(2)%vf, q_prim_vf, rhs_vf, pb_ts(2)%sf, rhs_pb, mv_ts(2)%sf, rhs_mv, t_step)

        !$acc parallel loop collapse(4) gang vector default(present)
        do i = 1, sys_size
            do l = 0, p
                do k = 0, n
                    do j = 0, m
                        q_cons_ts(1)%vf(i)%sf(j, k, l) = &
                            (q_cons_ts(1)%vf(i)%sf(j, k, l) &
                             + 2d0*q_cons_ts(2)%vf(i)%sf(j, k, l) &
                             + 2d0*dt_in*rhs_vf(i)%sf(j, k, l))/3d0
                    end do
                end do
            end do
        end do

        if (qbmm .and. (.not. polytropic)) then
            !$acc parallel loop collapse(5) gang vector default(present)
            do i = 1, nb
                do l = 0, p
                    do k = 0, n
                        do j = 0, m
                            do q = 1, nnode
                                pb_ts(1)%sf(j, k, l, q, i) = &
                                    (pb_ts(1)%sf(j, k, l, q, i) &
                                     + 2d0*pb_ts(2)%sf(j, k, l, q, i) &
                                     + 2d0*dt_in*rhs_pb(j, k, l, q, i))/3d0
                            end do
                        end do
                    end do
                end do
            end do
        end if

        if (qbmm .and. (.not. polytropic)) then
            !$acc parallel loop collapse(5) gang vector default(present)
            do i = 1, nb
                do l = 0, p
                    do k = 0, n
                        do j = 0, m
                            do q = 1, nnode
                                mv_ts(1)%sf(j, k, l, q, i) = &
                                    (mv_ts(1)%sf(j, k, l, q, i) &
                                     + 2d0*mv_ts(2)%sf(j, k, l, q, i) &
                                     + 2d0*dt_in*rhs_mv(j, k, l, q, i))/3d0
                            end do
                        end do
                    end do
                end do
            end do
        end if

        if (grid_geometry == 3) call s_apply_fourier_filter(q_cons_ts(1)%vf)

        if (model_eqns == 3 .and. (.not. relax)) then
            call s_pressure_relaxation_procedure(q_cons_ts(1)%vf)
        end if

<<<<<<< HEAD
        if (adv_n .and. alter_alpha) then
            !$acc parallel loop collapse(3) gang vector default(present)
            do l = 0, p
                do k = 0, n
                    do j = 0, m
                        nR3bar = 0d0
                        !$acc loop seq
                        do i = 1, nb
                            if (polytropic) then
                                nR3bar = nR3bar + weight(i)*(q_cons_ts(1)%vf(bub_idx%rs(i))%sf(j, k, l))**3d0
                            else
                                nR3bar = nR3bar + weight(i)*(q_cons_ts(1)%vf(bub_idx%rs(i))%sf(j, k, l))**3d0
                            end if
                        end do
                        q_cons_ts(1)%vf(alf_idx)%sf(j, k, l) = (4*pi*nR3bar)/(3*q_cons_ts(1)%vf(n_idx)%sf(j, k, l)**2)
                    end do
                end do
            end do
=======
        if (ib) then
            if (qbmm .and. .not. polytropic) then
                call s_ibm_correct_state(q_cons_ts(1)%vf, q_prim_vf, pb_ts(1)%sf, mv_ts(1)%sf)
            else
                call s_ibm_correct_state(q_cons_ts(1)%vf, q_prim_vf)
            end if
>>>>>>> a8a3103e
        end if

        call nvtxEndRange

        call cpu_time(finish)

        time = time + (finish - start)

        if (t_step >= 4) then
            time_avg = (abs(finish - start) + (t_step - 4)*time_avg)/(t_step - 3)
        else
            time_avg = 0d0
        end if

        ! ==================================================================

    end subroutine s_3rd_order_tvd_rk ! ------------------------------------

    !> 3rd order TVD RK time-stepping algorithm
        !! @param t_step Current time-step
    subroutine s_adaptive_dt_bubble(t_step, time_avg, pb, mv) ! ------------------------

        integer, intent(IN) :: t_step
        real(kind(0d0)), intent(INOUT) :: time_avg

        real(kind(0d0)), dimension(0:m, 0:n, 0:p) :: bub_adv_src
        real(kind(0d0)), dimension(0:m, 0:n, 0:p, 1:nb) :: bub_r_src, &
                                                           bub_v_src, &
                                                           bub_p_src, &
                                                           bub_m_src
        type(scalar_field) :: divu
        real(kind(0d0)), dimension(0:m, 0:n, 0:p) :: nbub

        real(kind(0d0)), dimension(startx:, starty:, startz:, 1:, 1:), intent(INOUT) :: pb, mv

        integer :: j, k, l, q !< Generic loop iterator
        type(int_bounds_info) :: ix, iy, iz
        type(vector_field) :: gm_alpha_qp  !<

        integer :: id

        call s_populate_conservative_variables_buffers(q_cons_ts(1)%vf, pb, mv)

        ! Compute q_prim from q_cons
        ix%beg = 0; iy%beg = 0; iz%beg = 0
        ix%end = m - ix%beg; iy%end = n - iy%beg; iz%end = p - iz%beg

        call s_convert_conservative_to_primitive_variables( &
            q_cons_ts(1)%vf, &
            q_prim_vf, &
            gm_alpha_qp%vf, &
            ix, iy, iz)

        ! Compute bubble source
        call s_compute_bubble_source(bub_adv_src, bub_r_src, bub_v_src, bub_p_src, bub_m_src, divu, nbub, &
                                     q_cons_ts(1)%vf(1:sys_size), q_prim_vf(1:sys_size), t_step, id, rhs_vf)

        ! Update bubble variables
        !$acc parallel loop collapse(4) gang vector default(present)
        do l = iz%beg, iz%end
            do k = iy%beg, iy%end
                do j = ix%beg, ix%end
                    do q = 1, nb
                        q_cons_ts(1)%vf(bub_idx%rs(q))%sf(j, k, l) = &
                            bub_r_src(j, k, l, q)
                        q_cons_ts(1)%vf(bub_idx%vs(q))%sf(j, k, l) = &
                            bub_v_src(j, k, l, q)
                    end do
                end do
            end do
        end do

    end subroutine s_adaptive_dt_bubble ! ------------------------------

    !> Strang splitting scheme with 3rd order TVD RK time-stepping algorithm for
        !!      the flux term and adaptive time stepping algorithm for
        !!      the source term
        !! @param t_step Current time-step
    subroutine s_strang_splitting(t_step, time_avg) ! --------------------------------

        integer, intent(IN) :: t_step
        real(kind(0d0)), intent(INOUT) :: time_avg

        integer :: i, j, k, l !< Generic loop iterator
        real(kind(0d0)) :: start, finish

        call cpu_time(start)

        call nvtxStartRange("Operator_splitting")

        ! Stage 1 of 3 =====================================================
        call s_3rd_order_tvd_rk(t_step, time_avg, dt/2)

        ! Stage 2 of 3 =====================================================
        call s_adaptive_dt_bubble(t_step, time_avg, pb_ts(1)%sf, mv_ts(1)%sf)

        ! Stage 3 of 3 =====================================================
        call s_3rd_order_tvd_rk(t_step, time_avg, dt/2)

        call nvtxEndRange

        call cpu_time(finish)

        time = time + (finish - start)

        if (t_step >= 4) then
            time_avg = (abs(finish - start) + (t_step - 4)*time_avg)/(t_step - 3)
        else
            time_avg = 0d0
        end if

        ! ==================================================================

    end subroutine s_strang_splitting ! ------------------------------------

    !> This subroutine saves the temporary q_prim_vf vector
        !!      into the q_prim_ts vector that is then used in p_main
        !! @param t_step current time-step
    subroutine s_time_step_cycling(t_step) ! ----------------------------

        integer, intent(IN) :: t_step

        integer :: i !< Generic loop iterator

        do i = 1, sys_size
            !$acc update host(q_prim_vf(i)%sf)
        end do

        if (t_step == t_step_start) then
            do i = 1, sys_size
                q_prim_ts(3)%vf(i)%sf(:, :, :) = q_prim_vf(i)%sf(:, :, :)
            end do
        elseif (t_step == t_step_start + 1) then
            do i = 1, sys_size
                q_prim_ts(2)%vf(i)%sf(:, :, :) = q_prim_vf(i)%sf(:, :, :)
            end do
        elseif (t_step == t_step_start + 2) then
            do i = 1, sys_size
                q_prim_ts(1)%vf(i)%sf(:, :, :) = q_prim_vf(i)%sf(:, :, :)
            end do
        elseif (t_step == t_step_start + 3) then
            do i = 1, sys_size
                q_prim_ts(0)%vf(i)%sf(:, :, :) = q_prim_vf(i)%sf(:, :, :)
            end do
        else ! All other timesteps
            do i = 1, sys_size
                q_prim_ts(3)%vf(i)%sf(:, :, :) = q_prim_ts(2)%vf(i)%sf(:, :, :)
                q_prim_ts(2)%vf(i)%sf(:, :, :) = q_prim_ts(1)%vf(i)%sf(:, :, :)
                q_prim_ts(1)%vf(i)%sf(:, :, :) = q_prim_ts(0)%vf(i)%sf(:, :, :)
                q_prim_ts(0)%vf(i)%sf(:, :, :) = q_prim_vf(i)%sf(:, :, :)
            end do
        end if

    end subroutine s_time_step_cycling ! -----------------------------------

    !> Module deallocation and/or disassociation procedures
    subroutine s_finalize_time_steppers_module() ! -------------------------

        integer :: i, j !< Generic loop iterators

        ! Deallocating the cell-average conservative variables
        do i = 1, num_ts

            do j = 1, sys_size
                @:DEALLOCATE(q_cons_ts(i)%vf(j)%sf)
            end do

            @:DEALLOCATE(q_cons_ts(i)%vf)

        end do

        @:DEALLOCATE(q_cons_ts)

        ! Deallocating the cell-average primitive ts variables
        if (probe_wrt) then
            do i = 0, 3
                do j = 1, sys_size
                    @:DEALLOCATE(q_prim_ts(i)%vf(j)%sf)
                end do
                @:DEALLOCATE(q_prim_ts(i)%vf)
            end do
            @:DEALLOCATE(q_prim_ts)
        end if

        ! Deallocating the cell-average primitive variables
        do i = 1, adv_idx%end
            @:DEALLOCATE(q_prim_vf(i)%sf)
        end do

        if (hypoelasticity) then
            do i = stress_idx%beg, stress_idx%end
                @:DEALLOCATE(q_prim_vf(i)%sf)
            end do
        end if

        if (bubbles) then
            do i = bub_idx%beg, bub_idx%end
                @:DEALLOCATE(q_prim_vf(i)%sf)
            end do
        end if

        if (model_eqns == 3) then
            do i = internalEnergies_idx%beg, internalEnergies_idx%end
                @:DEALLOCATE(q_prim_vf(i)%sf)
            end do
        end if

        @:DEALLOCATE(q_prim_vf)

        ! Deallocating the cell-average RHS variables
        do i = 1, sys_size
            @:DEALLOCATE(rhs_vf(i)%sf)
        end do

        @:DEALLOCATE(rhs_vf)

        ! Writing the footer of and closing the run-time information file
        if (proc_rank == 0 .and. run_time_info) then
            call s_close_run_time_information_file()
        end if

    end subroutine s_finalize_time_steppers_module ! -----------------------

end module m_time_steppers<|MERGE_RESOLUTION|>--- conflicted
+++ resolved
@@ -315,7 +315,6 @@
 
         if (model_eqns == 3) call s_pressure_relaxation_procedure(q_cons_ts(1)%vf)
 
-<<<<<<< HEAD
         if (adv_n .and. alter_alpha) then
             do l = 0, p
                 do k = 0, n
@@ -336,14 +335,13 @@
                     end do
                 end do
             end do
-=======
+
         if (ib) then
             if (qbmm .and. .not. polytropic) then
                 call s_ibm_correct_state(q_cons_ts(1)%vf, q_prim_vf, pb_ts(1)%sf, mv_ts(1)%sf)
             else
                 call s_ibm_correct_state(q_cons_ts(1)%vf, q_prim_vf)
             end if
->>>>>>> a8a3103e
         end if
 
         call nvtxEndRange
@@ -443,7 +441,6 @@
             call s_pressure_relaxation_procedure(q_cons_ts(2)%vf)
         end if
 
-<<<<<<< HEAD
         if (adv_n .and. alter_alpha) then
             do l = 0, p
                 do k = 0, n
@@ -466,7 +463,6 @@
             end do
         end if
 
-=======
         if (ib) then
             if (qbmm .and. .not. polytropic) then
                 call s_ibm_correct_state(q_cons_ts(2)%vf, q_prim_vf, pb_ts(2)%sf, mv_ts(2)%sf)
@@ -474,7 +470,6 @@
                 call s_ibm_correct_state(q_cons_ts(2)%vf, q_prim_vf)
             end if
         end if
->>>>>>> a8a3103e
         ! ==================================================================
 
         ! Stage 2 of 2 =====================================================
@@ -537,7 +532,6 @@
             call s_pressure_relaxation_procedure(q_cons_ts(1)%vf)
         end if
 
-<<<<<<< HEAD
         if (adv_n .and. alter_alpha) then
             do l = 0, p
                 do k = 0, n
@@ -558,14 +552,13 @@
                     end do
                 end do
             end do
-=======
+
         if (ib) then
             if (qbmm .and. .not. polytropic) then
                 call s_ibm_correct_state(q_cons_ts(1)%vf, q_prim_vf, pb_ts(1)%sf, mv_ts(1)%sf)
             else
                 call s_ibm_correct_state(q_cons_ts(1)%vf, q_prim_vf)
             end if
->>>>>>> a8a3103e
         end if
 
         call nvtxEndRange
@@ -667,7 +660,6 @@
             call s_pressure_relaxation_procedure(q_cons_ts(2)%vf)
         end if
 
-<<<<<<< HEAD
         if (adv_n .and. alter_alpha) then
             !$acc parallel loop collapse(3) gang vector default(present)
             do l = 0, p
@@ -686,14 +678,13 @@
                     end do
                 end do
             end do
-=======
+
         if (ib) then
             if (qbmm .and. .not. polytropic) then
                 call s_ibm_correct_state(q_cons_ts(2)%vf, q_prim_vf, pb_ts(2)%sf, mv_ts(2)%sf)
             else
                 call s_ibm_correct_state(q_cons_ts(2)%vf, q_prim_vf)
             end if
->>>>>>> a8a3103e
         end if
 
         ! ==================================================================
@@ -758,7 +749,6 @@
             call s_pressure_relaxation_procedure(q_cons_ts(2)%vf)
         end if
 
-<<<<<<< HEAD
         if (adv_n .and. alter_alpha) then
             !$acc parallel loop collapse(3) gang vector default(present)
             do l = 0, p
@@ -777,14 +767,13 @@
                     end do
                 end do
             end do
-=======
+
         if (ib) then
             if (qbmm .and. .not. polytropic) then
                 call s_ibm_correct_state(q_cons_ts(2)%vf, q_prim_vf, pb_ts(2)%sf, mv_ts(2)%sf)
             else
                 call s_ibm_correct_state(q_cons_ts(2)%vf, q_prim_vf)
             end if
->>>>>>> a8a3103e
         end if
 
         ! ==================================================================
@@ -848,7 +837,6 @@
             call s_pressure_relaxation_procedure(q_cons_ts(1)%vf)
         end if
 
-<<<<<<< HEAD
         if (adv_n .and. alter_alpha) then
             !$acc parallel loop collapse(3) gang vector default(present)
             do l = 0, p
@@ -867,14 +855,13 @@
                     end do
                 end do
             end do
-=======
+
         if (ib) then
             if (qbmm .and. .not. polytropic) then
                 call s_ibm_correct_state(q_cons_ts(1)%vf, q_prim_vf, pb_ts(1)%sf, mv_ts(1)%sf)
             else
                 call s_ibm_correct_state(q_cons_ts(1)%vf, q_prim_vf)
             end if
->>>>>>> a8a3103e
         end if
 
         call nvtxEndRange
