!>
!! @file m_time_steppers.f90
!! @brief Contains module m_time_steppers

#:include 'macros.fpp'

!> @brief The following module features a variety of time-stepping schemes.
!!              Currently, it includes the following Runge-Kutta (RK) algorithms:
!!                   1) 1st Order TVD RK
!!                   2) 2nd Order TVD RK
!!                   3) 3rd Order TVD RK
!!              where TVD designates a total-variation-diminishing time-stepper.
module m_time_steppers

    ! Dependencies =============================================================
    use m_derived_types        !< Definitions of the derived types

    use m_global_parameters    !< Definitions of the global parameters

    use m_rhs                  !< Right-hand-side (RHS) evaluation procedures

    use m_data_output          !< Run-time info & solution data output procedures

    use m_bubbles              !< Bubble dynamics routines

    use m_ibm

    use m_mpi_proxy            !< Message passing interface (MPI) module proxy

    use m_boundary_conditions

    use m_helper

    use m_fftw

    use m_nvtx
    ! ==========================================================================

    implicit none

#ifdef CRAY_ACC_WAR
    @:CRAY_DECLARE_GLOBAL(type(vector_field), dimension(:), q_cons_ts)
    !! Cell-average conservative variables at each time-stage (TS)

    @:CRAY_DECLARE_GLOBAL(type(scalar_field), dimension(:), q_prim_vf)
    !! Cell-average primitive variables at the current time-stage

    @:CRAY_DECLARE_GLOBAL(type(scalar_field), dimension(:), rhs_vf)
    !! Cell-average RHS variables at the current time-stage

    @:CRAY_DECLARE_GLOBAL(type(vector_field), dimension(:), q_prim_ts)
    !! Cell-average primitive variables at consecutive TIMESTEPS

    @:CRAY_DECLARE_GLOBAL(real(kind(0d0)), dimension(:, :, :, :, :), rhs_pb)

    @:CRAY_DECLARE_GLOBAL(real(kind(0d0)), dimension(:, :, :, :, :), rhs_mv)

    integer, private :: num_ts !<
    !! Number of time stages in the time-stepping scheme

    !$acc declare link(q_cons_ts,q_prim_vf,rhs_vf,q_prim_ts, rhs_mv, rhs_pb)
#else
    type(vector_field), allocatable, dimension(:) :: q_cons_ts !<
    !! Cell-average conservative variables at each time-stage (TS)

    type(scalar_field), allocatable, dimension(:) :: q_prim_vf !<
    !! Cell-average primitive variables at the current time-stage

    type(scalar_field), allocatable, dimension(:) :: rhs_vf !<
    !! Cell-average RHS variables at the current time-stage

    type(vector_field), allocatable, dimension(:) :: q_prim_ts !<
    !! Cell-average primitive variables at consecutive TIMESTEPS

    real(kind(0d0)), allocatable, dimension(:, :, :, :, :) :: rhs_pb

    real(kind(0d0)), allocatable, dimension(:, :, :, :, :) :: rhs_mv

    integer, private :: num_ts !<
    !! Number of time stages in the time-stepping scheme

    !$acc declare create(q_cons_ts,q_prim_vf,rhs_vf,q_prim_ts, rhs_mv, rhs_pb)
#endif

contains

    !> The computation of parameters, the allocation of memory,
        !!      the association of pointers and/or the execution of any
        !!      other procedures that are necessary to setup the module.
    subroutine s_initialize_time_steppers_module() ! -----------------------

        type(int_bounds_info) :: ix_t, iy_t, iz_t !<
            !! Indical bounds in the x-, y- and z-directions

        integer :: i, j !< Generic loop iterators

        ! Setting number of time-stages for selected time-stepping scheme
        if (time_stepper == 1) then
            num_ts = 1
        elseif (any(time_stepper == (/2, 3/))) then
            num_ts = 2
        end if

        ! Setting the indical bounds in the x-, y- and z-directions
        ix_t%beg = -buff_size; ix_t%end = m + buff_size

        if (n > 0) then
            iy_t%beg = -buff_size; iy_t%end = n + buff_size

            if (p > 0) then
                iz_t%beg = -buff_size; iz_t%end = p + buff_size
            else
                iz_t%beg = 0; iz_t%end = 0
            end if
        else
            iy_t%beg = 0; iy_t%end = 0
            iz_t%beg = 0; iz_t%end = 0
        end if

        ! Allocating the cell-average conservative variables
        @:ALLOCATE_GLOBAL(q_cons_ts(1:num_ts))

        do i = 1, num_ts
            @:ALLOCATE(q_cons_ts(i)%vf(1:sys_size))
        end do

        do i = 1, num_ts
            do j = 1, sys_size
                @:ALLOCATE(q_cons_ts(i)%vf(j)%sf(ix_t%beg:ix_t%end, &
                    iy_t%beg:iy_t%end, &
                    iz_t%beg:iz_t%end))
            end do
            @:ACC_SETUP_VFs(q_cons_ts(i))
        end do

        ! Allocating the cell-average primitive ts variables
        if (probe_wrt) then
            @:ALLOCATE_GLOBAL(q_prim_ts(0:3))

            do i = 0, 3
                @:ALLOCATE(q_prim_ts(i)%vf(1:sys_size))
            end do

            do i = 0, 3
                do j = 1, sys_size
                    @:ALLOCATE(q_prim_ts(i)%vf(j)%sf(ix_t%beg:ix_t%end, &
                        iy_t%beg:iy_t%end, &
                        iz_t%beg:iz_t%end))
                end do
            end do

            do i = 0, 3
                @:ACC_SETUP_VFs(q_prim_ts(i))
            end do
        end if

        ! Allocating the cell-average primitive variables
        @:ALLOCATE_GLOBAL(q_prim_vf(1:sys_size))

        do i = 1, adv_idx%end
            @:ALLOCATE(q_prim_vf(i)%sf(ix_t%beg:ix_t%end, &
                iy_t%beg:iy_t%end, &
                iz_t%beg:iz_t%end))
            @:ACC_SETUP_SFs(q_prim_vf(i))
        end do

        if (bubbles) then
            do i = bub_idx%beg, bub_idx%end
                @:ALLOCATE(q_prim_vf(i)%sf(ix_t%beg:ix_t%end, &
                    iy_t%beg:iy_t%end, &
                    iz_t%beg:iz_t%end))
                @:ACC_SETUP_SFs(q_prim_vf(i))
            end do
            if (adv_n) then
                @:ALLOCATE(q_prim_vf(n_idx)%sf(ix_t%beg:ix_t%end, &
                    iy_t%beg:iy_t%end, &
                    iz_t%beg:iz_t%end))
                @:ACC_SETUP_SFs(q_prim_vf(n_idx))
            end if
        end if

        if (hypoelasticity) then

            do i = stress_idx%beg, stress_idx%end
                @:ALLOCATE(q_prim_vf(i)%sf(ix_t%beg:ix_t%end, &
                    iy_t%beg:iy_t%end, &
                    iz_t%beg:iz_t%end))
                @:ACC_SETUP_SFs(q_prim_vf(i))
            end do
        end if

        if (model_eqns == 3) then
            do i = internalEnergies_idx%beg, internalEnergies_idx%end
                @:ALLOCATE(q_prim_vf(i)%sf(ix_t%beg:ix_t%end, &
                    iy_t%beg:iy_t%end, &
                    iz_t%beg:iz_t%end))
                @:ACC_SETUP_SFs(q_prim_vf(i))
            end do
        end if

        @:ALLOCATE_GLOBAL(pb_ts(1:2))
        !Initialize bubble variables pb and mv at all quadrature nodes for all R0 bins
        if (qbmm .and. (.not. polytropic)) then
            @:ALLOCATE(pb_ts(1)%sf(ix_t%beg:ix_t%end, &
                iy_t%beg:iy_t%end, &
                iz_t%beg:iz_t%end, 1:nnode, 1:nb))
            @:ACC_SETUP_SFs(pb_ts(1))

            @:ALLOCATE(pb_ts(2)%sf(ix_t%beg:ix_t%end, &
                iy_t%beg:iy_t%end, &
                iz_t%beg:iz_t%end, 1:nnode, 1:nb))
            @:ACC_SETUP_SFs(pb_ts(2))

            @:ALLOCATE_GLOBAL(rhs_pb(ix_t%beg:ix_t%end, &
                iy_t%beg:iy_t%end, &
                iz_t%beg:iz_t%end, 1:nnode, 1:nb))
        else if (qbmm .and. polytropic) then
            @:ALLOCATE(pb_ts(1)%sf(ix_t%beg:ix_t%beg + 1, &
                iy_t%beg:iy_t%beg + 1, &
                iz_t%beg:iz_t%beg + 1, 1:nnode, 1:nb))
            @:ACC_SETUP_SFs(pb_ts(1))

            @:ALLOCATE(pb_ts(2)%sf(ix_t%beg:ix_t%beg + 1, &
                iy_t%beg:iy_t%beg + 1, &
                iz_t%beg:iz_t%beg + 1, 1:nnode, 1:nb))
            @:ACC_SETUP_SFs(pb_ts(2))

            @:ALLOCATE_GLOBAL(rhs_pb(ix_t%beg:ix_t%beg + 1, &
                iy_t%beg:iy_t%beg + 1, &
                iz_t%beg:iz_t%beg + 1, 1:nnode, 1:nb))
        end if

        @:ALLOCATE_GLOBAL(mv_ts(1:2))

        if (qbmm .and. (.not. polytropic)) then
            @:ALLOCATE(mv_ts(1)%sf(ix_t%beg:ix_t%end, &
                iy_t%beg:iy_t%end, &
                iz_t%beg:iz_t%end, 1:nnode, 1:nb))
            @:ACC_SETUP_SFs(mv_ts(1))

            @:ALLOCATE(mv_ts(2)%sf(ix_t%beg:ix_t%end, &
                iy_t%beg:iy_t%end, &
                iz_t%beg:iz_t%end, 1:nnode, 1:nb))
            @:ACC_SETUP_SFs(mv_ts(2))

            @:ALLOCATE_GLOBAL(rhs_mv(ix_t%beg:ix_t%end, &
                iy_t%beg:iy_t%end, &
                iz_t%beg:iz_t%end, 1:nnode, 1:nb))

        else if (qbmm .and. polytropic) then
            @:ALLOCATE(mv_ts(1)%sf(ix_t%beg:ix_t%beg + 1, &
                iy_t%beg:iy_t%beg + 1, &
                iz_t%beg:iz_t%beg + 1, 1:nnode, 1:nb))
            @:ACC_SETUP_SFs(mv_ts(1))

            @:ALLOCATE(mv_ts(2)%sf(ix_t%beg:ix_t%beg + 1, &
                iy_t%beg:iy_t%beg + 1, &
                iz_t%beg:iz_t%beg + 1, 1:nnode, 1:nb))
            @:ACC_SETUP_SFs(mv_ts(2))

            @:ALLOCATE_GLOBAL(rhs_mv(ix_t%beg:ix_t%beg + 1, &
                iy_t%beg:iy_t%beg + 1, &
                iz_t%beg:iz_t%beg + 1, 1:nnode, 1:nb))
        end if

<<<<<<< HEAD
=======
        if (adv_n) then
            @:ALLOCATE(q_prim_vf(n_idx)%sf(ix_t%beg:ix_t%end, &
                iy_t%beg:iy_t%end, &
                iz_t%beg:iz_t%end))
        end if

        if (hypoelasticity) then

            do i = stress_idx%beg, stress_idx%end
                @:ALLOCATE(q_prim_vf(i)%sf(ix_t%beg:ix_t%end, &
                    iy_t%beg:iy_t%end, &
                    iz_t%beg:iz_t%end))
            end do
        end if

        if (model_eqns == 3) then
            do i = internalEnergies_idx%beg, internalEnergies_idx%end
                @:ALLOCATE(q_prim_vf(i)%sf(ix_t%beg:ix_t%end, &
                    iy_t%beg:iy_t%end, &
                    iz_t%beg:iz_t%end))
            end do
        end if

>>>>>>> ec38e1eb
        ! Allocating the cell-average RHS variables
        @:ALLOCATE_GLOBAL(rhs_vf(1:sys_size))

        do i = 1, sys_size
            @:ALLOCATE(rhs_vf(i)%sf(0:m, 0:n, 0:p))
            @:ACC_SETUP_SFs(rhs_vf(i))
        end do

        ! Opening and writing the header of the run-time information file
        if (proc_rank == 0 .and. run_time_info) then
            call s_open_run_time_information_file()
        end if

    end subroutine s_initialize_time_steppers_module ! ---------------------

    !> 1st order TVD RK time-stepping algorithm
        !! @param t_step Current time step
    subroutine s_1st_order_tvd_rk(t_step, time_avg) ! --------------------------------

        integer, intent(IN) :: t_step
        real(kind(0d0)), intent(INOUT) :: time_avg

        integer :: i, j, k, l, q!< Generic loop iterator
        real(kind(0d0)) :: start, finish
        real(kind(0d0)) :: nR3bar

        ! Stage 1 of 1 =====================================================

        call cpu_time(start)

        call nvtxStartRange("Time_Step")

        call s_compute_rhs(q_cons_ts(1)%vf, q_prim_vf, rhs_vf, pb_ts(1)%sf, rhs_pb, mv_ts(1)%sf, rhs_mv, t_step)

#ifdef DEBUG
        print *, 'got rhs'
#endif

        if (run_time_info) then
            call s_write_run_time_information(q_prim_vf, t_step)
        end if

#ifdef DEBUG
        print *, 'wrote runtime info'
#endif

        if (probe_wrt) then
            call s_time_step_cycling(t_step)
        end if

        if (t_step == t_step_stop) return

        !$acc parallel loop collapse(4) gang vector default(present)
        do i = 1, sys_size
            do l = 0, p
                do k = 0, n
                    do j = 0, m
                        q_cons_ts(1)%vf(i)%sf(j, k, l) = &
                            q_cons_ts(1)%vf(i)%sf(j, k, l) &
                            + dt*rhs_vf(i)%sf(j, k, l)
                    end do
                end do
            end do
        end do

        !Evolve pb and mv for non-polytropic qbmm
        if (qbmm .and. (.not. polytropic)) then
            !$acc parallel loop collapse(5) gang vector default(present)
            do i = 1, nb
                do l = 0, p
                    do k = 0, n
                        do j = 0, m
                            do q = 1, nnode
                                pb_ts(1)%sf(j, k, l, q, i) = &
                                    pb_ts(1)%sf(j, k, l, q, i) &
                                    + dt*rhs_pb(j, k, l, q, i)
                            end do
                        end do
                    end do
                end do
            end do
        end if

        if (qbmm .and. (.not. polytropic)) then
            !$acc parallel loop collapse(5) gang vector default(present)
            do i = 1, nb
                do l = 0, p
                    do k = 0, n
                        do j = 0, m
                            do q = 1, nnode
                                mv_ts(1)%sf(j, k, l, q, i) = &
                                    mv_ts(1)%sf(j, k, l, q, i) &
                                    + dt*rhs_mv(j, k, l, q, i)
                            end do
                        end do
                    end do
                end do
            end do
        end if

        if (grid_geometry == 3) call s_apply_fourier_filter(q_cons_ts(1)%vf)

        if (model_eqns == 3) call s_pressure_relaxation_procedure(q_cons_ts(1)%vf)

        if (adv_n) call s_comp_alpha_from_n(q_cons_ts(1)%vf)

<<<<<<< HEAD
=======
        if (bubbles) call s_bubble_checker(q_cons_ts(1)%vf)

>>>>>>> ec38e1eb
        if (ib) then
            if (qbmm .and. .not. polytropic) then
                call s_ibm_correct_state(q_cons_ts(1)%vf, q_prim_vf, pb_ts(1)%sf, mv_ts(1)%sf)
            else
                call s_ibm_correct_state(q_cons_ts(1)%vf, q_prim_vf)
            end if
        end if

        call nvtxEndRange

        call cpu_time(finish)

        if (t_step >= 4) then
            time_avg = (abs(finish - start) + (t_step - 4)*time_avg)/(t_step - 3)
        else
            time_avg = 0d0
        end if

        ! ==================================================================

    end subroutine s_1st_order_tvd_rk ! ------------------------------------

    !> 2nd order TVD RK time-stepping algorithm
        !! @param t_step Current time-step
    subroutine s_2nd_order_tvd_rk(t_step, time_avg) ! --------------------------------

        integer, intent(IN) :: t_step
        real(kind(0d0)), intent(INOUT) :: time_avg

        integer :: i, j, k, l, q!< Generic loop iterator
        real(kind(0d0)) :: start, finish
        real(kind(0d0)) :: nR3bar

        ! Stage 1 of 2 =====================================================

        call cpu_time(start)

        call nvtxStartRange("Time_Step")

        call s_compute_rhs(q_cons_ts(1)%vf, q_prim_vf, rhs_vf, pb_ts(1)%sf, rhs_pb, mv_ts(1)%sf, rhs_mv, t_step)

        if (run_time_info) then
            call s_write_run_time_information(q_prim_vf, t_step)
        end if

        if (probe_wrt) then
            call s_time_step_cycling(t_step)
        end if

        if (t_step == t_step_stop) return

        !$acc parallel loop collapse(4) gang vector default(present)
        do i = 1, sys_size
            do l = 0, p
                do k = 0, n
                    do j = 0, m
                        q_cons_ts(2)%vf(i)%sf(j, k, l) = &
                            q_cons_ts(1)%vf(i)%sf(j, k, l) &
                            + dt*rhs_vf(i)%sf(j, k, l)
                    end do
                end do
            end do
        end do

        !Evolve pb and mv for non-polytropic qbmm
        if (qbmm .and. (.not. polytropic)) then
            !$acc parallel loop collapse(5) gang vector default(present)
            do i = 1, nb
                do l = 0, p
                    do k = 0, n
                        do j = 0, m
                            do q = 1, nnode
                                pb_ts(2)%sf(j, k, l, q, i) = &
                                    pb_ts(1)%sf(j, k, l, q, i) &
                                    + dt*rhs_pb(j, k, l, q, i)
                            end do
                        end do
                    end do
                end do
            end do
        end if

        if (qbmm .and. (.not. polytropic)) then
            !$acc parallel loop collapse(5) gang vector default(present)
            do i = 1, nb
                do l = 0, p
                    do k = 0, n
                        do j = 0, m
                            do q = 1, nnode
                                mv_ts(2)%sf(j, k, l, q, i) = &
                                    mv_ts(1)%sf(j, k, l, q, i) &
                                    + dt*rhs_mv(j, k, l, q, i)
                            end do
                        end do
                    end do
                end do
            end do
        end if

        if (grid_geometry == 3) call s_apply_fourier_filter(q_cons_ts(2)%vf)

        if (model_eqns == 3 .and. (.not. relax)) then
            call s_pressure_relaxation_procedure(q_cons_ts(2)%vf)
        end if

        if (adv_n) call s_comp_alpha_from_n(q_cons_ts(2)%vf)

<<<<<<< HEAD
=======
        if (bubbles) call s_bubble_checker(q_cons_ts(2)%vf)

>>>>>>> ec38e1eb
        if (ib) then
            if (qbmm .and. .not. polytropic) then
                call s_ibm_correct_state(q_cons_ts(2)%vf, q_prim_vf, pb_ts(2)%sf, mv_ts(2)%sf)
            else
                call s_ibm_correct_state(q_cons_ts(2)%vf, q_prim_vf)
            end if
        end if
        ! ==================================================================

        ! Stage 2 of 2 =====================================================

        call s_compute_rhs(q_cons_ts(2)%vf, q_prim_vf, rhs_vf, pb_ts(2)%sf, rhs_pb, mv_ts(2)%sf, rhs_mv, t_step)

        !$acc parallel loop collapse(4) gang vector default(present)
        do i = 1, sys_size
            do l = 0, p
                do k = 0, n
                    do j = 0, m
                        q_cons_ts(1)%vf(i)%sf(j, k, l) = &
                            (q_cons_ts(1)%vf(i)%sf(j, k, l) &
                             + q_cons_ts(2)%vf(i)%sf(j, k, l) &
                             + dt*rhs_vf(i)%sf(j, k, l))/2d0
                    end do
                end do
            end do
        end do

        if (qbmm .and. (.not. polytropic)) then
            !$acc parallel loop collapse(5) gang vector default(present)
            do i = 1, nb
                do l = 0, p
                    do k = 0, n
                        do j = 0, m
                            do q = 1, nnode
                                pb_ts(1)%sf(j, k, l, q, i) = &
                                    (pb_ts(1)%sf(j, k, l, q, i) &
                                     + pb_ts(2)%sf(j, k, l, q, i) &
                                     + dt*rhs_pb(j, k, l, q, i))/2d0
                            end do
                        end do
                    end do
                end do
            end do
        end if

        if (qbmm .and. (.not. polytropic)) then
            !$acc parallel loop collapse(5) gang vector default(present)
            do i = 1, nb
                do l = 0, p
                    do k = 0, n
                        do j = 0, m
                            do q = 1, nnode
                                mv_ts(1)%sf(j, k, l, q, i) = &
                                    (mv_ts(1)%sf(j, k, l, q, i) &
                                     + mv_ts(2)%sf(j, k, l, q, i) &
                                     + dt*rhs_mv(j, k, l, q, i))/2d0
                            end do
                        end do
                    end do
                end do
            end do
        end if

        if (grid_geometry == 3) call s_apply_fourier_filter(q_cons_ts(1)%vf)

        if (model_eqns == 3 .and. (.not. relax)) then
            call s_pressure_relaxation_procedure(q_cons_ts(1)%vf)
        end if

        if (adv_n) call s_comp_alpha_from_n(q_cons_ts(1)%vf)

<<<<<<< HEAD
=======
        if (bubbles) call s_bubble_checker(q_cons_ts(1)%vf)

>>>>>>> ec38e1eb
        if (ib) then
            if (qbmm .and. .not. polytropic) then
                call s_ibm_correct_state(q_cons_ts(1)%vf, q_prim_vf, pb_ts(1)%sf, mv_ts(1)%sf)
            else
                call s_ibm_correct_state(q_cons_ts(1)%vf, q_prim_vf)
            end if
        end if

        call nvtxEndRange

        call cpu_time(finish)

        if (t_step >= 4) then
            time_avg = (abs(finish - start) + (t_step - 4)*time_avg)/(t_step - 3)
        else
            time_avg = 0d0
        end if

        ! ==================================================================

    end subroutine s_2nd_order_tvd_rk ! ------------------------------------

    !> 3rd order TVD RK time-stepping algorithm
        !! @param t_step Current time-step
    subroutine s_3rd_order_tvd_rk(t_step, time_avg, dt_in) ! --------------------------------

        integer, intent(IN) :: t_step
        real(kind(0d0)), intent(INOUT) :: time_avg
        real(kind(0d0)), intent(IN) :: dt_in

        integer :: i, j, k, l, q !< Generic loop iterator
        real(kind(0d0)) :: ts_error, denom, error_fraction, time_step_factor !< Generic loop iterator
        real(kind(0d0)) :: start, finish
        real(kind(0d0)) :: nR3bar

        ! Stage 1 of 3 =====================================================

        if (.not. adap_dt) then
            call cpu_time(start)
            call nvtxStartRange("Time_Step")
        end if

        call s_compute_rhs(q_cons_ts(1)%vf, q_prim_vf, rhs_vf, pb_ts(1)%sf, rhs_pb, mv_ts(1)%sf, rhs_mv, t_step)

        if (run_time_info) then
            call s_write_run_time_information(q_prim_vf, t_step)
        end if

        if (probe_wrt) then
            call s_time_step_cycling(t_step)
        end if

        if (t_step == t_step_stop) return

        !$acc parallel loop collapse(4) gang vector default(present)
        do i = 1, sys_size
            do l = 0, p
                do k = 0, n
                    do j = 0, m
                        q_cons_ts(2)%vf(i)%sf(j, k, l) = &
                            q_cons_ts(1)%vf(i)%sf(j, k, l) &
                            + dt_in*rhs_vf(i)%sf(j, k, l)
                    end do
                end do
            end do
        end do

        !Evolve pb and mv for non-polytropic qbmm
        if (qbmm .and. (.not. polytropic)) then
            !$acc parallel loop collapse(5) gang vector default(present)
            do i = 1, nb
                do l = 0, p
                    do k = 0, n
                        do j = 0, m
                            do q = 1, nnode
                                pb_ts(2)%sf(j, k, l, q, i) = &
                                    pb_ts(1)%sf(j, k, l, q, i) &
                                    + dt_in*rhs_pb(j, k, l, q, i)
                            end do
                        end do
                    end do
                end do
            end do
        end if

        if (qbmm .and. (.not. polytropic)) then
            !$acc parallel loop collapse(5) gang vector default(present)
            do i = 1, nb
                do l = 0, p
                    do k = 0, n
                        do j = 0, m
                            do q = 1, nnode
                                mv_ts(2)%sf(j, k, l, q, i) = &
                                    mv_ts(1)%sf(j, k, l, q, i) &
                                    + dt_in*rhs_mv(j, k, l, q, i)
                            end do
                        end do
                    end do
                end do
            end do
        end if

        if (grid_geometry == 3) call s_apply_fourier_filter(q_cons_ts(2)%vf)

        if (model_eqns == 3 .and. (.not. relax)) then
            call s_pressure_relaxation_procedure(q_cons_ts(2)%vf)
        end if

        if (adv_n) call s_comp_alpha_from_n(q_cons_ts(2)%vf)

<<<<<<< HEAD
=======
        if (bubbles) call s_bubble_checker(q_cons_ts(2)%vf)

>>>>>>> ec38e1eb
        if (ib) then
            if (qbmm .and. .not. polytropic) then
                call s_ibm_correct_state(q_cons_ts(2)%vf, q_prim_vf, pb_ts(2)%sf, mv_ts(2)%sf)
            else
                call s_ibm_correct_state(q_cons_ts(2)%vf, q_prim_vf)
            end if
        end if

        ! ==================================================================

        ! Stage 2 of 3 =====================================================

        call s_compute_rhs(q_cons_ts(2)%vf, q_prim_vf, rhs_vf, pb_ts(2)%sf, rhs_pb, mv_ts(2)%sf, rhs_mv, t_step)

        !$acc parallel loop collapse(4) gang vector default(present)
        do i = 1, sys_size
            do l = 0, p
                do k = 0, n
                    do j = 0, m
                        q_cons_ts(2)%vf(i)%sf(j, k, l) = &
                            (3d0*q_cons_ts(1)%vf(i)%sf(j, k, l) &
                             + q_cons_ts(2)%vf(i)%sf(j, k, l) &
                             + dt_in*rhs_vf(i)%sf(j, k, l))/4d0
                    end do
                end do
            end do
        end do

        if (qbmm .and. (.not. polytropic)) then
            !$acc parallel loop collapse(5) gang vector default(present)
            do i = 1, nb
                do l = 0, p
                    do k = 0, n
                        do j = 0, m
                            do q = 1, nnode
                                pb_ts(2)%sf(j, k, l, q, i) = &
                                    (3d0*pb_ts(1)%sf(j, k, l, q, i) &
                                     + pb_ts(2)%sf(j, k, l, q, i) &
                                     + dt_in*rhs_pb(j, k, l, q, i))/4d0
                            end do
                        end do
                    end do
                end do
            end do
        end if

        if (qbmm .and. (.not. polytropic)) then
            !$acc parallel loop collapse(5) gang vector default(present)
            do i = 1, nb
                do l = 0, p
                    do k = 0, n
                        do j = 0, m
                            do q = 1, nnode
                                mv_ts(2)%sf(j, k, l, q, i) = &
                                    (3d0*mv_ts(1)%sf(j, k, l, q, i) &
                                     + mv_ts(2)%sf(j, k, l, q, i) &
                                     + dt_in*rhs_mv(j, k, l, q, i))/4d0
                            end do
                        end do
                    end do
                end do
            end do
        end if

        if (grid_geometry == 3) call s_apply_fourier_filter(q_cons_ts(2)%vf)

        if (model_eqns == 3 .and. (.not. relax)) then
            call s_pressure_relaxation_procedure(q_cons_ts(2)%vf)
        end if

        if (adv_n) call s_comp_alpha_from_n(q_cons_ts(2)%vf)

<<<<<<< HEAD
=======
        if (bubbles) call s_bubble_checker(q_cons_ts(2)%vf)

>>>>>>> ec38e1eb
        if (ib) then
            if (qbmm .and. .not. polytropic) then
                call s_ibm_correct_state(q_cons_ts(2)%vf, q_prim_vf, pb_ts(2)%sf, mv_ts(2)%sf)
            else
                call s_ibm_correct_state(q_cons_ts(2)%vf, q_prim_vf)
            end if
        end if

        ! ==================================================================

        ! Stage 3 of 3 =====================================================
        call s_compute_rhs(q_cons_ts(2)%vf, q_prim_vf, rhs_vf, pb_ts(2)%sf, rhs_pb, mv_ts(2)%sf, rhs_mv, t_step)

        !$acc parallel loop collapse(4) gang vector default(present)
        do i = 1, sys_size
            do l = 0, p
                do k = 0, n
                    do j = 0, m
                        q_cons_ts(1)%vf(i)%sf(j, k, l) = &
                            (q_cons_ts(1)%vf(i)%sf(j, k, l) &
                             + 2d0*q_cons_ts(2)%vf(i)%sf(j, k, l) &
                             + 2d0*dt_in*rhs_vf(i)%sf(j, k, l))/3d0
                    end do
                end do
            end do
        end do

        if (qbmm .and. (.not. polytropic)) then
            !$acc parallel loop collapse(5) gang vector default(present)
            do i = 1, nb
                do l = 0, p
                    do k = 0, n
                        do j = 0, m
                            do q = 1, nnode
                                pb_ts(1)%sf(j, k, l, q, i) = &
                                    (pb_ts(1)%sf(j, k, l, q, i) &
                                     + 2d0*pb_ts(2)%sf(j, k, l, q, i) &
                                     + 2d0*dt_in*rhs_pb(j, k, l, q, i))/3d0
                            end do
                        end do
                    end do
                end do
            end do
        end if

        if (qbmm .and. (.not. polytropic)) then
            !$acc parallel loop collapse(5) gang vector default(present)
            do i = 1, nb
                do l = 0, p
                    do k = 0, n
                        do j = 0, m
                            do q = 1, nnode
                                mv_ts(1)%sf(j, k, l, q, i) = &
                                    (mv_ts(1)%sf(j, k, l, q, i) &
                                     + 2d0*mv_ts(2)%sf(j, k, l, q, i) &
                                     + 2d0*dt_in*rhs_mv(j, k, l, q, i))/3d0
                            end do
                        end do
                    end do
                end do
            end do
        end if

        if (grid_geometry == 3) call s_apply_fourier_filter(q_cons_ts(1)%vf)

        if (model_eqns == 3 .and. (.not. relax)) then
            call s_pressure_relaxation_procedure(q_cons_ts(1)%vf)
        end if

        if (adv_n) call s_comp_alpha_from_n(q_cons_ts(1)%vf)

<<<<<<< HEAD
=======
        if (bubbles) call s_bubble_checker(q_cons_ts(1)%vf)

>>>>>>> ec38e1eb
        if (ib) then
            if (qbmm .and. .not. polytropic) then
                call s_ibm_correct_state(q_cons_ts(1)%vf, q_prim_vf, pb_ts(1)%sf, mv_ts(1)%sf)
            else
                call s_ibm_correct_state(q_cons_ts(1)%vf, q_prim_vf)
            end if
        end if

        if (.not. adap_dt) then
            call nvtxEndRange
            call cpu_time(finish)

            time = time + (finish - start)

            if (t_step >= 4) then
                time_avg = (abs(finish - start) + (t_step - 4)*time_avg)/(t_step - 3)
            else
                time_avg = 0d0
            end if
        end if
        ! ==================================================================

    end subroutine s_3rd_order_tvd_rk ! ------------------------------------

    !> Strang splitting scheme with 3rd order TVD RK time-stepping algorithm for
        !!      the flux term and adaptive time stepping algorithm for
        !!      the source term
        !! @param t_step Current time-step
    subroutine s_strang_splitting(t_step, time_avg) ! --------------------------------

        integer, intent(IN) :: t_step
        real(kind(0d0)), intent(INOUT) :: time_avg

        integer :: i, j, k, l !< Generic loop iterator
        real(kind(0d0)) :: start, finish

        call cpu_time(start)

        call nvtxStartRange("Time_Step")

        ! Stage 1 of 3 =====================================================
<<<<<<< HEAD
        call s_3rd_order_tvd_rk(t_step, time_avg, 0.5d0*dt)

        ! Stage 2 of 3 =====================================================
        call s_adaptive_dt_bubble(t_step)

        ! Stage 3 of 3 =====================================================
        call s_3rd_order_tvd_rk(t_step, time_avg, 0.5d0*dt)
=======
        call s_adaptive_dt_bubble(t_step)

        ! Stage 2 of 3 =====================================================
        call s_3rd_order_tvd_rk(t_step, time_avg)

        ! Stage 3 of 3 =====================================================
        call s_adaptive_dt_bubble(t_step)
>>>>>>> ec38e1eb

        call nvtxEndRange

        call cpu_time(finish)

        time = time + (finish - start)

        if (t_step >= 4) then
            time_avg = (abs(finish - start) + (t_step - 4)*time_avg)/(t_step - 3)
        else
            time_avg = 0d0
        end if

        ! ==================================================================

    end subroutine s_strang_splitting ! ------------------------------------

    !> Bubble source part in Strang operator splitting scheme
        !! @param q_cons_vf conservative variables
    subroutine s_adaptive_dt_bubble(t_step) ! ------------------------

        integer, intent(IN) :: t_step

        type(int_bounds_info) :: ix, iy, iz
        type(vector_field) :: gm_alpha_qp

        integer :: i, j, k, l, q !< Generic loop iterator

        ix%beg = 0; iy%beg = 0; iz%beg = 0
        ix%end = m; iy%end = n; iz%end = p
        call s_convert_conservative_to_primitive_variables( &
            q_cons_ts(1)%vf, &
            q_prim_vf, &
            gm_alpha_qp%vf, &
            ix, iy, iz)

        call s_compute_bubble_source(q_cons_ts(1)%vf, q_prim_vf, t_step, rhs_vf)

<<<<<<< HEAD
=======
        call s_comp_alpha_from_n(q_cons_ts(1)%vf)

        call s_bubble_checker(q_cons_ts(1)%vf)

>>>>>>> ec38e1eb
    end subroutine s_adaptive_dt_bubble ! ------------------------------

    !> This subroutine saves the temporary q_prim_vf vector
        !!      into the q_prim_ts vector that is then used in p_main
        !! @param t_step current time-step
    subroutine s_time_step_cycling(t_step) ! ----------------------------

        integer, intent(IN) :: t_step

        integer :: i !< Generic loop iterator

        do i = 1, sys_size
            !$acc update host(q_prim_vf(i)%sf)
        end do

        if (t_step == t_step_start) then
            do i = 1, sys_size
                q_prim_ts(3)%vf(i)%sf(:, :, :) = q_prim_vf(i)%sf(:, :, :)
            end do
        elseif (t_step == t_step_start + 1) then
            do i = 1, sys_size
                q_prim_ts(2)%vf(i)%sf(:, :, :) = q_prim_vf(i)%sf(:, :, :)
            end do
        elseif (t_step == t_step_start + 2) then
            do i = 1, sys_size
                q_prim_ts(1)%vf(i)%sf(:, :, :) = q_prim_vf(i)%sf(:, :, :)
            end do
        elseif (t_step == t_step_start + 3) then
            do i = 1, sys_size
                q_prim_ts(0)%vf(i)%sf(:, :, :) = q_prim_vf(i)%sf(:, :, :)
            end do
        else ! All other timesteps
            do i = 1, sys_size
                q_prim_ts(3)%vf(i)%sf(:, :, :) = q_prim_ts(2)%vf(i)%sf(:, :, :)
                q_prim_ts(2)%vf(i)%sf(:, :, :) = q_prim_ts(1)%vf(i)%sf(:, :, :)
                q_prim_ts(1)%vf(i)%sf(:, :, :) = q_prim_ts(0)%vf(i)%sf(:, :, :)
                q_prim_ts(0)%vf(i)%sf(:, :, :) = q_prim_vf(i)%sf(:, :, :)
            end do
        end if

    end subroutine s_time_step_cycling ! -----------------------------------

    !> Module deallocation and/or disassociation procedures
    subroutine s_finalize_time_steppers_module() ! -------------------------

        integer :: i, j !< Generic loop iterators

        ! Deallocating the cell-average conservative variables
        do i = 1, num_ts

            do j = 1, sys_size
                @:DEALLOCATE(q_cons_ts(i)%vf(j)%sf)
            end do

            @:DEALLOCATE(q_cons_ts(i)%vf)

        end do

        @:DEALLOCATE_GLOBAL(q_cons_ts)

        ! Deallocating the cell-average primitive ts variables
        if (probe_wrt) then
            do i = 0, 3
                do j = 1, sys_size
                    @:DEALLOCATE(q_prim_ts(i)%vf(j)%sf)
                end do
                @:DEALLOCATE(q_prim_ts(i)%vf)
            end do
            @:DEALLOCATE_GLOBAL(q_prim_ts)
        end if

        ! Deallocating the cell-average primitive variables
        do i = 1, adv_idx%end
            @:DEALLOCATE(q_prim_vf(i)%sf)
        end do

        if (hypoelasticity) then
            do i = stress_idx%beg, stress_idx%end
                @:DEALLOCATE(q_prim_vf(i)%sf)
            end do
        end if

        if (bubbles) then
            do i = bub_idx%beg, bub_idx%end
                @:DEALLOCATE(q_prim_vf(i)%sf)
            end do
        end if

        if (model_eqns == 3) then
            do i = internalEnergies_idx%beg, internalEnergies_idx%end
                @:DEALLOCATE(q_prim_vf(i)%sf)
            end do
        end if

        @:DEALLOCATE_GLOBAL(q_prim_vf)

        ! Deallocating the cell-average RHS variables
        do i = 1, sys_size
            @:DEALLOCATE(rhs_vf(i)%sf)
        end do

        @:DEALLOCATE_GLOBAL(rhs_vf)

        ! Writing the footer of and closing the run-time information file
        if (proc_rank == 0 .and. run_time_info) then
            call s_close_run_time_information_file()
        end if

    end subroutine s_finalize_time_steppers_module ! -----------------------

end module m_time_steppers<|MERGE_RESOLUTION|>--- conflicted
+++ resolved
@@ -263,8 +263,6 @@
                 iz_t%beg:iz_t%beg + 1, 1:nnode, 1:nb))
         end if
 
-<<<<<<< HEAD
-=======
         if (adv_n) then
             @:ALLOCATE(q_prim_vf(n_idx)%sf(ix_t%beg:ix_t%end, &
                 iy_t%beg:iy_t%end, &
@@ -288,7 +286,6 @@
             end do
         end if
 
->>>>>>> ec38e1eb
         ! Allocating the cell-average RHS variables
         @:ALLOCATE_GLOBAL(rhs_vf(1:sys_size))
 
@@ -395,11 +392,6 @@
 
         if (adv_n) call s_comp_alpha_from_n(q_cons_ts(1)%vf)
 
-<<<<<<< HEAD
-=======
-        if (bubbles) call s_bubble_checker(q_cons_ts(1)%vf)
-
->>>>>>> ec38e1eb
         if (ib) then
             if (qbmm .and. .not. polytropic) then
                 call s_ibm_correct_state(q_cons_ts(1)%vf, q_prim_vf, pb_ts(1)%sf, mv_ts(1)%sf)
@@ -507,11 +499,6 @@
 
         if (adv_n) call s_comp_alpha_from_n(q_cons_ts(2)%vf)
 
-<<<<<<< HEAD
-=======
-        if (bubbles) call s_bubble_checker(q_cons_ts(2)%vf)
-
->>>>>>> ec38e1eb
         if (ib) then
             if (qbmm .and. .not. polytropic) then
                 call s_ibm_correct_state(q_cons_ts(2)%vf, q_prim_vf, pb_ts(2)%sf, mv_ts(2)%sf)
@@ -583,11 +570,6 @@
 
         if (adv_n) call s_comp_alpha_from_n(q_cons_ts(1)%vf)
 
-<<<<<<< HEAD
-=======
-        if (bubbles) call s_bubble_checker(q_cons_ts(1)%vf)
-
->>>>>>> ec38e1eb
         if (ib) then
             if (qbmm .and. .not. polytropic) then
                 call s_ibm_correct_state(q_cons_ts(1)%vf, q_prim_vf, pb_ts(1)%sf, mv_ts(1)%sf)
@@ -612,11 +594,10 @@
 
     !> 3rd order TVD RK time-stepping algorithm
         !! @param t_step Current time-step
-    subroutine s_3rd_order_tvd_rk(t_step, time_avg, dt_in) ! --------------------------------
+    subroutine s_3rd_order_tvd_rk(t_step, time_avg) ! --------------------------------
 
         integer, intent(IN) :: t_step
         real(kind(0d0)), intent(INOUT) :: time_avg
-        real(kind(0d0)), intent(IN) :: dt_in
 
         integer :: i, j, k, l, q !< Generic loop iterator
         real(kind(0d0)) :: ts_error, denom, error_fraction, time_step_factor !< Generic loop iterator
@@ -649,7 +630,7 @@
                     do j = 0, m
                         q_cons_ts(2)%vf(i)%sf(j, k, l) = &
                             q_cons_ts(1)%vf(i)%sf(j, k, l) &
-                            + dt_in*rhs_vf(i)%sf(j, k, l)
+                            + dt*rhs_vf(i)%sf(j, k, l)
                     end do
                 end do
             end do
@@ -665,7 +646,7 @@
                             do q = 1, nnode
                                 pb_ts(2)%sf(j, k, l, q, i) = &
                                     pb_ts(1)%sf(j, k, l, q, i) &
-                                    + dt_in*rhs_pb(j, k, l, q, i)
+                                    + dt*rhs_pb(j, k, l, q, i)
                             end do
                         end do
                     end do
@@ -682,7 +663,7 @@
                             do q = 1, nnode
                                 mv_ts(2)%sf(j, k, l, q, i) = &
                                     mv_ts(1)%sf(j, k, l, q, i) &
-                                    + dt_in*rhs_mv(j, k, l, q, i)
+                                    + dt*rhs_mv(j, k, l, q, i)
                             end do
                         end do
                     end do
@@ -698,11 +679,6 @@
 
         if (adv_n) call s_comp_alpha_from_n(q_cons_ts(2)%vf)
 
-<<<<<<< HEAD
-=======
-        if (bubbles) call s_bubble_checker(q_cons_ts(2)%vf)
-
->>>>>>> ec38e1eb
         if (ib) then
             if (qbmm .and. .not. polytropic) then
                 call s_ibm_correct_state(q_cons_ts(2)%vf, q_prim_vf, pb_ts(2)%sf, mv_ts(2)%sf)
@@ -725,7 +701,7 @@
                         q_cons_ts(2)%vf(i)%sf(j, k, l) = &
                             (3d0*q_cons_ts(1)%vf(i)%sf(j, k, l) &
                              + q_cons_ts(2)%vf(i)%sf(j, k, l) &
-                             + dt_in*rhs_vf(i)%sf(j, k, l))/4d0
+                             + dt*rhs_vf(i)%sf(j, k, l))/4d0
                     end do
                 end do
             end do
@@ -741,7 +717,7 @@
                                 pb_ts(2)%sf(j, k, l, q, i) = &
                                     (3d0*pb_ts(1)%sf(j, k, l, q, i) &
                                      + pb_ts(2)%sf(j, k, l, q, i) &
-                                     + dt_in*rhs_pb(j, k, l, q, i))/4d0
+                                     + dt*rhs_pb(j, k, l, q, i))/4d0
                             end do
                         end do
                     end do
@@ -759,7 +735,7 @@
                                 mv_ts(2)%sf(j, k, l, q, i) = &
                                     (3d0*mv_ts(1)%sf(j, k, l, q, i) &
                                      + mv_ts(2)%sf(j, k, l, q, i) &
-                                     + dt_in*rhs_mv(j, k, l, q, i))/4d0
+                                     + dt*rhs_mv(j, k, l, q, i))/4d0
                             end do
                         end do
                     end do
@@ -775,11 +751,6 @@
 
         if (adv_n) call s_comp_alpha_from_n(q_cons_ts(2)%vf)
 
-<<<<<<< HEAD
-=======
-        if (bubbles) call s_bubble_checker(q_cons_ts(2)%vf)
-
->>>>>>> ec38e1eb
         if (ib) then
             if (qbmm .and. .not. polytropic) then
                 call s_ibm_correct_state(q_cons_ts(2)%vf, q_prim_vf, pb_ts(2)%sf, mv_ts(2)%sf)
@@ -801,7 +772,7 @@
                         q_cons_ts(1)%vf(i)%sf(j, k, l) = &
                             (q_cons_ts(1)%vf(i)%sf(j, k, l) &
                              + 2d0*q_cons_ts(2)%vf(i)%sf(j, k, l) &
-                             + 2d0*dt_in*rhs_vf(i)%sf(j, k, l))/3d0
+                             + 2d0*dt*rhs_vf(i)%sf(j, k, l))/3d0
                     end do
                 end do
             end do
@@ -817,7 +788,7 @@
                                 pb_ts(1)%sf(j, k, l, q, i) = &
                                     (pb_ts(1)%sf(j, k, l, q, i) &
                                      + 2d0*pb_ts(2)%sf(j, k, l, q, i) &
-                                     + 2d0*dt_in*rhs_pb(j, k, l, q, i))/3d0
+                                     + 2d0*dt*rhs_pb(j, k, l, q, i))/3d0
                             end do
                         end do
                     end do
@@ -835,7 +806,7 @@
                                 mv_ts(1)%sf(j, k, l, q, i) = &
                                     (mv_ts(1)%sf(j, k, l, q, i) &
                                      + 2d0*mv_ts(2)%sf(j, k, l, q, i) &
-                                     + 2d0*dt_in*rhs_mv(j, k, l, q, i))/3d0
+                                     + 2d0*dt*rhs_mv(j, k, l, q, i))/3d0
                             end do
                         end do
                     end do
@@ -851,11 +822,6 @@
 
         if (adv_n) call s_comp_alpha_from_n(q_cons_ts(1)%vf)
 
-<<<<<<< HEAD
-=======
-        if (bubbles) call s_bubble_checker(q_cons_ts(1)%vf)
-
->>>>>>> ec38e1eb
         if (ib) then
             if (qbmm .and. .not. polytropic) then
                 call s_ibm_correct_state(q_cons_ts(1)%vf, q_prim_vf, pb_ts(1)%sf, mv_ts(1)%sf)
@@ -897,15 +863,6 @@
         call nvtxStartRange("Time_Step")
 
         ! Stage 1 of 3 =====================================================
-<<<<<<< HEAD
-        call s_3rd_order_tvd_rk(t_step, time_avg, 0.5d0*dt)
-
-        ! Stage 2 of 3 =====================================================
-        call s_adaptive_dt_bubble(t_step)
-
-        ! Stage 3 of 3 =====================================================
-        call s_3rd_order_tvd_rk(t_step, time_avg, 0.5d0*dt)
-=======
         call s_adaptive_dt_bubble(t_step)
 
         ! Stage 2 of 3 =====================================================
@@ -913,7 +870,6 @@
 
         ! Stage 3 of 3 =====================================================
         call s_adaptive_dt_bubble(t_step)
->>>>>>> ec38e1eb
 
         call nvtxEndRange
 
@@ -952,13 +908,8 @@
 
         call s_compute_bubble_source(q_cons_ts(1)%vf, q_prim_vf, t_step, rhs_vf)
 
-<<<<<<< HEAD
-=======
         call s_comp_alpha_from_n(q_cons_ts(1)%vf)
 
-        call s_bubble_checker(q_cons_ts(1)%vf)
-
->>>>>>> ec38e1eb
     end subroutine s_adaptive_dt_bubble ! ------------------------------
 
     !> This subroutine saves the temporary q_prim_vf vector
