--- conflicted
+++ resolved
@@ -627,17 +627,6 @@
                         q_cons_ts(2)%vf(i)%sf(j, k, l) = &
                             q_cons_ts(1)%vf(i)%sf(j, k, l) &
                             + dt*rhs_vf(i)%sf(j, k, l)
-<<<<<<< HEAD
-=======
-
-                        if (rhs_vf(i)%sf(j, k, l) /= rhs_vf(i)%sf(j, k, l)) then
-                            print *, "NaN at rhs1", i, j, k, l
-                            print *, (q_cons_ts(2)%vf(q)%sf(j, k, l), q=1,sys_size)
-                            print *, (q_cons_ts(1)%vf(q)%sf(j, k, l), q=1,sys_size)
-                            print *, (rhs_vf(q)%sf(j, k, l), q=1,sys_size)
-                            stop
-                        end if 
->>>>>>> c1e7022c
                     end do
                 end do
             end do
@@ -713,14 +702,6 @@
                             (3d0*q_cons_ts(1)%vf(i)%sf(j, k, l) &
                              + q_cons_ts(2)%vf(i)%sf(j, k, l) &
                              + dt*rhs_vf(i)%sf(j, k, l))/4d0
-<<<<<<< HEAD
-=======
-                        if (rhs_vf(i)%sf(j, k, l) /= rhs_vf(i)%sf(j, k, l)) then
-                            print *, "NaN at rhs2", i, j, k, l
-                            print *, (q_cons_ts(2)%vf(q)%sf(j, k, l), q=1,sys_size)
-                            stop
-                        end if 
->>>>>>> c1e7022c
                     end do
                 end do
             end do
@@ -796,14 +777,6 @@
                             (q_cons_ts(1)%vf(i)%sf(j, k, l) &
                              + 2d0*q_cons_ts(2)%vf(i)%sf(j, k, l) &
                              + 2d0*dt*rhs_vf(i)%sf(j, k, l))/3d0
-<<<<<<< HEAD
-=======
-                        if (rhs_vf(i)%sf(j, k, l) /= rhs_vf(i)%sf(j, k, l)) then
-                            print *, "NaN at rhs3", i, j, k, l
-                            print *, (q_cons_ts(1)%vf(q)%sf(j, k, l), q=1,sys_size)
-                            stop
-                        end if
->>>>>>> c1e7022c
                     end do
                 end do
             end do
@@ -931,13 +904,9 @@
 
         call s_compute_bubble_source(q_cons_ts(1)%vf, q_prim_vf, t_step, rhs_vf)
 
-<<<<<<< HEAD
-        call s_comp_alpha_from_n(q_cons_ts(1)%vf)
-=======
         if (coupling) call s_comp_alpha_from_n(q_cons_ts(1)%vf)
 
         ! if (no_energy_eq) call s_update_cvt(q_cons_ts(1)%vf)
->>>>>>> c1e7022c
 
     end subroutine s_adaptive_dt_bubble ! ------------------------------
 
