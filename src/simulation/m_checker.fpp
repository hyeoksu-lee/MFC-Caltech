--- conflicted
+++ resolved
@@ -88,10 +88,6 @@
         if (.not. cfl_dt) then
             @:PROHIBIT(dt <= 0)
         end if
-<<<<<<< HEAD
-        @:PROHIBIT(time_stepper < 1 .or. time_stepper > 4)
-=======
->>>>>>> df782b5b
     end subroutine s_check_inputs_time_stepping
 
     impure subroutine s_check_inputs_nvidia_uvm
