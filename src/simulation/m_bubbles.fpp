!>
!! @file m_bubbles.f90
!! @brief Contains module m_bubbles

#:include 'macros.fpp'

!> @brief This module is used to compute the ensemble-averaged bubble dynamic variables
module m_bubbles

    ! Dependencies =============================================================

    use m_derived_types        !< Definitions of the derived types

    use m_global_parameters    !< Definitions of the global parameters

    use m_mpi_proxy            !< Message passing interface (MPI) module proxy

    use m_variables_conversion !< State variables type conversion procedures

    ! ==========================================================================

    implicit none

    real(kind(0.d0)) :: chi_vw  !< Bubble wall properties (Ando 2010)
    real(kind(0.d0)) :: k_mw    !< Bubble wall properties (Ando 2010)
    real(kind(0.d0)) :: rho_mw  !< Bubble wall properties (Ando 2010)
    !$acc declare create(chi_vw, k_mw, rho_mw)

    integer, allocatable, dimension(:) :: rs, vs, ms, ps
    !$acc declare create(rs, vs, ms, ps)


contains

    !>  The purpose of this procedure is to compute the source terms
        !!      that are needed for the bubble modeling
        !!  @param idir Dimension splitting index
        !!  @param q_prim_vf Primitive variables
        !!  @param q_cons_vf Conservative variables
        !!  @param mydivu Divergence of velocity
        !!  @param bub_adv_src Advection equation source due to bubble compression/expansion
        !!  @param bub_r_src   Bubble radius equation source
        !!  @param bub_v_src   Bubble velocity equation source
        !!  @param bub_p_src   Bubble pressure equation source
        !!  @param bub_m_src   Bubble mass equation source
    subroutine s_initialize_bubbles_module() 

        integer :: i, j, k, l, q

        @:ALLOCATE(rs(1:nb))
        @:ALLOCATE(vs(1:nb))
        if (.not. polytropic) then
            @:ALLOCATE(ps(1:nb))
            @:ALLOCATE(ms(1:nb))
        end if

        do l = 1, nb
            rs(l) = bub_idx%rs(l)
            vs(l) = bub_idx%vs(l)
            if (.not. polytropic) then
                ps(l) = bub_idx%ps(l)
                ms(l) = bub_idx%ms(l)
            end if
        end do

        !$acc update device(rs, vs)
        if (.not. polytropic) then
            !$acc update device(ps, ms)
        end if

    end subroutine   


    subroutine s_compute_bubble_source(bub_adv_src, bub_r_src, bub_v_src, bub_p_src, bub_m_src, divu, nbub, &
                                             q_cons_vf, q_prim_vf, t_step, id, rhs_vf)

        type(scalar_field), dimension(sys_size), intent(IN) :: q_prim_vf, q_cons_vf
        type(scalar_field), dimension(sys_size), intent(INOUT) :: rhs_vf
        type(scalar_field), intent(IN) :: divu
        real(kind(0d0)), dimension(0:m, 0:n, 0:p), intent(INOUT) :: nbub 
        integer, intent(IN) :: t_step, id

        real(kind(0d0)), dimension(0:m, 0:n, 0:p), intent(INOUT) :: bub_adv_src
        real(kind(0d0)), dimension(0:m, 0:n, 0:p, 1:nb ), intent(INOUT) :: bub_r_src, &
                                                                          bub_v_src, &
                                                                          bub_p_src, &
                                                                          bub_m_src

        !< Bubble number density

        real(kind(0d0)) :: tmp1, tmp2, tmp3, tmp4, &
                           c_gas, c_liquid, &
                           Cpbw, Cpinf, Cpinf_dot, &
                           myH, myHdot, rddot, alf_gas

        real(kind(0d0)) :: pb, mv, vflux, pldot, pbdot

        real(kind(0d0)) :: n_tait, B_tait

        real(kind(0d0)), dimension(nb) :: Rtmp, Vtmp
        real(kind(0d0)) :: myR, myV, alf, myP, myRho, R2Vav, R3
        real(kind(0d0)), dimension(num_fluids) :: myalpha, myalpha_rho
        real(kind(0d0)) :: start, finish

        real(kind(0d0)), dimension(2) :: Re !< Reynolds number

        integer :: i, j, k, l, q, ii !< Loop variables
        integer :: ndirs  !< Number of coordinate directions

        

        !$acc parallel loop collapse(3) gang vector default(present) private(Rtmp, Vtmp)
        do l = 0, p
            do k = 0, n
                do j = 0, m
                    bub_adv_src(j, k, l) = 0d0

!$acc loop seq
                    do q = 1, nb
                        bub_r_src(j, k, l, q) = 0d0
                        bub_v_src(j, k, l, q) = 0d0
                        bub_p_src(j, k, l, q) = 0d0
                        bub_m_src(j, k, l, q) = 0d0
                    end do
                end do
            end do
        end do

        !$acc parallel loop collapse(3) gang vector default(present) private(Rtmp, Vtmp)
        do l = 0, p
            do k = 0, n
                do j = 0, m

!$acc loop seq
                    do q = 1, nb
                        Rtmp(q) = q_prim_vf(rs(q))%sf(j, k, l)
                        Vtmp(q) = q_prim_vf(vs(q))%sf(j, k, l)
                    end do

                    R3 = 0d0

                    !$acc loop seq
                    do q = 1, nb
                        R3 = R3 + weight(q)*Rtmp(q)**3.d0
                    end do

                    nbub(j, k, l) = (3.d0/(4.d0*pi))*q_prim_vf(alf_idx)%sf(j, k, l)/R3

                    R2Vav = 0d0

                    !$acc loop seq
                    do q = 1, nb
                        R2Vav = R2Vav + weight(q)*Rtmp(q)**2.d0*Vtmp(q)
                    end do

                    bub_adv_src(j, k, l) = 4.d0*pi*nbub(j, k, l)*R2Vav

                end do
            end do
        end do

        !$acc parallel loop collapse(3) gang vector default(present) private(myalpha_rho, myalpha)
        do l = 0, p
            do k = 0, n
                do j = 0, m
                    !$acc loop seq
                    do q = 1, nb

                        bub_r_src(j, k, l, q) = q_cons_vf(vs(q))%sf(j, k, l)

                        !$acc loop seq
                        do ii = 1, num_fluids
                            myalpha_rho(ii) = q_cons_vf(ii)%sf(j, k, l)
                            myalpha(ii) = q_cons_vf(advxb + ii - 1)%sf(j, k, l)
                        end do

                        myRho = 0d0
                        n_tait = 0d0
                        B_tait = 0d0

                        if (mpp_lim .and. (num_fluids > 2)) then
                            !$acc loop seq
                            do ii = 1, num_fluids
                                myRho = myRho + myalpha_rho(ii)
                                n_tait = n_tait + myalpha(ii)*gammas(ii)
                                B_tait = B_tait + myalpha(ii)*pi_infs(ii)
                            end do
                        else if (num_fluids > 2) then
                            !$acc loop seq
                            do ii = 1, num_fluids - 1
                                myRho = myRho + myalpha_rho(ii)
                                n_tait = n_tait + myalpha(ii)*gammas(ii)
                                B_tait = B_tait + myalpha(ii)*pi_infs(ii)
                            end do
                        else
                            myRho = myalpha_rho(1)
                            n_tait = gammas(1)
                            B_tait = pi_infs(1)
                        end if
                        
                        n_tait = 1.d0/n_tait + 1.d0 !make this the usual little 'gamma'
<<<<<<< HEAD
                        B_tait = B_tait * (n_tait - 1d0) / n_tait
=======
                        B_tait = B_tait*(n_tait-1)/n_tait ! make this the usual pi_inf
>>>>>>> f2bee499

                        myRho = q_prim_vf(1)%sf(j, k, l)
                        myP = q_prim_vf(E_idx)%sf(j, k, l)
                        alf = q_prim_vf(alf_idx)%sf(j, k, l)
                        myR = q_prim_vf(rs(q))%sf(j, k, l)
                        myV = q_prim_vf(vs(q))%sf(j, k, l)

                        if (.not. polytropic) then
                            pb = q_prim_vf(ps(q))%sf(j, k, l)
                            mv = q_prim_vf(ms(q))%sf(j, k, l)
                            call s_bwproperty(pb, q)
                            vflux = f_vflux(myR, myV, mv, q)
                            pbdot = f_bpres_dot(vflux, myR, myV, pb, mv, q)

                            bub_p_src(j, k, l, q) = nbub(j, k, l)*pbdot
                            bub_m_src(j, k, l, q) = nbub(j, k, l)*vflux*4.d0*pi*(myR**2.d0)
                        else
                            pb = 0d0; mv = 0d0; vflux = 0d0; pbdot = 0d0
                        end if

                        if (bubble_model == 1) then
                            ! Gilmore bubbles
                            Cpinf = myP - pref
                            Cpbw = f_cpbw(R0(q), myR, myV, pb)
                            myH = f_H(Cpbw, Cpinf, n_tait, B_tait)
                            c_gas = f_cgas(Cpinf, n_tait, B_tait, myH)
                            Cpinf_dot = f_cpinfdot(myRho, myP, alf, n_tait, B_tait, bub_adv_src(j, k, l), divu%sf(j, k, l))
                            myHdot = f_Hdot(Cpbw, Cpinf, Cpinf_dot, n_tait, B_tait, myR, myV, R0(q), pbdot)
                            rddot = f_rddot(Cpbw, myR, myV, myH, myHdot, c_gas, n_tait, B_tait)
                        else if (bubble_model == 2) then
                            ! Keller-Miksis bubbles
                            Cpinf = myP
                            Cpbw = f_cpbw_KM(R0(q), myR, myV, pb)
                            ! c_gas = dsqrt( n_tait*(Cpbw+B_tait) / myRho)
                            c_liquid = DSQRT(n_tait*(myP + B_tait)/(myRho*(1.d0 - alf)))
                            rddot = f_rddot_KM(pbdot, Cpinf, Cpbw, myRho, myR, myV, R0(q), c_liquid)
                        else if (bubble_model == 3) then
                            ! Rayleigh-Plesset bubbles
                            Cpbw = f_cpbw_KM(R0(q), myR, myV, pb)
                            rddot = f_rddot_RP(myP, myRho, myR, myV, R0(q), Cpbw)
                        end if

                        bub_v_src(j, k, l, q) = nbub(j, k, l)*rddot

                        if (alf < 1.d-11) then
                            bub_adv_src(j, k, l) = 0d0
                            bub_r_src(j, k, l, q) = 0d0
                            bub_v_src(j, k, l, q) = 0d0
                            if (.not. polytropic) then
                                bub_p_src(j, k, l, q) = 0d0
                                bub_m_src(j, k, l, q) = 0d0
                            end if
                        end if
                    end do
                end do
            end do
        end do 

        !$acc parallel loop collapse(3) gang vector default(present)
        do l = 0, p
            do q = 0, n
                do i = 0, m
                    rhs_vf(alf_idx)%sf(i, q, l) = rhs_vf(alf_idx)%sf(i, q, l) + bub_adv_src(i, q, l)
                    if (num_fluids > 1) rhs_vf(advxb)%sf(i, q, l) = &
                        rhs_vf(advxb)%sf(i, q, l) - bub_adv_src(i, q, l)
                    !$acc loop seq
                    do k = 1, nb
                        rhs_vf(rs(k))%sf(i, q, l) = rhs_vf(rs(k))%sf(i, q, l) + bub_r_src(i, q, l, k)
                        rhs_vf(vs(k))%sf(i, q, l) = rhs_vf(vs(k))%sf(i, q, l) + bub_v_src(i, q, l, k)
                        if (polytropic .neqv. .true.) then
                            rhs_vf(ps(k))%sf(i, q, l) = rhs_vf(ps(k))%sf(i, q, l) + bub_p_src(i, q, l, k)
                            rhs_vf(ms(k))%sf(i, q, l) = rhs_vf(ms(k))%sf(i, q, l) + bub_m_src(i, q, l, k)
                        end if
                    end do
                end do
            end do
        end do

    end subroutine s_compute_bubble_source

    !>  Function that computes that bubble wall pressure for Gilmore bubbles
        !!  @param fR0 Equilibrium bubble radius
        !!  @param fR Current bubble radius
        !!  @param fV Current bubble velocity
        !!  @param fpb Internal bubble pressure
    function f_cpbw(fR0, fR, fV, fpb)
!$acc routine seq
        real(kind(0d0)), intent(IN) :: fR0, fR, fV, fpb

        real(kind(0d0)) :: f_cpbw

        if (polytropic) then
            f_cpbw = (Ca + 2.d0/Web/fR0)*((fR0/fR)**(3.d0*gam)) - Ca - 4.d0*Re_inv*fV/fR - 2.d0/(fR*Web)
        else
            f_cpbw = fpb - 1.d0 - 4.d0*Re_inv*fV/fR - 2.d0/(fR*Web)
        end if

    end function f_cpbw

    !>  Function that computes the bubble enthalpy
        !!  @param fCpbw Bubble wall pressure
        !!  @param fCpinf Driving bubble pressure
        !!  @param fntait Tait EOS parameter
        !!  @param fBtait Tait EOS parameter
    function f_H(fCpbw, fCpinf, fntait, fBtait)
!$acc routine seq
        real(kind(0d0)), intent(IN) :: fCpbw, fCpinf, fntait, fBtait

        real(kind(0d0)) :: tmp1, tmp2, tmp3
        real(kind(0d0)) :: f_H

        tmp1 = (fntait - 1.d0)/fntait
        tmp2 = (fCpbw/(1.d0 + fBtait) + 1.d0)**tmp1
        tmp3 = (fCpinf/(1.d0 + fBtait) + 1.d0)**tmp1

        f_H = (tmp2 - tmp3)*fntait*(1.d0 + fBtait)/(fntait - 1.d0)

    end function f_H

    !> Function that computes the sound speed for the bubble
        !! @param fCpinf Driving bubble pressure
        !! @param fntait Tait EOS parameter
        !! @param fBtait Tait EOS parameter
        !! @param fH Bubble enthalpy
    function f_cgas(fCpinf, fntait, fBtait, fH)
!$acc routine seq
        real(kind(0d0)), intent(IN) :: fCpinf, fntait, fBtait, fH

        real(kind(0d0)) :: tmp
        real(kind(0d0)) :: f_cgas

        ! get sound speed for Gilmore equations "C" -> c_gas
        tmp = (fCpinf/(1.d0 + fBtait) + 1.d0)**((fntait - 1.d0)/fntait)
        tmp = fntait*(1.d0 + fBtait)*tmp

        f_cgas = DSQRT(tmp + (fntait - 1.d0)*fH)

    end function f_cgas

    !>  Function that computes the time derivative of the driving pressure
        !!  @param fRho Local liquid density
        !!  @param fP Local pressure
        !!  @param falf Local void fraction
        !!  @param fntait Tait EOS parameter
        !!  @param fBtait Tait EOS parameter
        !!  @param advsrc Advection equation source term
        !!  @param divu Divergence of velocity
    function f_cpinfdot(fRho, fP, falf, fntait, fBtait, advsrc, divu)
!$acc routine seq
        real(kind(0d0)), intent(IN) :: fRho, fP, falf, fntait, fBtait, advsrc, divu

        real(kind(0d0)) :: c2_liquid
        real(kind(0d0)) :: f_cpinfdot

        ! get sound speed squared for liquid (only needed for pbdot)
        ! c_l^2 = gam (p+B) / (rho*(1-alf))
        if (mpp_lim) then
            c2_liquid = fntait*(fP + fBtait)/fRho
        else
            c2_liquid = fntait*(fP + fBtait)/(fRho*(1.d0 - falf))
        end if

        ! \dot{Cp_inf} = rho sound^2 (alf_src - divu)
        f_cpinfdot = fRho*c2_liquid*(advsrc - divu)

    end function f_cpinfdot

    !>  Function that computes the time derivative of the enthalpy
        !!  @param fCpbw Bubble wall pressure
        !!  @param fCpinf Driving bubble pressure
        !!  @param fCpinf_dot Time derivative of the driving pressure
        !!  @param fntait Tait EOS parameter
        !!  @param fBtait Tait EOS parameter
        !!  @param fR0 Equilibrium bubble radius
        !!  @param fR Current bubble radius
        !!  @param fV Current bubble velocity
        !!  @param fpbdot Time derivative of the internal bubble pressure
    function f_Hdot(fCpbw, fCpinf, fCpinf_dot, fntait, fBtait, fR, fV, fR0, fpbdot)
!$acc routine seq
        real(kind(0d0)), intent(IN) :: fCpbw, fCpinf, fCpinf_dot, fntait, fBtait
        real(kind(0d0)), intent(IN) :: fR, fV, fR0, fpbdot

        real(kind(0d0)) :: tmp1, tmp2
        real(kind(0d0)) :: f_Hdot

        if (polytropic) then
            tmp1 = (fR0/fR)**(3.d0*gam)
            tmp1 = -3.d0*gam*(Ca + 2d0/Web/fR0)*tmp1*fV/fR
        else
            tmp1 = fpbdot
        end if
        tmp2 = (2.d0/Web + 4.d0*Re_inv*fV)*fV/(fR**2.d0)

        f_Hdot = &
            (fCpbw/(1.d0 + fBtait) + 1.d0)**(-1.d0/fntait)*(tmp1 + tmp2) &
            - (fCpinf/(1.d0 + fBtait) + 1.d0)**(-1.d0/fntait)*fCpinf_dot

        ! Hdot = (Cpbw/(1+B) + 1)^(-1/n_tait)*(-3 gam)*(R0/R)^(3gam) V/R
        !f_Hdot = ((fCpbw/(1d0+fBtait)+1.d0)**(-1.d0/fntait))*(-3.d0)*gam * &
        !            ( (fR0/fR)**(3.d0*gam ))*(fV/fR)

        ! Hdot = Hdot - (Cpinf/(1+B) + 1)^(-1/n_tait) Cpinfdot
        !f_Hdot = f_Hdot - ((fCpinf/(1.d0+fBtait)+1.d0)**(-1.d0/fntait))*fCpinf_dot

    end function f_Hdot

    !>  Function that computes the bubble radial acceleration for Rayleigh-Plesset bubbles
        !!  @param fCp Driving pressure
        !!  @param fRho Current density
        !!  @param fR Current bubble radius
        !!  @param fV Current bubble velocity
        !!  @param fR0 Equilibrium bubble radius
        !!  @param fCpbw Boundary wall pressure
    function f_rddot_RP(fCp, fRho, fR, fV, fR0, fCpbw)
!$acc routine seq
        real(kind(0d0)), intent(IN) :: fCp, fRho, fR, fV, fR0, fCpbw
        real(kind(0d0)) :: f_rddot_RP

            !! rddot = (1/r) (  -3/2 rdot^2 + ((r0/r)^3\gamma - Cp)/rho )
            !! rddot = (1/r) (  -3/2 rdot^2 + (tmp1 - Cp)/rho )
            !! rddot = (1/r) (  tmp2 )

        f_rddot_RP = (-1.5d0*(fV**2d0) + (fCpbw - fCp)/fRho)/fR

    end function f_rddot_RP

    !>  Function that computes the bubble radial acceleration
        !!  @param fCpbw Bubble wall pressure
        !!  @param fR Current bubble radius
        !!  @param fV Current bubble velocity
        !!  @param fH Current enthalpy
        !!  @param fHdot Current time derivative of the enthalpy
        !!  @param fcgas Current gas sound speed
        !!  @param fntait Tait EOS parameter
        !!  @param fBtait Tait EOS parameter
    function f_rddot(fCpbw, fR, fV, fH, fHdot, fcgas, fntait, fBtait)
!$acc routine seq
        real(kind(0d0)), intent(IN) :: fCpbw, fR, fV, fH, fHdot
        real(kind(0d0)), intent(IN) :: fcgas, fntait, fBtait

        real(kind(0d0)) :: tmp1, tmp2, tmp3
        real(kind(0d0)) :: f_rddot

        tmp1 = fV/fcgas
        tmp2 = 1.d0 + 4.d0*Re_inv/fcgas/fR*(fCpbw/(1.d0 + fBtait) + 1.d0) &
               **(-1.d0/fntait)
        tmp3 = 1.5d0*fV**2d0*(tmp1/3.d0 - 1.d0) + fH*(1.d0 + tmp1) &
               + fR*fHdot*(1.d0 - tmp1)/fcgas

        f_rddot = tmp3/(fR*(1.d0 - tmp1)*tmp2)

    end function f_rddot

    !>  Function that computes the bubble wall pressure for Keller--Miksis bubbles
        !!  @param fR0 Equilibrium bubble radius
        !!  @param fR Current bubble radius
        !!  @param fV Current bubble velocity
        !!  @param fpb Internal bubble pressure
    function f_cpbw_KM(fR0, fR, fV, fpb)
!$acc routine seq
        real(kind(0d0)), intent(IN) :: fR0, fR, fV, fpb
        real(kind(0d0)) :: f_cpbw_KM

        if (polytropic) then
            f_cpbw_KM = (Ca*((fR0/fR)**(3.d0*gam)) - Ca + 1d0)
            if (Web /= dflt_real) f_cpbw_KM = f_cpbw_KM + &
                                              (2.d0/(Web*fR0))*((fR0/fR)**(3.d0*gam))
        else
            f_cpbw_KM = fpb
        end if

        if (Web /= dflt_real) f_cpbw_KM = f_cpbw_KM - 2.d0/(fR*Web)
        if (Re_inv /= dflt_real) f_cpbw_KM = f_cpbw_KM - 4.d0*Re_inv*fV/fR

    end function f_cpbw_KM

    !>  Function that computes the bubble radial acceleration for Keller--Miksis bubbles
        !!  @param fpbdot Time-derivative of internal bubble pressure
        !!  @param fCp Driving pressure
        !!  @param fCpbw Bubble wall pressure
        !!  @param fRho Current density
        !!  @param fR Current bubble radius
        !!  @param fV Current bubble velocity
        !!  @param fR0 Equilibrium bubble radius
        !!  @param fC Current sound speed
    function f_rddot_KM(fpbdot, fCp, fCpbw, fRho, fR, fV, fR0, fC)
!$acc routine seq
        real(kind(0d0)), intent(IN) :: fpbdot, fCp, fCpbw
        real(kind(0d0)), intent(IN) :: fRho, fR, fV, fR0, fC

        real(kind(0d0)) :: tmp1, tmp2, cdot_star
        real(kind(0d0)) :: f_rddot_KM

        if (polytropic) then
            cdot_star = -3d0*gam*Ca*((fR0/fR)**(3d0*gam))*fV/fR
            if (Web /= dflt_real) cdot_star = cdot_star - &
                                              3d0*gam*(2d0/(Web*fR0))*((fR0/fR)**(3d0*gam))*fV/fR
        else
            cdot_star = fpbdot
        end if

        if (Web /= dflt_real) cdot_star = cdot_star + (2d0/Web)*fV/(fR**2d0)
        if (Re_inv /= dflt_real) cdot_star = cdot_star + 4d0*Re_inv*((fV/fR)**2d0)

        tmp1 = fV/fC
        tmp2 = 1.5d0*(fV**2d0)*(tmp1/3d0 - 1d0) + &
               (1d0 + tmp1)*(fCpbw - fCp)/fRho + &
               cdot_star*fR/(fRho*fC)

        if (Re_inv == dflt_real) then
            f_rddot_KM = tmp2/(fR*(1d0 - tmp1))
        else
            f_rddot_KM = tmp2/(fR*(1d0 - tmp1) + 4d0*Re_inv/(fRho*fC))
        end if

    end function f_rddot_KM

    !>  Subroutine that computes bubble wall properties for vapor bubbles
    !>  @param pb Internal bubble pressure
    !>  @param iR0 Current bubble size index
    subroutine s_bwproperty(pb, iR0)
!$acc routine seq
        real(kind(0.d0)), intent(IN) :: pb
        integer, intent(IN) :: iR0

        real(kind(0.d0)) :: x_vw

        ! mass fraction of vapor
        chi_vw = 1.d0/(1.d0 + R_v/R_n*(pb/pv - 1.d0))
        ! mole fraction of vapor & thermal conductivity of gas mixture
        x_vw = M_n*chi_vw/(M_v + (M_n - M_v)*chi_vw)
        k_mw = x_vw*k_v(iR0)/(x_vw + (1.d0 - x_vw)*phi_vn) &
               + (1.d0 - x_vw)*k_n(iR0)/(x_vw*phi_nv + 1.d0 - x_vw)
        ! gas mixture density
        rho_mw = pv/(chi_vw*R_v*Tw)

    end subroutine s_bwproperty

    !>  Function that computes the vapour flux
        !!  @param fR Current bubble radius
        !!  @param fV Current bubble velocity
        !!  @param fmass_v Current mass of vapour
        !!  @param iR0 Bubble size index
    function f_vflux(fR, fV, fmass_v, iR0)
!$acc routine seq
        real(kind(0.d0)), intent(IN) :: fR
        real(kind(0.d0)), intent(IN) :: fV
        real(kind(0.d0)), intent(IN) :: fmass_v
        integer, intent(IN) :: iR0

        real(kind(0.d0)) :: chi_bar
        real(kind(0.d0)) :: grad_chi
        real(kind(0.d0)) :: f_vflux

        if (thermal == 3) then !transfer
            ! constant transfer model
            chi_bar = fmass_v/(fmass_v + mass_n0(iR0))
            grad_chi = -Re_trans_c(iR0)*(chi_bar - chi_vw)
            f_vflux = rho_mw*grad_chi/Pe_c/(1.d0 - chi_vw)/fR
        else
            ! polytropic
            f_vflux = pv*fV/(R_v*Tw)
        end if

    end function f_vflux

    !>  Function that computes the time derivative of
        !!  the internal bubble pressure
        !!  @param fvflux Vapour flux
        !!  @param fR Current bubble radius
        !!  @param fV Current bubble velocity
        !!  @param fpb Current internal bubble pressure
        !!  @param fmass_v Current mass of vapour
        !!  @param iR0 Bubble size index
    function f_bpres_dot(fvflux, fR, fV, fpb, fmass_v, iR0)
!$acc routine seq
        real(kind(0.d0)), intent(IN) :: fvflux
        real(kind(0.d0)), intent(IN) :: fR
        real(kind(0.d0)), intent(IN) :: fV
        real(kind(0.d0)), intent(IN) :: fpb
        real(kind(0.d0)), intent(IN) :: fmass_v
        integer, intent(IN) :: iR0

        real(kind(0.d0)) :: T_bar
        real(kind(0.d0)) :: grad_T
        real(kind(0.d0)) :: tmp1, tmp2
        real(kind(0.d0)) :: f_bpres_dot

        if (thermal == 3) then
            T_bar = Tw*(fpb/pb0(iR0))*(fR/R0(iR0))**3 &
                    *(mass_n0(iR0) + mass_v0(iR0))/(mass_n0(iR0) + fmass_v)
            grad_T = -Re_trans_T(iR0)*(T_bar - Tw)
            f_bpres_dot = 3.d0*gamma_m*(-fV*fpb + fvflux*R_v*Tw &
                                        + pb0(iR0)*k_mw*grad_T/Pe_T(iR0)/fR)/fR
        else
            f_bpres_dot = -3.d0*gamma_m*fV/fR*(fpb - pv)
        end if

    end function f_bpres_dot

end module m_bubbles<|MERGE_RESOLUTION|>--- conflicted
+++ resolved
@@ -199,11 +199,7 @@
                         end if
                         
                         n_tait = 1.d0/n_tait + 1.d0 !make this the usual little 'gamma'
-<<<<<<< HEAD
                         B_tait = B_tait * (n_tait - 1d0) / n_tait
-=======
-                        B_tait = B_tait*(n_tait-1)/n_tait ! make this the usual pi_inf
->>>>>>> f2bee499
 
                         myRho = q_prim_vf(1)%sf(j, k, l)
                         myP = q_prim_vf(E_idx)%sf(j, k, l)
