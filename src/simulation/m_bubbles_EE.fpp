--- conflicted
+++ resolved
@@ -293,42 +293,23 @@
 
                             if (adap_dt) then
 
-<<<<<<< HEAD
                                 call s_advance_step(myRho, myP, myR, myV, R0(q), &
                                                     pb_local, pbdot, alf, n_tait, B_tait, &
-                                                    bub_adv_src(j, k, l), divu_in%sf(j, k, l), &
+                                                    bub_adv_src(j, k, l), real(divu_in%sf(j, k, l), kind=wp), &
                                                     dmBub_id, dmMass_v, dmMass_n, dmBeta_c, &
                                                     dmBeta_t, dmCson, adap_dt_stop)
-=======
-                            call s_advance_step(myRho, myP, myR, myV, R0(q), &
-                                                pb_local, pbdot, alf, n_tait, B_tait, &
-                                                bub_adv_src(j, k, l), real(divu_in%sf(j, k, l), kind=wp), &
-                                                dmBub_id, dmMass_v, dmMass_n, dmBeta_c, &
-                                                dmBeta_t, dmCson, adap_dt_stop)
->>>>>>> b3008d49
 
                                 q_cons_vf(rs(q))%sf(j, k, l) = nbub*myR
                                 q_cons_vf(vs(q))%sf(j, k, l) = nbub*myV
 
-<<<<<<< HEAD
                             else
                                 rddot = f_rddot(myRho, myP, myR, myV, R0(q), &
                                                 pb_local, pbdot, alf, n_tait, B_tait, &
-                                                bub_adv_src(j, k, l), divu_in%sf(j, k, l), &
+                                                bub_adv_src(j, k, l), real(divu_in%sf(j, k, l), kind=wp), &
                                                 dmCson)
                                 bub_v_src(j, k, l, q) = nbub*rddot
                                 bub_r_src(j, k, l, q) = q_cons_vf(vs(q))%sf(j, k, l)
                             end if
-=======
-                        else
-                            rddot = f_rddot(myRho, myP, myR, myV, R0(q), &
-                                            pb_local, pbdot, alf, n_tait, B_tait, &
-                                            bub_adv_src(j, k, l), real(divu_in%sf(j, k, l), kind=wp), &
-                                            dmCson)
-                            bub_v_src(j, k, l, q) = nbub*rddot
-                            bub_r_src(j, k, l, q) = q_cons_vf(vs(q))%sf(j, k, l)
-                        end if
->>>>>>> b3008d49
 
                             adap_dt_stop_max = max(adap_dt_stop_max, adap_dt_stop)
 
