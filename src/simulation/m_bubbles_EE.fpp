--- conflicted
+++ resolved
@@ -245,15 +245,6 @@
                         alf = q_prim_vf(alf_idx)%sf(j, k, l)
                         myR = q_prim_vf(rs(q))%sf(j, k, l)
                         myV = q_prim_vf(vs(q))%sf(j, k, l)
-<<<<<<< HEAD
-                        
-                        if (.not. polytropic) then
-                            pb_local = q_prim_vf(ps(q))%sf(j, k, l)
-                            mv_local = q_prim_vf(ms(q))%sf(j, k, l)
-                            call s_bwproperty(pb_local, q, chi_vw, k_mw, rho_mw)
-                            call s_vflux(myR, myV, pb_local, mv_local, q, vflux)
-                            pbdot = f_bpres_dot(vflux, myR, myV, pb_local, mv_local, q)
-=======
 
                         if (alf < small_alf) then
                             bub_adv_src(j, k, l) = 0._wp
@@ -263,8 +254,6 @@
                                 bub_p_src(j, k, l, q) = 0._wp
                                 bub_m_src(j, k, l, q) = 0._wp
                             end if
->>>>>>> d0720e5d
-
                         else
                             if (.not. polytropic) then
                                 pb_local = q_prim_vf(ps(q))%sf(j, k, l)
@@ -303,29 +292,6 @@
                             end if
 
                             adap_dt_stop_max = max(adap_dt_stop_max, adap_dt_stop)
-
-<<<<<<< HEAD
-                        else
-                            rddot = f_rddot(myRho, myP, myR, myV, R0(q), &
-                                            pb_local, pbdot, alf, n_tait, B_tait, &
-                                            bub_adv_src(j, k, l), divu_in%sf(j, k, l), &
-                                            dmCson)
-                            bub_v_src(j, k, l, q) = nbub*rddot
-                            bub_r_src(j, k, l, q) = q_cons_vf(vs(q))%sf(j, k, l)
-                        end if
-
-                        adap_dt_stop_max = max(adap_dt_stop_max, adap_dt_stop)
-
-                        if (alf < small_alf) then
-                            bub_adv_src(j, k, l) = 0._wp
-                            bub_r_src(j, k, l, q) = 0._wp
-                            bub_v_src(j, k, l, q) = 0._wp
-                            if (.not. polytropic) then
-                                bub_p_src(j, k, l, q) = 0._wp
-                                bub_m_src(j, k, l, q) = 0._wp
-                            end if
-=======
->>>>>>> d0720e5d
                         end if
                     end do
                     if (icsg) then
