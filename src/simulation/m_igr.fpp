--- conflicted
+++ resolved
@@ -24,10 +24,6 @@
  s_igr_flux_add, &
  s_finalize_igr_module
 
-<<<<<<< HEAD
-    real(stp), allocatable, target, dimension(: ,:, :) :: jac
-    real(stp), allocatable, dimension(:, :, :) :: jac_rhs, jac_old
-=======
 #ifdef __NVCOMPILER_GPU_UNIFIED_MEM
     integer, dimension(3) :: nv_uvm_temp_on_gpu
     real(wp), pointer, contiguous, dimension(:, :, :) :: jac, jac_rhs, jac_old
@@ -35,8 +31,8 @@
     real(wp), allocatable, dimension(:, :, :), pinned, target :: jac_rhs_host
     real(wp), allocatable, dimension(:, :, :), pinned, target :: jac_old_host
 #else
-    real(wp), allocatable, dimension(:, :, :) :: jac, jac_rhs, jac_old
->>>>>>> fb50e908
+    real(stp), allocatable, target, dimension(: ,:, :) :: jac
+    real(stp), allocatable, dimension(:, :, :) :: jac_rhs, jac_old
     $:GPU_DECLARE(create='[jac, jac_rhs, jac_old]')
 #endif
 
@@ -115,13 +111,9 @@
                     Res_igr(i, j) = fluid_pp(Re_idx(i, j))%Re(i)
                 end do
             end do
-<<<<<<< HEAD
             $:GPU_UPDATE(device='[Res_igr, Re_idx, Re_size]')
-=======
-            $:GPU_UPDATE(device='[Res, Re_idx, Re_size]')
-            @:PREFER_GPU(Res)
+            @:PREFER_GPU(Res_igr)
             @:PREFER_GPU(Re_idx)
->>>>>>> fb50e908
         end if
 
 #ifndef __NVCOMPILER_GPU_UNIFIED_MEM
