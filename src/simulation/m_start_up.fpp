!>
!! @file m_start_up.f90
!! @brief Contains module m_start_up

#:include 'case.fpp'
#:include 'macros.fpp'

!> @brief The purpose of the module is primarily to read in the files that
!!              contain the inputs, the initial condition data and the grid data
!!              that are provided by the user. The module is additionally tasked
!!              with verifying the consistency of the user inputs and completing
!!              the grid variablesThe purpose of the module is primarily to read
!!              in the files that
!!              contain the inputs, the initial condition data and the grid data
!!              that are provided by the user. The module is additionally tasked
!!              with verifying the consistency of the user inputs and completing
!!              the grid variables. This module also also allocating, initializing
!!              I/O, and deallocating the relevant variables on both cpus and gpus as well as
!!              setting up the time stepping, domain decomposition and I/O procedures.
module m_start_up

    use m_derived_types        !< Definitions of the derived types

    use m_global_parameters    !< Definitions of the global parameters

    use m_mpi_proxy            !< Message passing interface (MPI) module proxy

    use m_mpi_common

    use m_variables_conversion !< State variables type conversion procedures

    use m_weno                 !< Weighted and essentially non-oscillatory (WENO)
                               !! schemes for spatial reconstruction of variables

    use m_muscl                !< Monotonic Upstream-centered (MUSCL)
                               !! schemes for convservation laws

    use m_riemann_solvers      !< Exact and approximate Riemann problem solvers

    use m_cbc                  !< Characteristic boundary conditions (CBC)

    use m_boundary_common

    use m_acoustic_src      !< Acoustic source calculations

    use m_rhs                  !< Right-hane-side (RHS) evaluation procedures

    use m_chemistry            !< Chemistry module

    use m_data_output          !< Run-time info & solution data output procedures

    use m_time_steppers        !< Time-stepping algorithms

    use m_qbmm                 !< Quadrature MOM

    use m_derived_variables     !< Procedures used to compute quantities derived
                                !! from the conservative and primitive variables
    use m_hypoelastic

    use m_hyperelastic

    use m_phase_change          !< Phase-change module

    use m_viscous

    use m_bubbles_EE            !< Ensemble-averaged bubble dynamics routines

    use m_bubbles_EL            !< Lagrange bubble dynamics routines

    use ieee_arithmetic

    use m_helper_basic          !< Functions to compare floating point numbers

#ifdef MFC_OpenACC
    use openacc
#endif

    use m_nvtx

    use m_ibm

    use m_compile_specific

    use m_checker_common

    use m_checker

    use m_surface_tension

    use m_body_forces

    use m_sim_helpers

    use m_mhd

    use m_igr

    implicit none

    private; public :: s_read_input_file, &
 s_check_input_file, &
 s_read_data_files, &
 s_read_serial_data_files, &
 s_read_parallel_data_files, &
 s_initialize_internal_energy_equations, &
 s_initialize_modules, s_initialize_gpu_vars, &
 s_initialize_mpi_domain, s_finalize_modules, &
 s_perform_time_step, s_save_data, &
 s_save_performance_metrics

    type(scalar_field), allocatable, dimension(:) :: q_cons_temp
    $:GPU_DECLARE(create='[q_cons_temp]')

    real(wp) :: dt_init

contains

   !> Read data files. Dispatch subroutine that replaces procedure pointer.
        !! @param q_cons_vf Conservative variables
    impure subroutine s_read_data_files(q_cons_vf)

        type(scalar_field), &
            dimension(sys_size), &
            intent(inout) :: q_cons_vf

        if (.not. parallel_io) then
            call s_read_serial_data_files(q_cons_vf)
        else
            call s_read_parallel_data_files(q_cons_vf)
        end if

    end subroutine s_read_data_files

    !>  The purpose of this procedure is to first verify that an
        !!      input file has been made available by the user. Provided
        !!      that this is so, the input file is then read in.
    impure subroutine s_read_input_file

        ! Relative path to the input file provided by the user
        character(LEN=name_len), parameter :: file_path = './simulation.inp'

        logical :: file_exist !<
            !! Logical used to check the existence of the input file

        integer :: iostatus
            !! Integer to check iostat of file read

        character(len=1000) :: line

        ! Namelist of the global parameters which may be specified by user
        namelist /user_inputs/ case_dir, run_time_info, m, n, p, dt, &
            t_step_start, t_step_stop, t_step_save, t_step_print, &
            model_eqns, mpp_lim, time_stepper, weno_eps, &
            rdma_mpi, teno_CT, mp_weno, weno_avg, &
            riemann_solver, low_Mach, wave_speeds, avg_state, &
            bc_x, bc_y, bc_z, &
            x_a, y_a, z_a, x_b, y_b, z_b, &
            x_domain, y_domain, z_domain, &
            hypoelasticity, &
            ib, num_ibs, patch_ib, &
            fluid_pp, probe_wrt, prim_vars_wrt, &
            fd_order, probe, num_probes, t_step_old, &
            alt_soundspeed, mixture_err, weno_Re_flux, &
            null_weights, precision, parallel_io, cyl_coord, &
            bubbles_euler, bubble_model, bub_ss, bub_visc, &
            chem_params, &
#:if not MFC_CASE_OPTIMIZATION
            nb, mapped_weno, wenoz, teno, wenoz_q, weno_order, &
            num_fluids, mhd, relativity, igr_order, viscous, &
            igr_iter_solver, igr, igr_pres_lim, &
            recon_type, muscl_order, muscl_lim, &
#:endif
            acoustic_source, acoustic, num_source, &
            polytropic, thermal, &
            integral, integral_wrt, num_integrals, &
            polydisperse, poly_sigma, qbmm, &
            relax, relax_model, &
            palpha_eps, ptgalpha_eps, &
            file_per_process, sigma, &
            pi_fac, adv_n, adap_dt, adap_dt_tol, adap_dt_max_iters, &
            bf_x, bf_y, bf_z, &
            k_x, k_y, k_z, w_x, w_y, w_z, p_x, p_y, p_z, &
            g_x, g_y, g_z, n_start, t_save, t_stop, &
            cfl_adap_dt, cfl_const_dt, cfl_target, &
            surface_tension, bubbles_lagrange, lag_params, bub_refs, &
            hyperelasticity, num_bc_patches, Bx0, powell, &
            cont_damage, tau_star, cont_damage_s, alpha_bar, &
            alf_factor, num_igr_iters, num_igr_warm_start_iters, &
            int_comp, ic_eps, ic_beta, nv_uvm_out_of_core, &
<<<<<<< HEAD
            nv_uvm_igr_temps_on_gpu, nv_uvm_pref_gpu, down_sample, icsg
=======
            nv_uvm_igr_temps_on_gpu, nv_uvm_pref_gpu, down_sample, fft_wrt
>>>>>>> 4f8fb912

        ! Checking that an input file has been provided by the user. If it
        ! has, then the input file is read in, otherwise, simulation exits.
        inquire (FILE=trim(file_path), EXIST=file_exist)

        if (file_exist) then
            open (1, FILE=trim(file_path), &
                  FORM='formatted', &
                  ACTION='read', &
                  STATUS='old')
            read (1, NML=user_inputs, iostat=iostatus)

            if (iostatus /= 0) then
                backspace (1)
                read (1, fmt='(A)') line
                print *, 'Invalid line in namelist: '//trim(line)
                call s_mpi_abort('Invalid line in simulation.inp. It is '// &
                                 'likely due to a datatype mismatch. Exiting.')
            end if

            close (1)

            if ((bf_x) .or. (bf_y) .or. (bf_z)) then
                bodyForces = .true.
            endif

            ! Store m,n,p into global m,n,p
            m_glb = m
            n_glb = n
            p_glb = p

            call s_update_cell_bounds(cells_bounds, m, n, p)

            if (cfl_adap_dt .or. cfl_const_dt) cfl_dt = .true.

            if (any((/bc_x%beg, bc_x%end, bc_y%beg, bc_y%end, bc_z%beg, bc_z%end/) == -17) .or. &
                num_bc_patches > 0) then
                bc_io = .true.
            endif

        else
            call s_mpi_abort(trim(file_path)//' is missing. Exiting.')
        end if

    end subroutine s_read_input_file

    !> The goal of this procedure is to verify that each of the
    !!      user provided inputs is valid and that their combination
    !!      constitutes a meaningful configuration for the simulation.
    impure subroutine s_check_input_file

        ! Relative path to the current directory file in the case directory
        character(LEN=path_len) :: file_path

        ! Logical used to check the existence of the current directory file
        logical :: file_exist

        ! Logistics
        file_path = trim(case_dir)//'/.'

        call my_inquire(file_path, file_exist)

        if (file_exist .neqv. .true.) then
            call s_mpi_abort(trim(file_path)//' is missing. Exiting.')
        end if

        call s_check_inputs_common()
        call s_check_inputs()

    end subroutine s_check_input_file

        !!              initial condition and grid data files. The cell-average
        !!              conservative variables constitute the former, while the
        !!              cell-boundary locations in x-, y- and z-directions make
        !!              up the latter. This procedure also calculates the cell-
        !!              width distributions from the cell-boundary locations.
        !! @param q_cons_vf Cell-averaged conservative variables
    impure subroutine s_read_serial_data_files(q_cons_vf)

        type(scalar_field), dimension(sys_size), intent(INOUT) :: q_cons_vf


        character(LEN=path_len + 2*name_len) :: t_step_dir !<
            !! Relative path to the starting time-step directory

        character(LEN=path_len + 3*name_len) :: file_path !<
            !! Relative path to the grid and conservative variables data files

        logical :: file_exist !<
        ! Logical used to check the existence of the data files

        integer :: i, r !< Generic loop iterator

        ! Confirming that the directory from which the initial condition and
        ! the grid data files are to be read in exists and exiting otherwise
        if (cfl_dt) then
            write (t_step_dir, '(A,I0,A,I0)') &
                trim(case_dir)//'/p_all/p', proc_rank, '/', n_start
        else
            write (t_step_dir, '(A,I0,A,I0)') &
                trim(case_dir)//'/p_all/p', proc_rank, '/', t_step_start
        end if

        file_path = trim(t_step_dir)//'/.'
        call my_inquire(file_path, file_exist)

        if (file_exist .neqv. .true.) then
            call s_mpi_abort(trim(file_path)//' is missing. Exiting.')
        end if

        if (bc_io) then
            call s_read_serial_boundary_condition_files(t_step_dir, bc_type)
        else
            call s_assign_default_bc_type(bc_type)
        end if

        ! Cell-boundary Locations in x-direction
        file_path = trim(t_step_dir)//'/x_cb.dat'

        inquire (FILE=trim(file_path), EXIST=file_exist)

        if (file_exist) then
            open (2, FILE=trim(file_path), &
                  FORM='unformatted', &
                  ACTION='read', &
                  STATUS='old')
            read (2) x_cb(-1:m); close (2)
        else
            call s_mpi_abort(trim(file_path)//' is missing. Exiting.')
        end if

        dx(0:m) = x_cb(0:m) - x_cb(-1:m - 1)
        x_cc(0:m) = x_cb(-1:m - 1) + dx(0:m)/2._wp

        if (ib) then
            do i = 1, num_ibs
                if (patch_ib(i)%c > 0) then
                    Np = int((patch_ib(i)%p*patch_ib(i)%c/dx(0))*20) + int(((patch_ib(i)%c - patch_ib(i)%p*patch_ib(i)%c)/dx(0))*20) + 1
                end if
            end do
        end if

        ! Cell-boundary Locations in y-direction
        if (n > 0) then

            file_path = trim(t_step_dir)//'/y_cb.dat'

            inquire (FILE=trim(file_path), EXIST=file_exist)

            if (file_exist) then
                open (2, FILE=trim(file_path), &
                      FORM='unformatted', &
                      ACTION='read', &
                      STATUS='old')
                read (2) y_cb(-1:n); close (2)
            else
                call s_mpi_abort(trim(file_path)//' is missing. Exiting.')
            end if

            dy(0:n) = y_cb(0:n) - y_cb(-1:n - 1)
            y_cc(0:n) = y_cb(-1:n - 1) + dy(0:n)/2._wp

        end if

        ! Cell-boundary Locations in z-direction
        if (p > 0) then

            file_path = trim(t_step_dir)//'/z_cb.dat'

            inquire (FILE=trim(file_path), EXIST=file_exist)

            if (file_exist) then
                open (2, FILE=trim(file_path), &
                      FORM='unformatted', &
                      ACTION='read', &
                      STATUS='old')
                read (2) z_cb(-1:p); close (2)
            else
                call s_mpi_abort(trim(file_path)//' is missing. Exiting.')
            end if

            dz(0:p) = z_cb(0:p) - z_cb(-1:p - 1)
            z_cc(0:p) = z_cb(-1:p - 1) + dz(0:p)/2._wp

        end if

        do i = 1, sys_size
            write (file_path, '(A,I0,A)') &
                trim(t_step_dir)//'/q_cons_vf', i, '.dat'
            inquire (FILE=trim(file_path), EXIST=file_exist)
            if (file_exist) then
                open (2, FILE=trim(file_path), &
                      FORM='unformatted', &
                      ACTION='read', &
                      STATUS='old')
                read (2) q_cons_vf(i)%sf(0:m, 0:n, 0:p); close (2)
            else
                call s_mpi_abort(trim(file_path)//' is missing. Exiting.')
            end if
        end do

        if (bubbles_euler .or. elasticity) then
            ! Read pb and mv for non-polytropic qbmm
            if (qbmm .and. .not. polytropic) then
                do i = 1, nb
                    do r = 1, nnode
                        write (file_path, '(A,I0,A)') &
                            trim(t_step_dir)//'/pb', sys_size + (i - 1)*nnode + r, '.dat'
                        inquire (FILE=trim(file_path), EXIST=file_exist)
                        if (file_exist) then
                            open (2, FILE=trim(file_path), &
                                  FORM='unformatted', &
                                  ACTION='read', &
                                  STATUS='old')
                            read (2) pb_ts(1)%sf(0:m, 0:n, 0:p, r, i); close (2)
                        else
                            call s_mpi_abort(trim(file_path)//' is missing. Exiting.')
                        end if
                    end do
                end do
                do i = 1, nb
                    do r = 1, nnode
                        write (file_path, '(A,I0,A)') &
                            trim(t_step_dir)//'/mv', sys_size + (i - 1)*nnode + r, '.dat'
                        inquire (FILE=trim(file_path), EXIST=file_exist)
                        if (file_exist) then
                            open (2, FILE=trim(file_path), &
                                  FORM='unformatted', &
                                  ACTION='read', &
                                  STATUS='old')
                            read (2) mv_ts(1)%sf(0:m, 0:n, 0:p, r, i); close (2)
                        else
                            call s_mpi_abort(trim(file_path)//' is missing. Exiting.')
                        end if
                    end do
                end do
            end if
        end if

        ! Read IBM Data
        if (ib) then
            ! Read IB markers
            write (file_path, '(A,I0,A)') &
                trim(t_step_dir)//'/ib.dat'
            inquire (FILE=trim(file_path), EXIST=file_exist)
            if (file_exist) then
                open (2, FILE=trim(file_path), &
                        FORM='unformatted', &
                        ACTION='read', &
                        STATUS='old')
                read (2) ib_markers%sf(0:m, 0:n, 0:p); close (2)
            else
                call s_mpi_abort(trim(file_path)//' is missing. Exiting.')
            end if

            ! Read Levelset
            write (file_path, '(A)') &
                trim(t_step_dir)//'/levelset.dat'
            inquire (FILE=trim(file_path), EXIST=file_exist)
            if (file_exist) then
                open (2, FILE=trim(file_path), &
                        FORM='unformatted', &
                        ACTION='read', &
                        STATUS='old')
                read (2) levelset%sf(0:m, 0:n, 0:p, 1:num_ibs); close (2)
                ! print*, 'check', STL_levelset(106, 50, 0, 1)
            else
                call s_mpi_abort(trim(file_path)//' is missing. Exiting.')
            end if

            ! Read Levelset Norm
            write (file_path, '(A)') &
                trim(t_step_dir)//'/levelset_norm.dat'
            inquire (FILE=trim(file_path), EXIST=file_exist)
            if (file_exist) then
                open (2, FILE=trim(file_path), &
                        FORM='unformatted', &
                        ACTION='read', &
                        STATUS='old')
                read (2) levelset_norm%sf(0:m, 0:n, 0:p, 1:num_ibs, 1:3); close (2)
            else
                call s_mpi_abort(trim(file_path)//' is missing. Exiting.')
            end if

            do i = 1, num_ibs
                if (patch_ib(i)%c > 0) then
                    allocate (airfoil_grid_u(1:Np))
                    allocate (airfoil_grid_l(1:Np))

                    write (file_path, '(A)') &
                        trim(t_step_dir)//'/airfoil_u.dat'
                    inquire (FILE=trim(file_path), EXIST=file_exist)
                    if (file_exist) then
                        open (2, FILE=trim(file_path), &
                              FORM='unformatted', &
                              ACTION='read', &
                              STATUS='old')
                        read (2) airfoil_grid_u; close (2)
                    else
                        call s_mpi_abort(trim(file_path)//' is missing. Exiting.')
                    end if

                    write (file_path, '(A)') &
                        trim(t_step_dir)//'/airfoil_l.dat'
                    inquire (FILE=trim(file_path), EXIST=file_exist)
                    if (file_exist) then
                        open (2, FILE=trim(file_path), &
                              FORM='unformatted', &
                              ACTION='read', &
                              STATUS='old')
                        read (2) airfoil_grid_l; close (2)
                    else
                        call s_mpi_abort(trim(file_path)//' is missing. Exiting.')
                    end if
                end if
            end do

        end if

    end subroutine s_read_serial_data_files

        !! @param q_cons_vf Conservative variables
    impure subroutine s_read_parallel_data_files(q_cons_vf)

        type(scalar_field), &
            dimension(sys_size), &
            intent(INOUT) :: q_cons_vf

#ifdef MFC_MPI

        real(wp), allocatable, dimension(:) :: x_cb_glb, y_cb_glb, z_cb_glb

        integer :: ifile, ierr, data_size
        integer, dimension(MPI_STATUS_SIZE) :: status
        integer(KIND=MPI_OFFSET_KIND) :: disp
        integer(KIND=MPI_OFFSET_KIND) :: m_MOK, n_MOK, p_MOK
        integer(KIND=MPI_OFFSET_KIND) :: WP_MOK, var_MOK, str_MOK
        integer(KIND=MPI_OFFSET_KIND) :: NVARS_MOK
        integer(KIND=MPI_OFFSET_KIND) :: MOK

        character(LEN=path_len + 2*name_len) :: file_loc
        logical :: file_exist

        character(len=10) :: t_step_start_string

        integer :: i, j

        ! Downsampled data variables
        integer :: m_ds, n_ds, p_ds
        integer :: m_glb_ds, n_glb_ds, p_glb_ds
        integer :: m_glb_read, n_glb_read, p_glb_read ! data size of read

        allocate (x_cb_glb(-1:m_glb))
        allocate (y_cb_glb(-1:n_glb))
        allocate (z_cb_glb(-1:p_glb))

        ! Read in cell boundary locations in x-direction
        file_loc = trim(case_dir)//'/restart_data'//trim(mpiiofs)//'x_cb.dat'
        inquire (FILE=trim(file_loc), EXIST=file_exist)

        if(down_sample) then
            m_ds = INT((m+1)/3) - 1
            n_ds = INT((n+1)/3) - 1
            p_ds = INT((p+1)/3) - 1

            m_glb_ds = INT((m_glb+1)/3) - 1
            n_glb_ds = INT((n_glb+1)/3) - 1
            p_glb_ds = INT((p_glb+1)/3) - 1
        end if

        if (file_exist) then
            data_size = m_glb + 2
            call MPI_FILE_OPEN(MPI_COMM_WORLD, file_loc, MPI_MODE_RDONLY, mpi_info_int, ifile, ierr)
            call MPI_FILE_READ(ifile, x_cb_glb, data_size, mpi_p, status, ierr)
            call MPI_FILE_CLOSE(ifile, ierr)
        else
            call s_mpi_abort('File '//trim(file_loc)//' is missing. Exiting.')
        end if

        ! Assigning local cell boundary locations
        x_cb(-1:m) = x_cb_glb((start_idx(1) - 1):(start_idx(1) + m))
        ! Computing the cell width distribution
        dx(0:m) = x_cb(0:m) - x_cb(-1:m - 1)
        ! Computing the cell center locations
        x_cc(0:m) = x_cb(-1:m - 1) + dx(0:m)/2._wp

        if (ib) then
            do i = 1, num_ibs
                if (patch_ib(i)%c > 0) then
                    Np = int((patch_ib(i)%p*patch_ib(i)%c/dx(0))*20) + int(((patch_ib(i)%c - patch_ib(i)%p*patch_ib(i)%c)/dx(0))*20) + 1
                    allocate (MPI_IO_airfoil_IB_DATA%var(1:2*Np))
                end if
            end do
        end if

        if (n > 0) then
            ! Read in cell boundary locations in y-direction
            file_loc = trim(case_dir)//'/restart_data'//trim(mpiiofs)//'y_cb.dat'
            inquire (FILE=trim(file_loc), EXIST=file_exist)

            if (file_exist) then
                data_size = n_glb + 2
                call MPI_FILE_OPEN(MPI_COMM_WORLD, file_loc, MPI_MODE_RDONLY, mpi_info_int, ifile, ierr)
                call MPI_FILE_READ(ifile, y_cb_glb, data_size, mpi_p, status, ierr)
                call MPI_FILE_CLOSE(ifile, ierr)
            else
                call s_mpi_abort('File '//trim(file_loc)//' is missing. Exiting.')
            end if

            ! Assigning local cell boundary locations
            y_cb(-1:n) = y_cb_glb((start_idx(2) - 1):(start_idx(2) + n))
            ! Computing the cell width distribution
            dy(0:n) = y_cb(0:n) - y_cb(-1:n - 1)
            ! Computing the cell center locations
            y_cc(0:n) = y_cb(-1:n - 1) + dy(0:n)/2._wp

            if (p > 0) then
                ! Read in cell boundary locations in z-direction
                file_loc = trim(case_dir)//'/restart_data'//trim(mpiiofs)//'z_cb.dat'
                inquire (FILE=trim(file_loc), EXIST=file_exist)

                if (file_exist) then
                    data_size = p_glb + 2
                    call MPI_FILE_OPEN(MPI_COMM_WORLD, file_loc, MPI_MODE_RDONLY, mpi_info_int, ifile, ierr)
                    call MPI_FILE_READ(ifile, z_cb_glb, data_size, mpi_p, status, ierr)
                    call MPI_FILE_CLOSE(ifile, ierr)
                else
                    call s_mpi_abort('File '//trim(file_loc)//'is missing. Exiting.')
                end if

                ! Assigning local cell boundary locations
                z_cb(-1:p) = z_cb_glb((start_idx(3) - 1):(start_idx(3) + p))
                ! Computing the cell width distribution
                dz(0:p) = z_cb(0:p) - z_cb(-1:p - 1)
                ! Computing the cell center locations
                z_cc(0:p) = z_cb(-1:p - 1) + dz(0:p)/2._wp

            end if
        end if

        if (file_per_process) then
            if (cfl_dt) then
                call s_int_to_str(n_start, t_step_start_string)
                write (file_loc, '(I0,A1,I7.7,A)') n_start, '_', proc_rank, '.dat'
            else
                call s_int_to_str(t_step_start, t_step_start_string)
                write (file_loc, '(I0,A1,I7.7,A)') t_step_start, '_', proc_rank, '.dat'
            end if
            file_loc = trim(case_dir)//'/restart_data/lustre_'//trim(t_step_start_string)//trim(mpiiofs)//trim(file_loc)
            inquire (FILE=trim(file_loc), EXIST=file_exist)

            if (file_exist) then
                call MPI_FILE_OPEN(MPI_COMM_SELF, file_loc, MPI_MODE_RDONLY, mpi_info_int, ifile, ierr)

                ! Initialize MPI data I/O
                if(down_sample) then
                    call s_initialize_mpi_data_ds(q_cons_vf)
                else
                    if (ib) then
                        call s_initialize_mpi_data(q_cons_vf, ib_markers, &
                            levelset, levelset_norm)
                    else
                        call s_initialize_mpi_data(q_cons_vf)
                    end if
                end if

                if(down_sample) then
                    ! Size of local arrays
                    data_size = (m_ds + 3)*(n_ds + 3)*(p_ds + 3)
                    m_glb_read = m_glb_ds + 1
                    n_glb_read = n_glb_ds + 1
                    p_glb_read = p_glb_ds + 1
                else
                    ! Size of local arrays
                    data_size = (m + 1)*(n + 1)*(p + 1)
                    m_glb_read = m_glb + 1
                    n_glb_read = n_glb + 1
                    p_glb_read = p_glb + 1
                end if

                ! Resize some integers so MPI can read even the biggest file
                m_MOK = int(m_glb_read + 1, MPI_OFFSET_KIND)
                n_MOK = int(m_glb_read + 1, MPI_OFFSET_KIND)
                p_MOK = int(m_glb_read + 1, MPI_OFFSET_KIND)
                WP_MOK = int(8._wp, MPI_OFFSET_KIND)
                MOK = int(1._wp, MPI_OFFSET_KIND)
                str_MOK = int(name_len, MPI_OFFSET_KIND)
                NVARS_MOK = int(sys_size, MPI_OFFSET_KIND)

                ! Read the data for each variable
                if (bubbles_euler .or. elasticity) then

                    do i = 1, sys_size!adv_idx%end
                        var_MOK = int(i, MPI_OFFSET_KIND)

                        call MPI_FILE_READ(ifile, MPI_IO_DATA%var(i)%sf, data_size, &
                                           mpi_p, status, ierr)
                    end do
                    !Read pb and mv for non-polytropic qbmm
                    if (qbmm .and. .not. polytropic) then
                        do i = sys_size + 1, sys_size + 2*nb*nnode
                            var_MOK = int(i, MPI_OFFSET_KIND)

                            call MPI_FILE_READ(ifile, MPI_IO_DATA%var(i)%sf, data_size, &
                                               mpi_p, status, ierr)
                        end do
                    end if
                else
                    if(down_sample) then
                        do i = 1, sys_size
                            var_MOK = int(i, MPI_OFFSET_KIND)

                            call MPI_FILE_READ(ifile, q_cons_temp(i)%sf, data_size, &
                                               mpi_p, status, ierr)
                        end do
                    else
                        do i = 1, sys_size
                            var_MOK = int(i, MPI_OFFSET_KIND)

                            call MPI_FILE_READ(ifile, MPI_IO_DATA%var(i)%sf, data_size, &
                                               mpi_p, status, ierr)
                        end do
                    end if
                end if

                call s_mpi_barrier()

                call MPI_FILE_CLOSE(ifile, ierr)

                if (ib) then
                    ! Read IB Markers
                    write (file_loc, '(A)') 'ib.dat'
                    file_loc = trim(case_dir)//'/restart_data'//trim(mpiiofs)//trim(file_loc)
                    inquire (FILE=trim(file_loc), EXIST=file_exist)

                    if (file_exist) then

                        call MPI_FILE_OPEN(MPI_COMM_WORLD, file_loc, MPI_MODE_RDONLY, mpi_info_int, ifile, ierr)

                        disp = 0

                        call MPI_FILE_SET_VIEW(ifile, disp, MPI_INTEGER, MPI_IO_IB_DATA%view, &
                                               'native', mpi_info_int, ierr)
                        call MPI_FILE_READ(ifile, MPI_IO_IB_DATA%var%sf, data_size, &
                                           MPI_INTEGER, status, ierr)

                    else
                        call s_mpi_abort('File '//trim(file_loc)//' is missing. Exiting.')
                    end if

                    ! Read Levelset
                    write (file_loc, '(A)') 'levelset.dat'
                    file_loc = trim(case_dir)//'/restart_data'//trim(mpiiofs)//trim(file_loc)
                    inquire (FILE=trim(file_loc), EXIST=file_exist)

                    if (file_exist) then

                        call MPI_FILE_OPEN(MPI_COMM_WORLD, file_loc, MPI_MODE_RDONLY, mpi_info_int, ifile, ierr)

                        disp = 0

                        call MPI_FILE_SET_VIEW(ifile, disp, mpi_p, MPI_IO_levelset_DATA%view, &
                                               'native', mpi_info_int, ierr)
                        call MPI_FILE_READ(ifile, MPI_IO_levelset_DATA%var%sf, data_size * num_ibs, &
                                           mpi_p, status, ierr)

                    else
                        call s_mpi_abort('File '//trim(file_loc)//' is missing. Exiting.')
                    end if

                    ! Read Levelset Norm
                    write (file_loc, '(A)') 'levelset_norm.dat'
                    file_loc = trim(case_dir)//'/restart_data'//trim(mpiiofs)//trim(file_loc)
                    inquire (FILE=trim(file_loc), EXIST=file_exist)

                    if (file_exist) then

                        call MPI_FILE_OPEN(MPI_COMM_WORLD, file_loc, MPI_MODE_RDONLY, mpi_info_int, ifile, ierr)

                        disp = 0

                        call MPI_FILE_SET_VIEW(ifile, disp, mpi_p, MPI_IO_levelsetnorm_DATA%view, &
                                               'native', mpi_info_int, ierr)
                        call MPI_FILE_READ(ifile, MPI_IO_levelsetnorm_DATA%var%sf, data_size * num_ibs * 3, &
                                           mpi_p, status, ierr)

                    else
                        call s_mpi_abort('File '//trim(file_loc)//' is missing. Exiting.')
                    end if

                end if

            else
                call s_mpi_abort('File '//trim(file_loc)//' is missing. Exiting.')
            end if
        else

            ! Open the file to read conservative variables
            if (cfl_dt) then
                write (file_loc, '(I0,A)') n_start, '.dat'
            else
                write (file_loc, '(I0,A)') t_step_start, '.dat'
            end if
            file_loc = trim(case_dir)//'/restart_data'//trim(mpiiofs)//trim(file_loc)
            inquire (FILE=trim(file_loc), EXIST=file_exist)

            if (file_exist) then
                call MPI_FILE_OPEN(MPI_COMM_WORLD, file_loc, MPI_MODE_RDONLY, mpi_info_int, ifile, ierr)

                ! Initialize MPI data I/O

                if (ib) then
                    call s_initialize_mpi_data(q_cons_vf, ib_markers, &
                        levelset, levelset_norm)
                else

                    call s_initialize_mpi_data(q_cons_vf)

                end if


                ! Size of local arrays
                data_size = (m + 1)*(n + 1)*(p + 1)

                ! Resize some integers so MPI can read even the biggest file
                m_MOK = int(m_glb + 1, MPI_OFFSET_KIND)
                n_MOK = int(n_glb + 1, MPI_OFFSET_KIND)
                p_MOK = int(p_glb + 1, MPI_OFFSET_KIND)
                WP_MOK = int(8._wp, MPI_OFFSET_KIND)
                MOK = int(1._wp, MPI_OFFSET_KIND)
                str_MOK = int(name_len, MPI_OFFSET_KIND)
                NVARS_MOK = int(sys_size, MPI_OFFSET_KIND)

                ! Read the data for each variable
                if (bubbles_euler .or. elasticity) then
                    do i = 1, sys_size !adv_idx%end
                        var_MOK = int(i, MPI_OFFSET_KIND)
                        ! Initial displacement to skip at beginning of file
                        disp = m_MOK*max(MOK, n_MOK)*max(MOK, p_MOK)*WP_MOK*(var_MOK - 1)

                        call MPI_FILE_SET_VIEW(ifile, disp, mpi_p, MPI_IO_DATA%view(i), &
                                               'native', mpi_info_int, ierr)
                        call MPI_FILE_READ(ifile, MPI_IO_DATA%var(i)%sf, data_size, &
                                           mpi_p, status, ierr)
                    end do
                    !Read pb and mv for non-polytropic qbmm
                    if (qbmm .and. .not. polytropic) then
                        do i = sys_size + 1, sys_size + 2*nb*nnode
                            var_MOK = int(i, MPI_OFFSET_KIND)
                            ! Initial displacement to skip at beginning of file
                            disp = m_MOK*max(MOK, n_MOK)*max(MOK, p_MOK)*WP_MOK*(var_MOK - 1)

                            call MPI_FILE_SET_VIEW(ifile, disp, mpi_p, MPI_IO_DATA%view(i), &
                                                   'native', mpi_info_int, ierr)
                            call MPI_FILE_READ(ifile, MPI_IO_DATA%var(i)%sf, data_size, &
                                               mpi_p, status, ierr)
                        end do
                    end if
                else
                    do i = 1, sys_size
                        var_MOK = int(i, MPI_OFFSET_KIND)

                        ! Initial displacement to skip at beginning of file
                        disp = m_MOK*max(MOK, n_MOK)*max(MOK, p_MOK)*WP_MOK*(var_MOK - 1)

                        call MPI_FILE_SET_VIEW(ifile, disp, mpi_p, MPI_IO_DATA%view(i), &
                                               'native', mpi_info_int, ierr)
                        call MPI_FILE_READ(ifile, MPI_IO_DATA%var(i)%sf, data_size, &
                                           mpi_p, status, ierr)

                    end do
                end if

                call s_mpi_barrier()

                call MPI_FILE_CLOSE(ifile, ierr)

                if (ib) then

                    ! Read IB Markers
                    write (file_loc, '(A)') 'ib.dat'
                    file_loc = trim(case_dir)//'/restart_data'//trim(mpiiofs)//trim(file_loc)
                    inquire (FILE=trim(file_loc), EXIST=file_exist)

                    if (file_exist) then

                        call MPI_FILE_OPEN(MPI_COMM_WORLD, file_loc, MPI_MODE_RDONLY, mpi_info_int, ifile, ierr)

                        disp = 0

                        call MPI_FILE_SET_VIEW(ifile, disp, MPI_INTEGER, MPI_IO_IB_DATA%view, &
                                               'native', mpi_info_int, ierr)
                        call MPI_FILE_READ(ifile, MPI_IO_IB_DATA%var%sf, data_size, &
                                           MPI_INTEGER, status, ierr)

                    else
                        call s_mpi_abort('File '//trim(file_loc)//' is missing. Exiting.')
                    end if

                    ! Read Levelset
                    write (file_loc, '(A)') 'levelset.dat'
                    file_loc = trim(case_dir)//'/restart_data'//trim(mpiiofs)//trim(file_loc)
                    inquire (FILE=trim(file_loc), EXIST=file_exist)

                    if (file_exist) then

                        call MPI_FILE_OPEN(MPI_COMM_WORLD, file_loc, MPI_MODE_RDONLY, mpi_info_int, ifile, ierr)

                        disp = 0

                        call MPI_FILE_SET_VIEW(ifile, disp, mpi_p, MPI_IO_levelset_DATA%view, &
                                               'native', mpi_info_int, ierr)
                        call MPI_FILE_READ(ifile, MPI_IO_levelset_DATA%var%sf, data_size * num_ibs, &
                                           mpi_p, status, ierr)

                    else
                        call s_mpi_abort('File '//trim(file_loc)//' is missing. Exiting.')
                    end if

                    ! Read Levelset Norm
                    write (file_loc, '(A)') 'levelset_norm.dat'
                    file_loc = trim(case_dir)//'/restart_data'//trim(mpiiofs)//trim(file_loc)
                    inquire (FILE=trim(file_loc), EXIST=file_exist)

                    if (file_exist) then

                        call MPI_FILE_OPEN(MPI_COMM_WORLD, file_loc, MPI_MODE_RDONLY, mpi_info_int, ifile, ierr)

                        disp = 0

                        call MPI_FILE_SET_VIEW(ifile, disp, mpi_p, MPI_IO_levelsetnorm_DATA%view, &
                                               'native', mpi_info_int, ierr)
                        call MPI_FILE_READ(ifile, MPI_IO_levelsetnorm_DATA%var%sf, data_size * num_ibs * 3, &
                                           mpi_p, status, ierr)

                    else
                        call s_mpi_abort('File '//trim(file_loc)//' is missing. Exiting.')
                    end if

                end if

            else
                call s_mpi_abort('File '//trim(file_loc)//' is missing. Exiting.')
            end if

        end if

        if (ib) then

            do j = 1, num_ibs
                if (patch_ib(j)%c > 0) then

                    allocate (airfoil_grid_u(1:Np))
                    allocate (airfoil_grid_l(1:Np))

                    write (file_loc, '(A)') 'airfoil_l.dat'
                    file_loc = trim(case_dir)//'/restart_data'//trim(mpiiofs)//trim(file_loc)
                    inquire (FILE=trim(file_loc), EXIST=file_exist)
                    if (file_exist) then

                        call MPI_FILE_OPEN(MPI_COMM_WORLD, file_loc, MPI_MODE_RDONLY, mpi_info_int, ifile, ierr)

                        ! Initial displacement to skip at beginning of file
                        disp = 0

                        call MPI_FILE_SET_VIEW(ifile, disp, mpi_p, MPI_IO_airfoil_IB_DATA%view(1), &
                                               'native', mpi_info_int, ierr)
                        call MPI_FILE_READ(ifile, MPI_IO_airfoil_IB_DATA%var(1:Np), 3*Np, &
                                           mpi_p, status, ierr)

                    end if

                    write (file_loc, '(A)') 'airfoil_u.dat'
                    file_loc = trim(case_dir)//'/restart_data'//trim(mpiiofs)//trim(file_loc)
                    inquire (FILE=trim(file_loc), EXIST=file_exist)
                    if (file_exist) then

                        call MPI_FILE_OPEN(MPI_COMM_WORLD, file_loc, MPI_MODE_RDONLY, mpi_info_int, ifile, ierr)

                        ! Initial displacement to skip at beginning of file
                        disp = 0

                        call MPI_FILE_SET_VIEW(ifile, disp, mpi_p, MPI_IO_airfoil_IB_DATA%view(2), &
                                               'native', mpi_info_int, ierr)
                        call MPI_FILE_READ(ifile, MPI_IO_airfoil_IB_DATA%var(Np + 1:2*Np), 3*Np, &
                                           mpi_p, status, ierr)
                    end if

                    do i = 1, Np
                        airfoil_grid_l(i)%x = MPI_IO_airfoil_IB_DATA%var(i)%x
                        airfoil_grid_l(i)%y = MPI_IO_airfoil_IB_DATA%var(i)%y
                    end do

                    do i = 1, Np
                        airfoil_grid_u(i)%x = MPI_IO_airfoil_IB_DATA%var(Np + i)%x
                        airfoil_grid_u(i)%y = MPI_IO_airfoil_IB_DATA%var(Np + i)%y
                    end do

                end if
            end do
        end if

        deallocate (x_cb_glb, y_cb_glb, z_cb_glb)

        if (bc_io) then
            call s_read_parallel_boundary_condition_files(bc_type)
        else
            call s_assign_default_bc_type(bc_type)
        end if

#endif

    end subroutine s_read_parallel_data_files

        !> The purpose of this procedure is to initialize the
        !!      values of the internal-energy equations of each phase
        !!      from the mass of each phase, the mixture momentum and
        !!      mixture-total-energy equations.
        !! @param v_vf conservative variables
    subroutine s_initialize_internal_energy_equations(v_vf)

        type(scalar_field), dimension(sys_size), intent(inout) :: v_vf

        real(wp) :: rho
        real(wp) :: dyn_pres
        real(wp) :: gamma
        real(wp) :: pi_inf
        real(wp) :: qv
        real(wp), dimension(2) :: Re
        real(wp) :: pres, T

        integer :: i, j, k, l, c

        real(wp), dimension(num_species) :: rhoYks

        real(wp) :: pres_mag

        pres_mag = 0._wp

        T = dflt_T_guess

        do j = 0, m
            do k = 0, n
                do l = 0, p

                    call s_convert_to_mixture_variables(v_vf, j, k, l, rho, gamma, pi_inf, qv, Re)

                    dyn_pres = 0._wp
                    do i = mom_idx%beg, mom_idx%end
                        dyn_pres = dyn_pres + 5.e-1_wp*v_vf(i)%sf(j, k, l)*v_vf(i)%sf(j, k, l) &
                                   /max(rho, sgm_eps)
                    end do

                    if (chemistry) then
                        do c = 1, num_species
                            rhoYks(c) = v_vf(chemxb + c - 1)%sf(j, k, l)
                        end do
                    end if

                    if (mhd) then
                        if (n == 0) then
                            pres_mag = 0.5_wp*(Bx0**2 + v_vf(B_idx%beg)%sf(j, k, l)**2 + v_vf(B_idx%beg+1)%sf(j, k, l)**2)
                        else
                            pres_mag = 0.5_wp*(v_vf(B_idx%beg)%sf(j, k, l)**2 + v_vf(B_idx%beg+1)%sf(j, k, l)**2 + v_vf(B_idx%beg+2)%sf(j, k, l)**2)
                        end if
                    end if

                    call s_compute_pressure(v_vf(E_idx)%sf(j, k, l), 0._wp, &
                                            dyn_pres, pi_inf, gamma, rho, qv, rhoYks, pres, T, pres_mag = pres_mag)

                    do i = 1, num_fluids
                        v_vf(i + internalEnergies_idx%beg - 1)%sf(j, k, l) = v_vf(i + adv_idx%beg - 1)%sf(j, k, l)* &
                                                                             (fluid_pp(i)%gamma*pres + fluid_pp(i)%pi_inf) &
                                                                             + v_vf(i + cont_idx%beg - 1)%sf(j, k, l)*fluid_pp(i)%qv
                    end do

                end do
            end do
        end do

    end subroutine s_initialize_internal_energy_equations

    impure subroutine s_perform_time_step(t_step, time_avg)
        integer, intent(inout) :: t_step
        real(wp), intent(inout) :: time_avg


        integer :: i

        if (cfl_dt) then
            if (cfl_const_dt .and. t_step == 0) call s_compute_dt()

            if (cfl_adap_dt) call s_compute_dt()

            if (t_step == 0) dt_init = dt

            if (dt < 1.e-3_wp*dt_init .and. cfl_adap_dt .and. proc_rank == 0) then
                print*, "Delta t = ", dt
                call s_mpi_abort("Delta t has become too small")
            end if
        end if

        if (cfl_dt) then
            if ((mytime + dt) >= t_stop) then
                dt = t_stop - mytime
                $:GPU_UPDATE(device='[dt]')
            end if
        else
            if ((mytime + dt) >= finaltime) then
                dt = finaltime - mytime
                $:GPU_UPDATE(device='[dt]')
            end if
        end if

        if (cfl_dt) then
            if (proc_rank == 0 .and. mod(t_step - t_step_start, t_step_print) == 0) then
                print '(" [", I3, "%] Time ", ES16.6, " dt = ", ES16.6, " @ Time Step = ", I8,  " Time Avg = ", ES16.6,  " Time/step = ", ES12.6, "")', &
                    int(ceiling(100._wp*(mytime/t_stop))), &
                    mytime, &
                    dt, &
                    t_step, &
                    wall_time_avg, &
                    wall_time
            end if
        else
            if (proc_rank == 0 .and. mod(t_step - t_step_start, t_step_print) == 0) then
                print '(" [", I3, "%]  Time step ", I8, " of ", I0, " @ t_step = ", I8,  " Time Avg = ", ES12.6,  " Time/step= ", ES12.6, "")', &
                   int(ceiling(100._wp*(real(t_step - t_step_start)/(t_step_stop - t_step_start + 1)))), &
                    t_step - t_step_start + 1, &
                    t_step_stop - t_step_start + 1, &
                    t_step, &
                    wall_time_avg, &
                    wall_time
            end if
        end if

        if (probe_wrt) then
            do i = 1, sys_size
                $:GPU_UPDATE(host='[q_cons_ts(1)%vf(i)%sf]')
            end do
        end if

        call s_compute_derived_variables(t_step)


#ifdef DEBUG
        print *, 'Computed derived vars'
#endif

        mytime = mytime + dt

        ! Total-variation-diminishing (TVD) Runge-Kutta (RK) time-steppers
        if (any(time_stepper == (/1, 2, 3/))) then
            call s_tvd_rk(t_step, time_avg, time_stepper)
        end if

        if (relax) call s_infinite_relaxation_k(q_cons_ts(1)%vf)

        ! Time-stepping loop controls

        t_step = t_step + 1

    end subroutine s_perform_time_step

    impure subroutine s_save_performance_metrics(time_avg, time_final, io_time_avg, io_time_final, proc_time, io_proc_time, file_exists)

        real(wp), intent(inout) :: time_avg, time_final
        real(wp), intent(inout) :: io_time_avg, io_time_final
        real(wp), dimension(:), intent(inout) :: proc_time
        real(wp), dimension(:), intent(inout) :: io_proc_time
        logical, intent(inout) :: file_exists

        real(wp) :: grind_time

        call s_mpi_barrier()

        if (num_procs > 1) then
            call mpi_bcast_time_step_values(proc_time, time_avg)

            call mpi_bcast_time_step_values(io_proc_time, io_time_avg)
        end if

        if (proc_rank == 0) then
            time_final = 0._wp
            io_time_final = 0._wp
            if (num_procs == 1) then
                time_final = time_avg
                io_time_final = io_time_avg
            else
                time_final = maxval(proc_time)
                io_time_final = maxval(io_proc_time)
            end if

            grind_time = time_final * 1.0e9_wp / &
                (real(sys_size, wp) * real(maxval((/1, m_glb/)), wp) * &
                 real(maxval((/1, n_glb/)), wp) * real(maxval((/1, p_glb/)), wp))

            print *, "Performance:", grind_time, "ns/gp/eq/rhs"
            inquire (FILE='time_data.dat', EXIST=file_exists)
            if (file_exists) then
                open (1, file='time_data.dat', position='append', status='old')
            else
                open (1, file='time_data.dat', status='new')
                write (1, '(A10, A15, A15)') "Ranks", "s/step", "ns/gp/eq/rhs"
            end if

            write (1, '(I10, 2(F15.8))') num_procs, time_final, grind_time

            close (1)

            inquire (FILE='io_time_data.dat', EXIST=file_exists)
            if (file_exists) then
                open (1, file='io_time_data.dat', position='append', status='old')
            else
                open (1, file='io_time_data.dat', status='new')
                write (1, '(A10, A15)') "Ranks", "s/step"
            end if

            write (1, '(I10, F15.8)') num_procs, io_time_final
            close (1)

        end if

    end subroutine s_save_performance_metrics

    impure subroutine s_save_data(t_step, start, finish, io_time_avg, nt)
        integer, intent(inout) :: t_step
        real(wp), intent(inout) :: start, finish, io_time_avg
        integer, intent(inout) :: nt

        integer :: i, j, k, l

        integer :: save_count

        call cpu_time(start)
        call nvtxStartRange("SAVE-DATA")
        do i = 1, sys_size
            $:GPU_UPDATE(host='[q_cons_ts(1)%vf(i)%sf]')
            do l = 0, p
                do k = 0, n
                    do j = 0, m
                        if (ieee_is_nan(q_cons_ts(1)%vf(i)%sf(j, k, l))) then
                            print *, "NaN(s) in timestep output.", j, k, l, i, proc_rank, t_step, m, n, p
                            error stop "NaN(s) in timestep output."
                        end if
                    end do
                end do
            end do
        end do

        if (qbmm .and. .not. polytropic) then
            $:GPU_UPDATE(host='[pb_ts(1)%sf]')
            $:GPU_UPDATE(host='[mv_ts(1)%sf]')
        end if

        if (cfl_dt) then
            save_count = int(mytime/t_save)
        else
            save_count = t_step
        end if

        if (bubbles_lagrange) then
            $:GPU_UPDATE(host='[lag_id, mtn_pos, mtn_posPrev, mtn_vel, intfc_rad, &
                & intfc_vel, bub_R0, Rmax_stats, Rmin_stats, bub_dphidt, gas_p, &
                & gas_mv, gas_mg, gas_betaT, gas_betaC]')
            do i = 1, nBubs
                if (ieee_is_nan(intfc_rad(i, 1)) .or. intfc_rad(i, 1) <= 0._wp) then
                    call s_mpi_abort("Bubble radius is negative or NaN, please reduce dt.")
                end if
            end do

            $:GPU_UPDATE(host='[q_beta%vf(1)%sf]')
            call s_write_data_files(q_cons_ts(1)%vf, q_T_sf, q_prim_vf, save_count, bc_type, q_beta%vf(1))

            call s_write_restart_lag_bubbles(save_count) !parallel
            if (lag_params%write_bubbles_stats) call s_write_lag_bubble_stats()
        else
            call s_write_data_files(q_cons_ts(1)%vf, q_T_sf, q_prim_vf, save_count, bc_type)
        end if

        call nvtxEndRange
        call cpu_time(finish)
        if (cfl_dt) then
            nt = mytime/t_save
        else
            nt = int((t_step - t_step_start)/(t_step_save))
        end if

        if (nt == 1) then
            io_time_avg = abs(finish - start)
        else
            io_time_avg = (abs(finish - start) + io_time_avg*(nt - 1))/nt
        end if

    end subroutine s_save_data

    impure subroutine s_initialize_modules

        integer :: m_ds, n_ds, p_ds
        integer :: i, j, k, l, x_id, y_id, z_id, ix, iy, iz
        real(wp) :: temp1, temp2, temp3, temp4

        call s_initialize_global_parameters_module()
        if (bubbles_euler .or. bubbles_lagrange) then
          call s_initialize_bubbles_model()
        end if
        call s_initialize_mpi_common_module()
        call s_initialize_mpi_proxy_module()
        call s_initialize_variables_conversion_module()
        if (grid_geometry == 3) call s_initialize_fftw_module()

        if(bubbles_euler) call s_initialize_bubbles_EE_module()
        if (ib) call s_initialize_ibm_module()
        if (qbmm) call s_initialize_qbmm_module()

        if (acoustic_source) then
            call s_initialize_acoustic_src()
        end if

        if (viscous .and. (.not. igr)) then
            call s_initialize_viscous_module()
        end if

        call s_initialize_rhs_module()

        if (surface_tension) call s_initialize_surface_tension_module()

        if (relax) call s_initialize_phasechange_module()

        call s_initialize_data_output_module()
        call s_initialize_derived_variables_module()
        call s_initialize_time_steppers_module()

        call s_initialize_boundary_common_module()

        if(down_sample) then
            m_ds = INT((m+1)/3) - 1
            n_ds = INT((n+1)/3) - 1
            p_ds = INT((p+1)/3) - 1

            allocate(q_cons_temp(1:sys_size))
            do i = 1, sys_size
                allocate(q_cons_temp(i)%sf(-1:m_ds+1,-1:n_ds+1,-1:p_ds+1))
            end do
        end if

        ! Reading in the user provided initial condition and grid data
        if(down_sample) then
            call s_read_data_files(q_cons_temp)
            call s_upsample_data(q_cons_ts(1)%vf, q_cons_temp)
            do i = 1, sys_size
                $:GPU_UPDATE(device='[q_cons_ts(1)%vf(i)%sf]')
            end do
        else
            call s_read_data_files(q_cons_ts(1)%vf)
        end if

        ! Populating the buffers of the grid variables using the boundary conditions
        call s_populate_grid_variables_buffers()

        if (model_eqns == 3) call s_initialize_internal_energy_equations(q_cons_ts(1)%vf)
        if (ib) call s_ibm_setup()
        if (bodyForces) call s_initialize_body_forces_module()
        if (acoustic_source) call s_precalculate_acoustic_spatial_sources()

        ! Initialize the Temperature cache.
        if (chemistry) call s_compute_q_T_sf(q_T_sf, q_cons_ts(1)%vf, idwint)

        ! Computation of parameters, allocation of memory, association of pointers,
        ! and/or execution of any other tasks that are needed to properly configure
        ! the modules. The preparations below DO DEPEND on the grid being complete.
        if (igr) then
            call s_initialize_igr_module()
        else
            if (recon_type == WENO_TYPE) then
                call s_initialize_weno_module()
            elseif (recon_type == MUSCL_TYPE) then
                call s_initialize_muscl_module()
            end if
            call s_initialize_cbc_module()
            call s_initialize_riemann_solvers_module()
        end if

        call s_initialize_derived_variables()
        if (bubbles_lagrange) call s_initialize_bubbles_EL_module(q_cons_ts(1)%vf)

        if (hypoelasticity) call s_initialize_hypoelastic_module()
        if (hyperelasticity) call s_initialize_hyperelastic_module()

        if (mhd .and. powell) call s_initialize_mhd_powell_module

    end subroutine s_initialize_modules

    impure subroutine s_initialize_mpi_domain
        integer :: ierr
#ifdef MFC_OpenACC
        real(wp) :: starttime, endtime
        integer :: num_devices, local_size, num_nodes, ppn, my_device_num
        integer :: dev, devNum, local_rank
#ifdef MFC_MPI
        integer :: local_comm
#endif
        integer(acc_device_kind) :: devtype
#endif

        ! Initializing MPI execution environment

        call s_mpi_initialize()

        ! Bind GPUs if OpenACC is enabled
#ifdef MFC_OpenACC
#ifndef MFC_MPI
        local_size = 1
        local_rank = 0
#else
        call MPI_Comm_split_type(MPI_COMM_WORLD, MPI_COMM_TYPE_SHARED, 0, &
                                 MPI_INFO_NULL, local_comm, ierr)
        call MPI_Comm_size(local_comm, local_size, ierr)
        call MPI_Comm_rank(local_comm, local_rank, ierr)
#endif

        devtype = acc_get_device_type()
        devNum = acc_get_num_devices(devtype)
        dev = mod(local_rank, devNum)

        call acc_set_device_num(dev, devtype)
#endif

        ! The rank 0 processor assigns default values to the user inputs prior to
        ! reading them in from the input file. Next, the user inputs are read and
        ! their consistency is checked. The identification of any inconsistencies
        ! will result in the termination of the simulation.
        if (proc_rank == 0) then
            call s_assign_default_values_to_user_inputs()
            call s_read_input_file()
            call s_check_input_file()

            print '(" Simulating a ", A, " ", I0, "x", I0, "x", I0, " case on ", I0, " rank(s) ", A, ".")', &
#:if not MFC_CASE_OPTIMIZATION
                "regular", &
#:else
                "case-optimized", &
#:endif
                m, n, p, num_procs, &
#ifdef MFC_OpenACC
!&<
                "with OpenACC offloading"
!&>
#else
                "on CPUs"
#endif
        end if

        ! Broadcasting the user inputs to all of the processors and performing the
        ! parallel computational domain decomposition. Neither procedure has to be
        ! carried out if the simulation is in fact not truly executed in parallel.

        call s_mpi_bcast_user_inputs()

        call s_initialize_parallel_io()

        call s_mpi_decompose_computational_domain()

    end subroutine s_initialize_mpi_domain

    subroutine s_initialize_gpu_vars
        integer :: i
        !Update GPU DATA
        if (.not. down_sample) then
            do i = 1, sys_size
                $:GPU_UPDATE(device='[q_cons_ts(1)%vf(i)%sf]')
            end do
        end if

        if (qbmm .and. .not. polytropic) then
            $:GPU_UPDATE(device='[pb_ts(1)%sf,mv_ts(1)%sf]')
        end if
        if (chemistry) then
            $:GPU_UPDATE(device='[q_T_sf%sf]')
        end if
<<<<<<< HEAD
        $:GPU_UPDATE(device='[nb,Eu,Ca,Web,Re_inv,weight,R0, &
=======

        $:GPU_UPDATE(device='[chem_params]')
        
        $:GPU_UPDATE(device='[nb,R0ref,Ca,Web,Re_inv,weight,R0, &
>>>>>>> 4f8fb912
            & bubbles_euler,polytropic,polydisperse,qbmm, &
            & ptil,bubble_model,thermal,poly_sigma,adv_n,adap_dt, &
            & adap_dt_tol,adap_dt_max_iters,n_idx,pi_fac,low_Mach]')
        $:GPU_UPDATE(device='[R_n,R_v,phi_vn,phi_nv,Pe_c,Tw,pv,M_n, &
            & M_v,k_n,k_v,pb0,mass_n0,mass_v0,Pe_T,Re_trans_T, &
            & Re_trans_c,Im_trans_T,Im_trans_c,mul0,ss, &
            & gamma_v,mu_v,gamma_m,gamma_n,mu_n,gam]')

        $:GPU_UPDATE(device='[acoustic_source, num_source]')
        $:GPU_UPDATE(device='[sigma, surface_tension]')

        $:GPU_UPDATE(device='[dx,dy,dz,x_cb,x_cc,y_cb,y_cc,z_cb,z_cc]')

        $:GPU_UPDATE(device='[bc_x%vb1,bc_x%vb2,bc_x%vb3,bc_x%ve1,bc_x%ve2,bc_x%ve3]')
        $:GPU_UPDATE(device='[bc_y%vb1,bc_y%vb2,bc_y%vb3,bc_y%ve1,bc_y%ve2,bc_y%ve3]')
        $:GPU_UPDATE(device='[bc_z%vb1,bc_z%vb2,bc_z%vb3,bc_z%ve1,bc_z%ve2,bc_z%ve3]')

        $:GPU_UPDATE(device='[bc_x%grcbc_in,bc_x%grcbc_out,bc_x%grcbc_vel_out]')
        $:GPU_UPDATE(device='[bc_y%grcbc_in,bc_y%grcbc_out,bc_y%grcbc_vel_out]')
        $:GPU_UPDATE(device='[bc_z%grcbc_in,bc_z%grcbc_out,bc_z%grcbc_vel_out]')

        $:GPU_UPDATE(device='[relax, relax_model]')
        if (relax) then
            $:GPU_UPDATE(device='[palpha_eps, ptgalpha_eps]')
        end if

        if (ib) then
            $:GPU_UPDATE(device='[ib_markers%sf]')
        end if

        $:GPU_UPDATE(device='[igr, igr_order]')

    end subroutine s_initialize_gpu_vars

    impure subroutine s_finalize_modules

        call s_finalize_time_steppers_module()
        if (hypoelasticity) call s_finalize_hypoelastic_module()
        if (hyperelasticity) call s_finalize_hyperelastic_module()
        call s_finalize_derived_variables_module()
        call s_finalize_data_output_module()
        call s_finalize_rhs_module()
        if (igr) then
            call s_finalize_igr_module()
        else
            call s_finalize_cbc_module()
            call s_finalize_riemann_solvers_module()
            if (recon_type == WENO_TYPE) then
                call s_finalize_weno_module()
            elseif (recon_type == MUSCL_TYPE) then
                call s_finalize_muscl_module()
            end if
        end if
        call s_finalize_variables_conversion_module()
        if (grid_geometry == 3) call s_finalize_fftw_module
        call s_finalize_mpi_common_module()
        call s_finalize_global_parameters_module()
        call s_finalize_boundary_common_module()
        if (relax) call s_finalize_relaxation_solver_module()
        if (bubbles_lagrange) call s_finalize_lagrangian_solver()
        if (viscous .and. (.not. igr)) then
            call s_finalize_viscous_module()
        end if
        call s_finalize_mpi_proxy_module()

        if (surface_tension)  call s_finalize_surface_tension_module()
        if (bodyForces) call s_finalize_body_forces_module()
        if (mhd .and. powell) call s_finalize_mhd_powell_module

        ! Terminating MPI execution environment
        call s_mpi_finalize()
    end subroutine s_finalize_modules

end module m_start_up<|MERGE_RESOLUTION|>--- conflicted
+++ resolved
@@ -187,11 +187,7 @@
             cont_damage, tau_star, cont_damage_s, alpha_bar, &
             alf_factor, num_igr_iters, num_igr_warm_start_iters, &
             int_comp, ic_eps, ic_beta, nv_uvm_out_of_core, &
-<<<<<<< HEAD
-            nv_uvm_igr_temps_on_gpu, nv_uvm_pref_gpu, down_sample, icsg
-=======
-            nv_uvm_igr_temps_on_gpu, nv_uvm_pref_gpu, down_sample, fft_wrt
->>>>>>> 4f8fb912
+            nv_uvm_igr_temps_on_gpu, nv_uvm_pref_gpu, down_sample, fft_wrt, icsg
 
         ! Checking that an input file has been provided by the user. If it
         ! has, then the input file is read in, otherwise, simulation exits.
@@ -1472,14 +1468,8 @@
         if (chemistry) then
             $:GPU_UPDATE(device='[q_T_sf%sf]')
         end if
-<<<<<<< HEAD
+        $:GPU_UPDATE(device='[chem_params]')
         $:GPU_UPDATE(device='[nb,Eu,Ca,Web,Re_inv,weight,R0, &
-=======
-
-        $:GPU_UPDATE(device='[chem_params]')
-        
-        $:GPU_UPDATE(device='[nb,R0ref,Ca,Web,Re_inv,weight,R0, &
->>>>>>> 4f8fb912
             & bubbles_euler,polytropic,polydisperse,qbmm, &
             & ptil,bubble_model,thermal,poly_sigma,adv_n,adap_dt, &
             & adap_dt_tol,adap_dt_max_iters,n_idx,pi_fac,low_Mach]')
