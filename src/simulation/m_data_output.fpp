--- conflicted
+++ resolved
@@ -1172,11 +1172,7 @@
                                 nR3 = nR3 + weight(s)*(nR(s)**3d0)
                             end do
 
-<<<<<<< HEAD
                             nbub = dsqrt((4.d0*pi/3.d0)*nR3/alf)
-=======
-                            nbub = DSQRT((4.d0*pi/3.d0)*nR3/alf)
->>>>>>> ec38e1eb
                         end if
 #ifdef DEBUG
                         print *, 'In probe, nbub: ', nbub
@@ -1268,11 +1264,7 @@
                                     nR3 = nR3 + weight(s)*(nR(s)**3d0)
                                 end do
 
-<<<<<<< HEAD
                                 nbub = dsqrt((4.d0*pi/3.d0)*nR3/alf)
-=======
-                                nbub = DSQRT((4.d0*pi/3.d0)*nR3/alf)
->>>>>>> ec38e1eb
                             end if
 
                             R(:) = nR(:)/nbub
