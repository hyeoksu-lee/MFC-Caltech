!>
!! @file m_global_parameters.f90
!! @brief Contains module m_global_parameters

#:include 'case.fpp'
#:include 'macros.fpp'

!> @brief The module contains all of the parameters describing the program
!!              logistics, the computational domain and the simulation algorithm.
!!              Additionally, for the volume fraction model, physical parameters
!!              of each of the fluids present in the flow are located here. They
!!              include stiffened gas equation of state parameters, the Reynolds
!!              numbers and the Weber numbers.
module m_global_parameters

    ! Dependencies =============================================================
#ifdef MFC_MPI
    use mpi                    !< Message passing interface (MPI) module
#endif

    use m_derived_types        !< Definitions of the derived types

    use m_helper_basic         !< Functions to compare floating point numbers

#ifdef MFC_OpenACC
    use openacc
#endif

    ! ==========================================================================

    implicit none

    real(kind(0d0)) :: time = 0

    ! Logistics ================================================================
    integer :: num_procs             !< Number of processors
    character(LEN=path_len) :: case_dir              !< Case folder location
    logical :: run_time_info         !< Run-time output flag
    integer :: t_step_old            !< Existing IC/grid folder
    ! ==========================================================================

    ! Computational Domain Parameters ==========================================
    integer :: proc_rank !< Rank of the local processor

    !> @name Number of cells in the x-, y- and z-directions, respectively
    !> @{
    integer :: m, n, p
    !> @}

    !> @name Global number of cells in each direction
    !> @{
    integer :: m_glb, n_glb, p_glb
    !> @}

    !> @name Cylindrical coordinates (either axisymmetric or full 3D)
    !> @{
    logical :: cyl_coord
    integer :: grid_geometry
    !> @}
    !$acc declare create(cyl_coord, grid_geometry)

    !> @name Cell-boundary (CB) locations in the x-, y- and z-directions, respectively
    !> @{
#ifdef CRAY_ACC_WAR
    @:CRAY_DECLARE_GLOBAL(real(kind(0d0)), dimension(:), x_cb, y_cb, z_cb)
#else
    real(kind(0d0)), target, allocatable, dimension(:) :: x_cb, y_cb, z_cb
#endif
    !> @}

    !> @name Cell-center (CC) locations in the x-, y- and z-directions, respectively
    !> @{
#ifdef CRAY_ACC_WAR
    @:CRAY_DECLARE_GLOBAL(real(kind(0d0)), dimension(:), x_cc, y_cc, z_cc)
#else
    real(kind(0d0)), target, allocatable, dimension(:) :: x_cc, y_cc, z_cc
#endif
    !> @}
    !type(bounds_info) :: x_domain, y_domain, z_domain !<
    !! Locations of the domain bounds in the x-, y- and z-coordinate directions
    !> @name Cell-width distributions in the x-, y- and z-directions, respectively
    !> @{
#ifdef CRAY_ACC_WAR
    @:CRAY_DECLARE_GLOBAL(real(kind(0d0)), dimension(:), dx, dy, dz)
#else
    real(kind(0d0)), target, allocatable, dimension(:) :: dx, dy, dz
#endif
    !> @}

    real(kind(0d0)) :: dt !< Size of the time-step

#ifdef CRAY_ACC_WAR
    !$acc declare link(x_cb, y_cb, z_cb, x_cc, y_cc, z_cc, dx, dy, dz)
    !$acc declare create(m, n, p, dt)
#else
    !$acc declare create(x_cb, y_cb, z_cb, x_cc, y_cc, z_cc, dx, dy, dz, dt, m, n, p)
#endif
    !> @name Starting time-step iteration, stopping time-step iteration and the number
    !! of time-step iterations between successive solution backups, respectively
    !> @{
    integer :: t_step_start, t_step_stop, t_step_save
    !> @}

    integer :: t_step_print !< Number of time-steps between printouts

    ! ==========================================================================

    ! Simulation Algorithm Parameters ==========================================
    integer :: model_eqns     !< Multicomponent flow model
    #:if MFC_CASE_OPTIMIZATION
        integer, parameter :: num_dims = ${num_dims}$       !< Number of spatial dimensions
    #:else
        integer :: num_dims       !< Number of spatial dimensions
    #:endif
    logical :: adv_alphan     !< Advection of the last volume fraction
    logical :: mpp_lim        !< Mixture physical parameters (MPP) limits
    integer :: time_stepper   !< Time-stepper algorithm
    logical :: prim_vars_wrt

    #:if MFC_CASE_OPTIMIZATION
        integer, parameter :: weno_polyn = ${weno_polyn}$ !< Degree of the WENO polynomials (polyn)
        integer, parameter :: weno_order = ${weno_order}$ !< Order of the WENO reconstruction
        integer, parameter :: num_fluids = ${num_fluids}$ !< number of fluids in the simulation
        logical, parameter :: wenojs = (${wenojs}$ /= 0)            !< WENO-JS (default)
        logical, parameter :: mapped_weno = (${mapped_weno}$ /= 0)  !< WENO-M (WENO with mapping of nonlinear weights)
        logical, parameter :: wenoz = (${wenoz}$ /= 0)              !< WENO-Z
        logical, parameter :: teno = (${teno}$ /= 0)                !< TENO (Targeted ENO)
    #:else
        integer :: weno_polyn     !< Degree of the WENO polynomials (polyn)
        integer :: weno_order     !< Order of the WENO reconstruction
        integer :: num_fluids     !< number of fluids in the simulation
        logical :: wenojs         !< WENO-JS (default)
        logical :: mapped_weno    !< WENO-M (WENO with mapping of nonlinear weights)
        logical :: wenoz          !< WENO-Z
        logical :: teno           !< TENO (Targeted ENO)
    #:endif

    real(kind(0d0)) :: weno_eps       !< Binding for the WENO nonlinear weights
    real(kind(0d0)) :: teno_CT        !< Smoothness threshold for TENO
    logical :: mp_weno        !< Monotonicity preserving (MP) WENO
    logical :: weno_avg       ! Average left/right cell-boundary states
    logical :: weno_Re_flux   !< WENO reconstruct velocity gradients for viscous stress tensor
    integer :: riemann_solver !< Riemann solver algorithm
<<<<<<< HEAD
    integer :: low_Mach       !< Low Mach number fix to HLLC Riemann solver
=======
    logical :: apc            !< Anti-dissipation pressure correction for low Mach number flows
>>>>>>> 6d5b9446
    integer :: wave_speeds    !< Wave speeds estimation method
    integer :: avg_state      !< Average state evaluation method
    logical :: alt_soundspeed !< Alternate mixture sound speed
    logical :: null_weights   !< Null undesired WENO weights
    logical :: mixture_err    !< Mixture properties correction
    logical :: hypoelasticity !< hypoelasticity modeling
    logical :: cu_tensor

    logical :: bodyForces
    logical :: bf_x, bf_y, bf_z !< body force toggle in three directions
    !< amplitude, frequency, and phase shift sinusoid in each direction
    #:for dir in {'x', 'y', 'z'}
        #:for param in {'k','w','p','g'}
            real(kind(0d0)) :: ${param}$_${dir}$
        #:endfor
    #:endfor
    real(kind(0d0)), dimension(3) :: accel_bf
    !$acc declare create(accel_bf)

    integer :: cpu_start, cpu_end, cpu_rate

    #:if not MFC_CASE_OPTIMIZATION
        !$acc declare create(num_dims, weno_polyn, weno_order, num_fluids, wenojs, mapped_weno, wenoz, teno)
    #:endif

    !$acc declare create(mpp_lim, model_eqns, mixture_err, alt_soundspeed, avg_state, mp_weno, weno_eps, teno_CT, hypoelasticity, low_Mach)

    logical :: relax          !< activate phase change
    integer :: relax_model    !< Relaxation model
    real(kind(0d0)) :: palpha_eps     !< trigger parameter for the p relaxation procedure, phase change model
    real(kind(0d0)) :: ptgalpha_eps   !< trigger parameter for the pTg relaxation procedure, phase change model

!#ifndef _CRAYFTN
!$acc declare create(relax, relax_model, palpha_eps,ptgalpha_eps)
!#endif

    !> @name Boundary conditions (BC) in the x-, y- and z-directions, respectively
    !> @{
    type(int_bounds_info) :: bc_x, bc_y, bc_z
    !> @}
    type(bounds_info) :: x_domain, y_domain, z_domain

    logical :: parallel_io !< Format of the data files
    logical :: file_per_process !< shared file or not when using parallel io
    integer :: precision !< Precision of output files

    integer, allocatable, dimension(:) :: proc_coords !<
    !! Processor coordinates in MPI_CART_COMM

    integer, allocatable, dimension(:) :: start_idx !<
    !! Starting cell-center index of local processor in global grid

    type(mpi_io_var), public :: MPI_IO_DATA
    type(mpi_io_ib_var), public :: MPI_IO_IB_DATA
    type(mpi_io_airfoil_ib_var), public :: MPI_IO_airfoil_IB_DATA

    !> @name MPI info for parallel IO with Lustre file systems
    !> @{
    character(LEN=name_len) :: mpiiofs
    integer :: mpi_info_int
    !> @}

    integer, private :: ierr

    !> @name Annotations of the structure of the state and flux vectors in terms of the
    !! size and the configuration of the system of equations to which they belong
    !> @{
    integer :: sys_size                  !< Number of unknowns in system of eqns.
    type(int_bounds_info) :: cont_idx                  !< Indexes of first & last continuity eqns.
    type(int_bounds_info) :: mom_idx                   !< Indexes of first & last momentum eqns.
    integer :: E_idx                     !< Index of energy equation
    integer :: n_idx                     !< Index of number density
    type(int_bounds_info) :: adv_idx                   !< Indexes of first & last advection eqns.
    type(int_bounds_info) :: internalEnergies_idx      !< Indexes of first & last internal energy eqns.
    type(bub_bounds_info) :: bub_idx               !< Indexes of first & last bubble variable eqns.
    integer :: alf_idx               !< Index of void fraction
    integer :: gamma_idx                 !< Index of specific heat ratio func. eqn.
    integer :: pi_inf_idx                !< Index of liquid stiffness func. eqn.
    type(int_bounds_info) :: stress_idx                !< Indexes of first and last shear stress eqns.
    integer :: c_idx         ! Index of the color function
    !> @}

    !$acc declare create(bub_idx)

    !> @name The number of fluids, along with their identifying indexes, respectively,
    !! for which viscous effects, e.g. the shear and/or the volume Reynolds (Re)
    !! numbers, will be non-negligible.
    !> @{
    integer, dimension(2) :: Re_size
#ifdef CRAY_ACC_WAR
    @:CRAY_DECLARE_GLOBAL(integer, dimension(:, :), Re_idx)
#else
    integer, allocatable, dimension(:, :) :: Re_idx
#endif
    !> @}
#ifdef CRAY_ACC_WAR
    !$acc declare create(Re_size)
    !$acc declare link(Re_idx)
#else
    !$acc declare create(Re_size, Re_idx)
#endif

    ! The WENO average (WA) flag regulates whether the calculation of any cell-
    ! average spatial derivatives is carried out in each cell by utilizing the
    ! arithmetic mean of the left and right, WENO-reconstructed, cell-boundary
    ! values or simply, the unaltered left and right, WENO-reconstructed, cell-
    ! boundary values.
    !> @{
    real(kind(0d0)) :: wa_flg
    !> @{

    !$acc declare create(wa_flg)

    !> @name The coordinate direction indexes and flags (flg), respectively, for which
    !! the configurations will be determined with respect to a working direction
    !! and that will be used to isolate the contributions, in that direction, in
    !! the dimensionally split system of equations.
    !> @{
    integer, dimension(3) :: dir_idx
    real(kind(0d0)), dimension(3) :: dir_flg
    integer, dimension(3) :: dir_idx_tau !!used for hypoelasticity=true
    !> @}

    !$acc declare create(dir_idx, dir_flg, dir_idx_tau)

    integer :: buff_size !<
    !! The number of cells that are necessary to be able to store enough boundary
    !! conditions data to march the solution in the physical computational domain
    !! to the next time-step.

    integer :: startx, starty, startz

    !$acc declare create(sys_size, buff_size, startx, starty, startz, E_idx, gamma_idx, pi_inf_idx, alf_idx, n_idx, stress_idx)

    ! END: Simulation Algorithm Parameters =====================================

    ! Fluids Physical Parameters ===============================================

    type(physical_parameters), dimension(num_fluids_max) :: fluid_pp !<
    !! Database of the physical parameters of each of the fluids that is present
    !! in the flow. These include the stiffened gas equation of state parameters,
    !! the Reynolds numbers and the Weber numbers.

    !$acc declare create(bc_x%vb1, bc_x%vb2, bc_x%vb3, bc_x%ve1, bc_x%ve2, bc_x%ve3)
    !$acc declare create(bc_y%vb1, bc_y%vb2, bc_y%vb3, bc_y%ve1, bc_y%ve2, bc_y%ve3)
    !$acc declare create(bc_z%vb1, bc_z%vb2, bc_z%vb3, bc_z%ve1, bc_z%ve2, bc_z%ve3)

    ! ==========================================================================

    integer :: fd_order !<
    !! The order of the finite-difference (fd) approximations of the first-order
    !! derivatives that need to be evaluated when the CoM or flow probe data
    !! files are to be written at each time step

    integer :: fd_number !<
    !! The finite-difference number is given by MAX(1, fd_order/2). Essentially,
    !! it is a measure of the half-size of the finite-difference stencil for the
    !! selected order of accuracy.

    logical :: probe_wrt
    logical :: integral_wrt
    integer :: num_probes
    integer :: num_integrals
    type(probe_parameters), dimension(num_probes_max) :: probe
    type(integral_parameters), dimension(num_probes_max) :: integral

    !> @name Reference density and pressure for Tait EOS
    !> @{
    real(kind(0d0)) :: rhoref, pref
    !> @}
    !$acc declare create(rhoref, pref)

    !> @name Immersed Boundaries
    !> @{
    logical :: ib
    integer :: num_ibs

    type(ib_patch_parameters), dimension(num_patches_max) :: patch_ib
    type(probe_parameters), allocatable, dimension(:) :: airfoil_grid_u, airfoil_grid_l
    integer :: Np
    !! Database of the immersed boundary patch parameters for each of the
    !! patches employed in the configuration of the initial condition. Note that
    !! the maximum allowable number of patches, num_patches_max, may be changed
    !! in the module m_derived_types.f90.
    ! ==========================================================================

    !$acc declare create(ib, num_ibs, patch_ib)
    !> @}

    !> @name Bubble modeling
    !> @{
    #:if MFC_CASE_OPTIMIZATION
        integer, parameter :: nb = ${nb}$ !< Number of eq. bubble sizes
    #:else
        integer :: nb       !< Number of eq. bubble sizes
    #:endif

    real(kind(0d0)) :: R0ref    !< Reference bubble size
    real(kind(0d0)) :: Ca       !< Cavitation number
    real(kind(0d0)) :: Web      !< Weber number
    real(kind(0d0)) :: Re_inv   !< Inverse Reynolds number
#ifdef CRAY_ACC_WAR
    @:CRAY_DECLARE_GLOBAL(real(kind(0d0)), dimension(:), weight)
    @:CRAY_DECLARE_GLOBAL(real(kind(0d0)), dimension(:), R0)
    @:CRAY_DECLARE_GLOBAL(real(kind(0d0)), dimension(:), V0)
    !$acc declare link(weight, R0, V0)
#else
    real(kind(0d0)), dimension(:), allocatable :: weight !< Simpson quadrature weights
    real(kind(0d0)), dimension(:), allocatable :: R0     !< Bubble sizes
    real(kind(0d0)), dimension(:), allocatable :: V0     !< Bubble velocities
    !$acc declare create(weight, R0, V0)
#endif
    logical :: bubbles      !< Bubbles on/off
    logical :: polytropic   !< Polytropic  switch
    logical :: polydisperse !< Polydisperse bubbles
    logical :: adv_n        !< Solve the number density equation and compute alpha from number density
    logical :: adap_dt      !< Adaptive step size control

    integer :: bubble_model !< Gilmore or Keller--Miksis bubble model
    integer :: thermal      !< Thermal behavior. 1 = adiabatic, 2 = isotherm, 3 = transfer
#ifdef CRAY_ACC_WAR
    @:CRAY_DECLARE_GLOBAL(real(kind(0d0)), dimension(:, :, :), ptil)
    !$acc declare link(ptil)
#else
    real(kind(0d0)), allocatable, dimension(:, :, :) :: ptil  !< Pressure modification
    !$acc declare create(ptil)
#endif
    real(kind(0d0)) :: poly_sigma  !< log normal sigma for polydisperse PDF

    logical :: qbmm      !< Quadrature moment method
    integer, parameter :: nmom = 6 !< Number of carried moments per R0 location
    integer :: nmomsp    !< Number of moments required by ensemble-averaging
    integer :: nmomtot   !< Total number of carried moments moments/transport equations
    integer :: R0_type

    logical :: artificial_Ma
    real(kind(0d0)) :: pi_fac   !< Factor for artificial pi_inf
    logical :: coupling

    #:if not MFC_CASE_OPTIMIZATION
        !$acc declare create(nb)
    #:endif

!$acc declare create(R0ref, Ca, Web, Re_inv, bubbles, polytropic, polydisperse, qbmm, nmomsp, nmomtot, R0_type, bubble_model, thermal, poly_sigma, adv_n, adap_dt, artificial_Ma, coupling, pi_fac)

#ifdef CRAY_ACC_WAR
    @:CRAY_DECLARE_GLOBAL(type(scalar_field), dimension(:), mom_sp)
    @:CRAY_DECLARE_GLOBAL(type(scalar_field), dimension(:, :, :), mom_3d)
    !$acc declare link(mom_sp, mom_3d)
#else
    type(scalar_field), allocatable, dimension(:) :: mom_sp
    type(scalar_field), allocatable, dimension(:, :, :) :: mom_3d
    !$acc declare create(mom_sp, mom_3d)
#endif
    !> @}

    !> @name Physical bubble parameters (see Ando 2010, Preston 2007)
    !> @{
    real(kind(0d0)) :: R_n, R_v, phi_vn, phi_nv, Pe_c, Tw, pv, M_n, M_v
!$acc declare create(R_n, R_v, phi_vn, phi_nv, Pe_c, Tw, pv, M_n, M_v)
#ifdef CRAY_ACC_WAR
    @:CRAY_DECLARE_GLOBAL(real(kind(0d0)), dimension(:), k_n, k_v, pb0, mass_n0, mass_v0, Pe_T)
    @:CRAY_DECLARE_GLOBAL(real(kind(0d0)), dimension(:), Re_trans_T, Re_trans_c, Im_trans_T, Im_trans_c, omegaN)
    !$acc declare link( k_n, k_v, pb0, mass_n0, mass_v0, Pe_T, Re_trans_T, Re_trans_c, Im_trans_T, Im_trans_c, omegaN)
#else
    real(kind(0d0)), dimension(:), allocatable :: k_n, k_v, pb0, mass_n0, mass_v0, Pe_T
    real(kind(0d0)), dimension(:), allocatable :: Re_trans_T, Re_trans_c, Im_trans_T, Im_trans_c, omegaN
    !$acc declare create( k_n, k_v, pb0, mass_n0, mass_v0, Pe_T, Re_trans_T, Re_trans_c, Im_trans_T, Im_trans_c, omegaN)
#endif
    real(kind(0d0)) :: mul0, ss, gamma_v, mu_v
    real(kind(0d0)) :: gamma_m, gamma_n, mu_n
    real(kind(0d0)) :: gam
    !> @}

    !$acc declare create(mul0, ss, gamma_v, mu_v, gamma_m, gamma_n, mu_n, gam)

    !> @name Acoustic acoustic_source parameters
    !> @{
    logical :: acoustic_source !< Acoustic source switch
    type(acoustic_parameters), dimension(num_probes_max) :: acoustic !< Acoustic source parameters
    integer :: num_source !< Number of acoustic sources
    !> @}
    !$acc declare create(acoustic_source, acoustic, num_source)

    !> @name Surface tension parameters
    !> @{
    real(kind(0d0)) :: sigma
    !$acc declare create(sigma)
    !> @}

    integer :: momxb, momxe
    integer :: advxb, advxe
    integer :: contxb, contxe
    integer :: intxb, intxe
    integer :: bubxb, bubxe
    integer :: strxb, strxe
!$acc declare create(momxb, momxe, advxb, advxe, contxb, contxe, intxb, intxe, bubxb, bubxe, strxb, strxe)

#ifdef CRAY_ACC_WAR
    @:CRAY_DECLARE_GLOBAL(real(kind(0d0)), dimension(:), gammas, gs_min, pi_infs, ps_inf, cvs, qvs, qvps)
    !$acc declare link(gammas, gs_min, pi_infs, ps_inf, cvs, qvs, qvps)
#else
    real(kind(0d0)), allocatable, dimension(:) :: gammas, gs_min, pi_infs, ps_inf, cvs, qvs, qvps
    !$acc declare create(gammas, gs_min, pi_infs, ps_inf, cvs, qvs, qvps)
#endif

    real(kind(0d0)) :: mytime       !< Current simulation time
    real(kind(0d0)) :: finaltime    !< Final simulation time

    logical :: weno_flat, riemann_flat, rdma_mpi

#ifdef CRAY_ACC_WAR
    @:CRAY_DECLARE_GLOBAL(type(pres_field), dimension(:), pb_ts)

    @:CRAY_DECLARE_GLOBAL(type(pres_field), dimension(:), mv_ts)

    !$acc declare link(pb_ts, mv_ts)
#else
    type(pres_field), allocatable, dimension(:) :: pb_ts

    type(pres_field), allocatable, dimension(:) :: mv_ts

    !$acc declare create(pb_ts, mv_ts)
#endif
    ! ======================================================================

contains

    !> Assigns default values to the user inputs before reading
        !!  them in. This enables for an easier consistency check of
        !!  these parameters once they are read from the input file.
    subroutine s_assign_default_values_to_user_inputs

        integer :: i, j !< Generic loop iterator

        ! Logistics
        case_dir = '.'
        run_time_info = .false.
        t_step_old = dflt_int

        ! Computational domain parameters
        m = dflt_int; n = 0; p = 0

        cyl_coord = .false.

        dt = dflt_real

        t_step_start = dflt_int
        t_step_stop = dflt_int
        t_step_save = dflt_int
        t_step_print = 1

        ! Simulation algorithm parameters
        model_eqns = dflt_int
        adv_alphan = .false.
        mpp_lim = .false.
        time_stepper = dflt_int
        weno_eps = dflt_real
        teno_CT = dflt_real
        mp_weno = .false.
        weno_avg = .false.
        weno_Re_flux = .false.
        riemann_solver = dflt_int
<<<<<<< HEAD
        low_Mach = 0
=======
        apc = .false.
>>>>>>> 6d5b9446
        wave_speeds = dflt_int
        avg_state = dflt_int
        alt_soundspeed = .false.
        null_weights = .false.
        mixture_err = .false.
        parallel_io = .false.
        file_per_process = .false.
        precision = 2
        relax = .false.
        relax_model = dflt_int
        palpha_eps = dflt_real
        ptgalpha_eps = dflt_real
        hypoelasticity = .false.
        weno_flat = .true.
        riemann_flat = .true.
        rdma_mpi = .false.

        #:if not MFC_CASE_OPTIMIZATION
            mapped_weno = .false.
            wenoz = .false.
            teno = .false.
        #:endif

        bc_x%beg = dflt_int; bc_x%end = dflt_int
        bc_y%beg = dflt_int; bc_y%end = dflt_int
        bc_z%beg = dflt_int; bc_z%end = dflt_int

        #:for DIM in ['x', 'y', 'z']
            #:for DIR in [1, 2, 3]
                bc_${DIM}$%vb${DIR}$ = 0d0
                bc_${DIM}$%ve${DIR}$ = 0d0
            #:endfor
        #:endfor

        x_domain%beg = dflt_int; x_domain%end = dflt_int
        y_domain%beg = dflt_int; y_domain%end = dflt_int
        z_domain%beg = dflt_int; z_domain%end = dflt_int

        ! Fluids physical parameters
        do i = 1, num_fluids_max
            fluid_pp(i)%gamma = dflt_real
            fluid_pp(i)%pi_inf = dflt_real
            fluid_pp(i)%cv = 0d0
            fluid_pp(i)%qv = 0d0
            fluid_pp(i)%qvp = 0d0
            fluid_pp(i)%Re(:) = dflt_real
            fluid_pp(i)%mul0 = dflt_real
            fluid_pp(i)%ss = dflt_real
            fluid_pp(i)%pv = dflt_real
            fluid_pp(i)%gamma_v = dflt_real
            fluid_pp(i)%M_v = dflt_real
            fluid_pp(i)%mu_v = dflt_real
            fluid_pp(i)%k_v = dflt_real
            fluid_pp(i)%G = 0d0
        end do

        ! Tait EOS
        rhoref = dflt_real
        pref = dflt_real

        ! Immersed Boundaries
        ib = .false.
        num_ibs = dflt_int

        ! Bubble modeling
        bubbles = .false.
        bubble_model = 1
        polytropic = .true.
        polydisperse = .false.
        thermal = dflt_int
        R0ref = dflt_real

        #:if not MFC_CASE_OPTIMIZATION
            nb = 1
            weno_order = dflt_int
            num_fluids = dflt_int
        #:endif

        R0_type = dflt_int

        adv_n = .false.
        adap_dt = .false.

        artificial_Ma = .false.
        pi_fac = 1d0
        coupling = .true.

        ! User inputs for qbmm for simulation code
        qbmm = .false.

        Ca = dflt_real
        Re_inv = dflt_real
        Web = dflt_real
        poly_sigma = dflt_real

        ! Acoustic source
        acoustic_source = .false.
        num_source = dflt_int

        ! Surface tension
        sigma = dflt_real

        ! Cuda aware MPI
        cu_tensor = .false.

        bodyForces = .false.
        bf_x = .false.; bf_y = .false.; bf_z = .false.
        !< amplitude, frequency, and phase shift sinusoid in each direction
        #:for dir in {'x', 'y', 'z'}
            #:for param in {'k','w','p','g'}
                ${param}$_${dir}$ = dflt_real
            #:endfor
        #:endfor

        do j = 1, num_probes_max
            acoustic(j)%pulse = dflt_int
            acoustic(j)%support = dflt_int
            acoustic(j)%dipole = .false.
            do i = 1, 3
                acoustic(j)%loc(i) = dflt_real
            end do
            acoustic(j)%mag = dflt_real
            acoustic(j)%length = dflt_real
            acoustic(j)%height = dflt_real
            acoustic(j)%wavelength = dflt_real
            acoustic(j)%frequency = dflt_real
            acoustic(j)%gauss_sigma_dist = dflt_real
            acoustic(j)%gauss_sigma_time = dflt_real
            acoustic(j)%npulse = dflt_real
            acoustic(j)%dir = dflt_real
            acoustic(j)%delay = dflt_real
            acoustic(j)%foc_length = dflt_real
            acoustic(j)%aperture = dflt_real
            acoustic(j)%element_spacing_angle = dflt_real
            acoustic(j)%element_polygon_ratio = dflt_real
            acoustic(j)%rotate_angle = dflt_real
            acoustic(j)%num_elements = dflt_int
            acoustic(j)%element_on = dflt_int
        end do

        fd_order = dflt_int
        probe_wrt = .false.
        integral_wrt = .false.
        num_probes = dflt_int
        num_integrals = dflt_int

        do i = 1, num_probes_max
            probe(i)%x = dflt_real
            probe(i)%y = dflt_real
            probe(i)%z = dflt_real
        end do

        do i = 1, num_probes_max
            integral(i)%xmin = dflt_real
            integral(i)%xmax = dflt_real
            integral(i)%ymin = dflt_real
            integral(i)%ymax = dflt_real
            integral(i)%ymin = dflt_real
            integral(i)%ymax = dflt_real
        end do

    end subroutine s_assign_default_values_to_user_inputs

    !>  The computation of parameters, the allocation of memory,
        !!      the association of pointers and/or the execution of any
        !!      other procedures that are necessary to setup the module.
    subroutine s_initialize_global_parameters_module

        integer :: i, j, k
        integer :: fac

        type(int_bounds_info) :: ix, iy, iz

        #:if not MFC_CASE_OPTIMIZATION
            ! Determining the degree of the WENO polynomials
            weno_polyn = (weno_order - 1)/2
            !$acc update device(weno_polyn)
            !$acc update device(nb)
            !$acc update device(num_dims, num_fluids)
        #:endif

        ! Initializing the number of fluids for which viscous effects will
        ! be non-negligible, the number of distinctive material interfaces
        ! for which surface tension will be important and also, the number
        ! of fluids for which the physical and geometric curvatures of the
        ! interfaces will be computed
        Re_size = 0

        ! Gamma/Pi_inf Model ===============================================
        if (model_eqns == 1) then

            ! Annotating structure of the state and flux vectors belonging
            ! to the system of equations defined by the selected number of
            ! spatial dimensions and the gamma/pi_inf model
            cont_idx%beg = 1
            cont_idx%end = cont_idx%beg
            mom_idx%beg = cont_idx%end + 1
            mom_idx%end = cont_idx%end + num_dims
            E_idx = mom_idx%end + 1
            adv_idx%beg = E_idx + 1
            adv_idx%end = adv_idx%beg + 1
            gamma_idx = adv_idx%beg
            pi_inf_idx = adv_idx%end
            sys_size = adv_idx%end

            ! ==================================================================

            ! Volume Fraction Model ============================================
        else

            ! Annotating structure of the state and flux vectors belonging
            ! to the system of equations defined by the selected number of
            ! spatial dimensions and the volume fraction model
            if (model_eqns == 2) then
                cont_idx%beg = 1
                cont_idx%end = num_fluids
                mom_idx%beg = cont_idx%end + 1
                mom_idx%end = cont_idx%end + num_dims
                E_idx = mom_idx%end + 1
                adv_idx%beg = E_idx + 1
                adv_idx%end = E_idx + num_fluids

                sys_size = adv_idx%end

                if (bubbles) then
                    alf_idx = adv_idx%end
                else
                    alf_idx = 1
                end if

                if (bubbles) then
                    bub_idx%beg = sys_size + 1
                    if (qbmm) then
                        nmomsp = 4 !number of special moments
                        if (nnode == 4) then
                            ! nmom = 6 : It is already a parameter
                            nmomtot = nmom*nb
                        end if
                        bub_idx%end = adv_idx%end + nb*nmom
                    else
                        if (.not. polytropic) then
                            bub_idx%end = sys_size + 4*nb
                        else
                            bub_idx%end = sys_size + 2*nb
                        end if
                    end if
                    sys_size = bub_idx%end
                    ! print*, 'alf idx', alf_idx
                    ! print*, 'bub -idx beg end', bub_idx%beg, bub_idx%end

                    if (adv_n) then
                        n_idx = bub_idx%end + 1
                        sys_size = n_idx
                    end if

                    @:ALLOCATE_GLOBAL(weight(nb), R0(nb), V0(nb))
                    @:ALLOCATE(bub_idx%rs(nb), bub_idx%vs(nb))
                    @:ALLOCATE(bub_idx%ps(nb), bub_idx%ms(nb))

                    if (num_fluids == 1) then
                        gam = 1.d0/fluid_pp(num_fluids + 1)%gamma + 1.d0
                    else
                        gam = 1.d0/fluid_pp(num_fluids)%gamma + 1.d0
                    end if

                    if (qbmm) then
                        @:ALLOCATE(bub_idx%moms(nb, nmom))
                        do i = 1, nb
                            do j = 1, nmom
                                bub_idx%moms(i, j) = bub_idx%beg + (j - 1) + (i - 1)*nmom
                            end do
                            bub_idx%rs(i) = bub_idx%moms(i, 2)
                            bub_idx%vs(i) = bub_idx%moms(i, 3)
                        end do

                    else
                        do i = 1, nb
                            if (.not. polytropic) then
                                fac = 4
                            else
                                fac = 2
                            end if

                            bub_idx%rs(i) = bub_idx%beg + (i - 1)*fac
                            bub_idx%vs(i) = bub_idx%rs(i) + 1

                            if (.not. polytropic) then
                                bub_idx%ps(i) = bub_idx%vs(i) + 1
                                bub_idx%ms(i) = bub_idx%ps(i) + 1
                            end if
                        end do
                    end if

                    if (nb == 1) then
                        weight(:) = 1d0
                        R0(:) = 1d0
                        V0(:) = 1d0
                    else if (nb > 1) then
                        V0(:) = 1d0
                        !R0 and weight initialized in s_simpson
                    else
                        stop 'Invalid value of nb'
                    end if

                    !Initialize pref,rhoref for polytropic qbmm (done in s_initialize_nonpoly for non-polytropic)
                    if (.not. qbmm) then
                        if (polytropic) then
                            rhoref = 1.d0
                            pref = 1.d0
                        end if
                    end if

                    !Initialize pb0, pv, pref, rhoref for polytropic qbmm (done in s_initialize_nonpoly for non-polytropic)
                    if (qbmm) then
                        if (polytropic) then
                            pv = fluid_pp(1)%pv
                            pv = pv/pref
                            @:ALLOCATE_GLOBAL(pb0(nb))
                            if ((f_is_default(Web))) then
                                pb0 = pref
                                pb0 = pb0/pref
                                pref = 1d0
                            end if
                            rhoref = 1d0
                        end if
                    end if
                end if

                if (hypoelasticity) then
                    stress_idx%beg = sys_size + 1
                    stress_idx%end = sys_size + (num_dims*(num_dims + 1))/2
                    ! number of distinct stresses is 1 in 1D, 3 in 2D, 6 in 3D
                    sys_size = stress_idx%end
                end if

                if (.not. f_is_default(sigma)) then
                    c_idx = sys_size + 1
                    sys_size = c_idx
                end if

            else if (model_eqns == 3) then
                cont_idx%beg = 1
                cont_idx%end = num_fluids
                mom_idx%beg = cont_idx%end + 1
                mom_idx%end = cont_idx%end + num_dims
                E_idx = mom_idx%end + 1
                adv_idx%beg = E_idx + 1
                adv_idx%end = E_idx + num_fluids
                alf_idx = adv_idx%end
                internalEnergies_idx%beg = adv_idx%end + 1
                internalEnergies_idx%end = adv_idx%end + num_fluids
                sys_size = internalEnergies_idx%end

                if (.not. f_is_default(sigma)) then
                    c_idx = sys_size + 1
                    sys_size = c_idx
                end if

            else if (model_eqns == 4) then
                cont_idx%beg = 1 ! one continuity equation
                cont_idx%end = 1 !num_fluids
                mom_idx%beg = cont_idx%end + 1 ! one momentum equation in each direction
                mom_idx%end = cont_idx%end + num_dims
                E_idx = mom_idx%end + 1 ! one energy equation
                adv_idx%beg = E_idx + 1
                adv_idx%end = adv_idx%beg !one volume advection equation
                alf_idx = adv_idx%end
                sys_size = adv_idx%end

                if (bubbles) then
                    bub_idx%beg = sys_size + 1
                    bub_idx%end = sys_size + 2*nb
                    if (.not. polytropic) then
                        bub_idx%end = sys_size + 4*nb
                    end if
                    sys_size = bub_idx%end

                    @:ALLOCATE(bub_idx%rs(nb), bub_idx%vs(nb))
                    @:ALLOCATE(bub_idx%ps(nb), bub_idx%ms(nb))
                    @:ALLOCATE_GLOBAL(weight(nb), R0(nb), V0(nb))

                    do i = 1, nb
                        if (polytropic) then
                            fac = 2
                        else
                            fac = 4
                        end if

                        bub_idx%rs(i) = bub_idx%beg + (i - 1)*fac
                        bub_idx%vs(i) = bub_idx%rs(i) + 1

                        if (.not. polytropic) then
                            bub_idx%ps(i) = bub_idx%vs(i) + 1
                            bub_idx%ms(i) = bub_idx%ps(i) + 1
                        end if
                    end do
                    if (nb == 1) then
                        weight(:) = 1d0
                        R0(:) = 1d0
                        V0(:) = 0d0
                    else if (nb > 1) then
                        V0(:) = 1d0
                    else
                        stop 'Invalid value of nb'
                    end if

                    if (polytropic) then
                        rhoref = 1.d0
                        pref = 1.d0
                    end if
                end if
            end if

            ! Determining the number of fluids for which the shear and the
            ! volume Reynolds numbers, e.g. viscous effects, are important
            do i = 1, num_fluids
                if (fluid_pp(i)%Re(1) > 0) Re_size(1) = Re_size(1) + 1
                if (fluid_pp(i)%Re(2) > 0) Re_size(2) = Re_size(2) + 1
            end do

            !$acc update device(Re_size)

            ! Bookkeeping the indexes of any viscous fluids and any pairs of
            ! fluids whose interface will support effects of surface tension
            if (any(Re_size > 0)) then

                @:ALLOCATE_GLOBAL(Re_idx(1:2, 1:maxval(Re_size)))

                k = 0
                do i = 1, num_fluids
                    if (fluid_pp(i)%Re(1) > 0) then
                        k = k + 1; Re_idx(1, k) = i
                    end if
                end do

                k = 0
                do i = 1, num_fluids
                    if (fluid_pp(i)%Re(2) > 0) then
                        k = k + 1; Re_idx(2, k) = i
                    end if
                end do

            end if

        end if
        ! END: Volume Fraction Model =======================================

        if (qbmm .and. .not. polytropic) then
            allocate (MPI_IO_DATA%view(1:sys_size + 2*nb*4))
            allocate (MPI_IO_DATA%var(1:sys_size + 2*nb*4))
        else
            allocate (MPI_IO_DATA%view(1:sys_size))
            allocate (MPI_IO_DATA%var(1:sys_size))
        end if

        do i = 1, sys_size
            allocate (MPI_IO_DATA%var(i)%sf(0:m, 0:n, 0:p))
            MPI_IO_DATA%var(i)%sf => null()
        end do
        if (qbmm .and. .not. polytropic) then
            do i = sys_size + 1, sys_size + 2*nb*4
                allocate (MPI_IO_DATA%var(i)%sf(0:m, 0:n, 0:p))
                MPI_IO_DATA%var(i)%sf => null()
            end do
        end if

        ! Configuring the WENO average flag that will be used to regulate
        ! whether any spatial derivatives are to computed in each cell by
        ! using the arithmetic mean of left and right, WENO-reconstructed,
        ! cell-boundary values or otherwise, the unaltered left and right,
        ! WENO-reconstructed, cell-boundary values
        wa_flg = 0d0; if (weno_avg) wa_flg = 1d0
        !$acc update device(wa_flg)

        ! Resort to default WENO-JS if no other WENO scheme is selected
        #:if not MFC_CASE_OPTIMIZATION
            wenojs = .not. (mapped_weno .or. wenoz .or. teno)
        #:endif

        if (ib) allocate (MPI_IO_IB_DATA%var%sf(0:m, 0:n, 0:p))
        Np = 0

        !$acc update device(Re_size)
        ! Determining the number of cells that are needed in order to store
        ! sufficient boundary conditions data as to iterate the solution in
        ! the physical computational domain from one time-step iteration to
        ! the next one
        if (any(Re_size > 0)) then
            buff_size = 2*weno_polyn + 2
!        else if (hypoelasticity) then !TODO: check if necessary
!            buff_size = 2*weno_polyn + 2
        else
            buff_size = weno_polyn + 2
        end if

        ! Configuring Coordinate Direction Indexes =========================
        if (bubbles) then
            ix%beg = -buff_size; iy%beg = 0; iz%beg = 0
            if (n > 0) then
                iy%beg = -buff_size
                if (p > 0) then
                    iz%beg = -buff_size
                end if
            end if

            ix%end = m - ix%beg; iy%end = n - iy%beg; iz%end = p - iz%beg

            @:ALLOCATE_GLOBAL(ptil(ix%beg:ix%end, iy%beg:iy%end, iz%beg:iz%end))
        end if

        if (probe_wrt) then
            fd_number = max(1, fd_order/2)
            buff_size = buff_size + fd_number
        end if

        startx = -buff_size
        starty = 0
        startz = 0
        if (n > 0) then
            starty = -buff_size
        end if
        if (p > 0) then
            startz = -buff_size
        end if

        !$acc update device(startx, starty, startz)

        if (cyl_coord .neqv. .true.) then ! Cartesian grid
            grid_geometry = 1
        elseif (cyl_coord .and. p == 0) then ! Axisymmetric cylindrical grid
            grid_geometry = 2
        else ! Fully 3D cylindrical grid
            grid_geometry = 3
        end if

        momxb = mom_idx%beg
        momxe = mom_idx%end
        advxb = adv_idx%beg
        advxe = adv_idx%end
        contxb = cont_idx%beg
        contxe = cont_idx%end
        bubxb = bub_idx%beg
        bubxe = bub_idx%end
        strxb = stress_idx%beg
        strxe = stress_idx%end
        intxb = internalEnergies_idx%beg
        intxe = internalEnergies_idx%end

        !$acc update device(momxb, momxe, advxb, advxe, contxb, contxe, bubxb, bubxe, intxb, intxe, sys_size, buff_size, E_idx, alf_idx, n_idx, adv_n, adap_dt, artificial_Ma, coupling, pi_fac, strxb, strxe)
        !$acc update device(m, n, p)

        !$acc update device(alt_soundspeed, acoustic_source, num_source)
        !$acc update device(dt, sys_size, buff_size, pref, rhoref, gamma_idx, pi_inf_idx, E_idx, alf_idx, stress_idx, mpp_lim, bubbles, hypoelasticity, alt_soundspeed, avg_state, num_fluids, model_eqns, num_dims, mixture_err, grid_geometry, cyl_coord, mp_weno, weno_eps, teno_CT, low_Mach)

        #:if not MFC_CASE_OPTIMIZATION
            !$acc update device(wenojs, mapped_weno, wenoz, teno)
        #:endif

        !$acc enter data copyin(nb, R0ref, Ca, Web, Re_inv, weight, R0, V0, bubbles, polytropic, polydisperse, qbmm, R0_type, ptil, bubble_model, thermal, poly_sigma)
        !$acc enter data copyin(R_n, R_v, phi_vn, phi_nv, Pe_c, Tw, pv, M_n, M_v, k_n, k_v, pb0, mass_n0, mass_v0, Pe_T, Re_trans_T, Re_trans_c, Im_trans_T, Im_trans_c, omegaN , mul0, ss, gamma_v, mu_v, gamma_m, gamma_n, mu_n, gam)
        !$acc enter data copyin(dir_idx, dir_flg, dir_idx_tau)

        !$acc enter data copyin(relax, relax_model, palpha_eps,ptgalpha_eps)

        ! Allocating grid variables for the x-, y- and z-directions
        @:ALLOCATE_GLOBAL(x_cb(-1 - buff_size:m + buff_size))
        @:ALLOCATE_GLOBAL(x_cc(-buff_size:m + buff_size))
        @:ALLOCATE_GLOBAL(dx(-buff_size:m + buff_size))

        if (n == 0) return; 
        @:ALLOCATE_GLOBAL(y_cb(-1 - buff_size:n + buff_size))
        @:ALLOCATE_GLOBAL(y_cc(-buff_size:n + buff_size))
        @:ALLOCATE_GLOBAL(dy(-buff_size:n + buff_size))

        if (p == 0) return; 
        @:ALLOCATE_GLOBAL(z_cb(-1 - buff_size:p + buff_size))
        @:ALLOCATE_GLOBAL(z_cc(-buff_size:p + buff_size))
        @:ALLOCATE_GLOBAL(dz(-buff_size:p + buff_size))

    end subroutine s_initialize_global_parameters_module

    !> Initializes parallel infrastructure
    subroutine s_initialize_parallel_io

        #:if not MFC_CASE_OPTIMIZATION
            num_dims = 1 + min(1, n) + min(1, p)
        #:endif

        allocate (proc_coords(1:num_dims))

        if (parallel_io .neqv. .true.) return

#ifdef MFC_MPI

        ! Option for Lustre file system (Darter/Comet/Stampede)
        write (mpiiofs, '(A)') '/lustre_'
        mpiiofs = trim(mpiiofs)

        call MPI_INFO_CREATE(mpi_info_int, ierr)
        call MPI_INFO_SET(mpi_info_int, 'romio_ds_write', 'disable', ierr)

        ! Option for UNIX file system (Hooke/Thomson)
        ! WRITE(mpiiofs, '(A)') '/ufs_'
        ! mpiiofs = TRIM(mpiiofs)
        ! mpi_info_int = MPI_INFO_NULL

        allocate (start_idx(1:num_dims))

#endif

    end subroutine s_initialize_parallel_io

    !> Module deallocation and/or disassociation procedures
    subroutine s_finalize_global_parameters_module

        integer :: i

        ! Deallocating the variables bookkeeping the indexes of any viscous
        ! fluids and any pairs of fluids whose interfaces supported effects
        ! of surface tension
        if (any(Re_size > 0)) then
            @:DEALLOCATE_GLOBAL(Re_idx)
        end if

        deallocate (proc_coords)
        if (parallel_io) then
            deallocate (start_idx)
            do i = 1, sys_size
                MPI_IO_DATA%var(i)%sf => null()
            end do

            deallocate (MPI_IO_DATA%var)
            deallocate (MPI_IO_DATA%view)
        end if

        if (ib) MPI_IO_IB_DATA%var%sf => null()

        ! Deallocating grid variables for the x-, y- and z-directions
        @:DEALLOCATE_GLOBAL(x_cb, x_cc, dx)

        if (n == 0) return; 
        @:DEALLOCATE_GLOBAL(y_cb, y_cc, dy)

        if (p == 0) return; 
        @:DEALLOCATE_GLOBAL(z_cb, z_cc, dz)

    end subroutine s_finalize_global_parameters_module

end module m_global_parameters<|MERGE_RESOLUTION|>--- conflicted
+++ resolved
@@ -141,11 +141,7 @@
     logical :: weno_avg       ! Average left/right cell-boundary states
     logical :: weno_Re_flux   !< WENO reconstruct velocity gradients for viscous stress tensor
     integer :: riemann_solver !< Riemann solver algorithm
-<<<<<<< HEAD
     integer :: low_Mach       !< Low Mach number fix to HLLC Riemann solver
-=======
-    logical :: apc            !< Anti-dissipation pressure correction for low Mach number flows
->>>>>>> 6d5b9446
     integer :: wave_speeds    !< Wave speeds estimation method
     integer :: avg_state      !< Average state evaluation method
     logical :: alt_soundspeed !< Alternate mixture sound speed
@@ -509,11 +505,7 @@
         weno_avg = .false.
         weno_Re_flux = .false.
         riemann_solver = dflt_int
-<<<<<<< HEAD
         low_Mach = 0
-=======
-        apc = .false.
->>>>>>> 6d5b9446
         wave_speeds = dflt_int
         avg_state = dflt_int
         alt_soundspeed = .false.
