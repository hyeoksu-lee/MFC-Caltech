!>
!! @file m_rhs.f90
!! @brief Contains module m_rhs

#:include 'case.fpp'
#:include 'macros.fpp'

!> @brief The module contains the subroutines used to calculate the right-
!!              hane-side (RHS) in the quasi-conservative, shock- and interface-
!!              capturing finite-volume framework for the multicomponent Navier-
!!              Stokes equations supplemented by appropriate advection equations
!!              used to capture the material interfaces. The system of equations
!!              is closed by the stiffened gas equation of state, as well as any
!!              required mixture relationships. Capillarity effects are included
!!              and are modeled by the means of a volume force acting across the
!!              diffuse material interface region. The implementation details of
!!              surface tension may be found in Perigaud and Saurel (2005). Note
!!              that both viscous and surface tension effects are only available
!!              in the volume fraction model.
module m_rhs

    use m_derived_types        !< Definitions of the derived types

    use m_global_parameters    !< Definitions of the global parameters

    use m_mpi_proxy            !< Message passing interface (MPI) module proxy

    use m_variables_conversion !< State variables type conversion procedures

    use m_weno                 !< Weighted and essentially non-oscillatory (WENO)
                               !! schemes for spatial reconstruction of variables

    use m_muscl                !< Monotonic Upstream-centered (MUSCL)
                               !! schemes for conservation laws

    use m_riemann_solvers      !< Exact and approximate Riemann problem solvers

    use m_cbc                  !< Characteristic boundary conditions (CBC)

    use m_bubbles_EE           !< Ensemble-averaged bubble dynamics routines

    use m_bubbles_EL

    use m_qbmm                 !< Moment inversion

    use m_hypoelastic

    use m_hyperelastic

    use m_acoustic_src

    use m_viscous

    use m_ibm

    use m_nvtx

    use m_boundary_common

    use m_helper

    use m_surface_tension

    use m_body_forces

    use m_chemistry

    use m_mhd

    use m_igr

    use m_pressure_relaxation

    implicit none

    private; public :: s_initialize_rhs_module, &
 s_compute_rhs, &
 s_finalize_rhs_module

    !! This variable contains the WENO-reconstructed values of the cell-average
    !! conservative variables, which are located in q_cons_vf, at cell-interior
    !! Gaussian quadrature points (QP).
    type(vector_field) :: q_cons_qp !<
    $:GPU_DECLARE(create='[q_cons_qp]')

    !! The primitive variables at cell-interior Gaussian quadrature points. These
    !! are calculated from the conservative variables and gradient magnitude (GM)
    !! of the volume fractions, q_cons_qp and gm_alpha_qp, respectively.
    type(vector_field) :: q_prim_qp !<
    $:GPU_DECLARE(create='[q_prim_qp]')

    !> @name The first-order spatial derivatives of the primitive variables at cell-
    !! interior Gaussian quadrature points. These are WENO-reconstructed from
    !! their respective cell-average values, obtained through the application
    !! of the divergence theorem on the integral-average cell-boundary values
    !! of the primitive variables, located in qK_prim_n, where K = L or R.
    !> @{
    type(vector_field), allocatable, dimension(:) :: dq_prim_dx_qp, dq_prim_dy_qp, dq_prim_dz_qp
    $:GPU_DECLARE(create='[dq_prim_dx_qp,dq_prim_dy_qp,dq_prim_dz_qp]')
    !> @}

    !> @name The left and right WENO-reconstructed cell-boundary values of the cell-
    !! average first-order spatial derivatives of the primitive variables. The
    !! cell-average of the first-order spatial derivatives may be found in the
    !! variables dq_prim_ds_qp, where s = x, y or z.
    !> @{
    type(vector_field), allocatable, dimension(:) :: dqL_prim_dx_n, dqL_prim_dy_n, dqL_prim_dz_n
    type(vector_field), allocatable, dimension(:) :: dqR_prim_dx_n, dqR_prim_dy_n, dqR_prim_dz_n
#if defined(MFC_OpenACC)
    $:GPU_DECLARE(create='[dqL_prim_dx_n,dqL_prim_dy_n,dqL_prim_dz_n]')
    $:GPU_DECLARE(create='[dqR_prim_dx_n,dqR_prim_dy_n,dqR_prim_dz_n]')
#endif
    !> @}

    type(scalar_field), allocatable, dimension(:) :: tau_Re_vf
    $:GPU_DECLARE(create='[tau_Re_vf]')

    type(vector_field) :: gm_alpha_qp  !<
    !! The gradient magnitude of the volume fractions at cell-interior Gaussian
    !! quadrature points. gm_alpha_qp is calculated from individual first-order
    !! spatial derivatives located in dq_prim_ds_qp.

    $:GPU_DECLARE(create='[gm_alpha_qp]')

    !> @name The left and right WENO-reconstructed cell-boundary values of the cell-
    !! average gradient magnitude of volume fractions, located in gm_alpha_qp.
    !> @{
    type(vector_field), allocatable, dimension(:) :: gm_alphaL_n
    type(vector_field), allocatable, dimension(:) :: gm_alphaR_n
#if defined(MFC_OpenACC)
    $:GPU_DECLARE(create='[gm_alphaL_n,gm_alphaR_n]')
#endif
    !> @}

    !> @name The cell-boundary values of the fluxes (src - source, gsrc - geometrical
    !! source). These are computed by applying the chosen Riemann problem solver
    !! .on the left and right cell-boundary values of the primitive variables
    !> @{
    type(vector_field), allocatable, dimension(:) :: flux_n
    type(vector_field), allocatable, dimension(:) :: flux_src_n
    type(vector_field), allocatable, dimension(:) :: flux_gsrc_n

#if defined(MFC_OpenACC)
    $:GPU_DECLARE(create='[flux_n,flux_src_n,flux_gsrc_n]')
#endif

    !> @}

    type(vector_field), allocatable, dimension(:) :: qL_prim, qR_prim
#if defined(MFC_OpenACC)
    $:GPU_DECLARE(create='[qL_prim,qR_prim]')
#endif

    type(int_bounds_info) :: iv !< Vector field indical bounds
    $:GPU_DECLARE(create='[iv]')

    !> @name Indical bounds in the x-, y- and z-directions
    !> @{
    type(int_bounds_info) :: irx, iry, irz
    $:GPU_DECLARE(create='[irx,iry,irz]')

    type(int_bounds_info) :: is1, is2, is3
    $:GPU_DECLARE(create='[is1,is2,is3]')

    !> @name Saved fluxes for testing
    !> @{
    type(scalar_field) :: alf_sum
    !> @}
    $:GPU_DECLARE(create='[alf_sum]')

    real(wp), allocatable, dimension(:, :, :) :: blkmod1, blkmod2, alpha1, alpha2, Kterm
    real(wp), allocatable, dimension(:, :, :, :) :: qL_rsx_vf, qL_rsy_vf, qL_rsz_vf, qR_rsx_vf, qR_rsy_vf, qR_rsz_vf
    real(wp), allocatable, dimension(:, :, :, :) :: dqL_rsx_vf, dqL_rsy_vf, dqL_rsz_vf, dqR_rsx_vf, dqR_rsy_vf, dqR_rsz_vf
    $:GPU_DECLARE(create='[blkmod1,blkmod2,alpha1,alpha2,Kterm]')
    $:GPU_DECLARE(create='[qL_rsx_vf,qL_rsy_vf,qL_rsz_vf,qR_rsx_vf,qR_rsy_vf,qR_rsz_vf]')
    $:GPU_DECLARE(create='[dqL_rsx_vf,dqL_rsy_vf,dqL_rsz_vf,dqR_rsx_vf,dqR_rsy_vf,dqR_rsz_vf]')

    real(wp), allocatable, dimension(:, :, :) :: nbub !< Bubble number density
    $:GPU_DECLARE(create='[nbub]')

contains

    !> The computation of parameters, the allocation of memory,
        !!      the association of pointers and/or the execution of any
        !!      other procedures that are necessary to setup the module.
    impure subroutine s_initialize_rhs_module

        integer :: i, j, k, l, id !< Generic loop iterators

        $:GPU_ENTER_DATA(copyin='[idwbuff]')
        $:GPU_UPDATE(device='[idwbuff]')

        @:ALLOCATE(q_cons_qp%vf(1:sys_size))
        @:ALLOCATE(q_prim_qp%vf(1:sys_size))

        if (.not. igr) then
            do l = 1, sys_size
                @:ALLOCATE(q_cons_qp%vf(l)%sf(idwbuff(1)%beg:idwbuff(1)%end, idwbuff(2)%beg:idwbuff(2)%end, idwbuff(3)%beg:idwbuff(3)%end))
            end do
            do l = mom_idx%beg, E_idx
                @:ALLOCATE(q_prim_qp%vf(l)%sf(idwbuff(1)%beg:idwbuff(1)%end, idwbuff(2)%beg:idwbuff(2)%end, idwbuff(3)%beg:idwbuff(3)%end))
            end do

        end if

        if (surface_tension) then
            ! This assumes that the color function advection equation is
            ! the last equation. If this changes then this logic will
            ! need updated
            do l = adv_idx%end + 1, sys_size - 1
                @:ALLOCATE(q_prim_qp%vf(l)%sf(idwbuff(1)%beg:idwbuff(1)%end, idwbuff(2)%beg:idwbuff(2)%end, idwbuff(3)%beg:idwbuff(3)%end))
            end do
        else
            do l = adv_idx%end + 1, sys_size
                @:ALLOCATE(q_prim_qp%vf(l)%sf(idwbuff(1)%beg:idwbuff(1)%end, idwbuff(2)%beg:idwbuff(2)%end, idwbuff(3)%beg:idwbuff(3)%end))
            end do

        end if

        if (.not. igr) then
            @:ACC_SETUP_VFs(q_cons_qp, q_prim_qp)

            do l = 1, cont_idx%end
                if (relativity) then
                    ! Cons and Prim densities are different for relativity
                    @:ALLOCATE(q_prim_qp%vf(l)%sf(idwbuff(1)%beg:idwbuff(1)%end, idwbuff(2)%beg:idwbuff(2)%end, idwbuff(3)%beg:idwbuff(3)%end))
                else
                    q_prim_qp%vf(l)%sf => q_cons_qp%vf(l)%sf
                    $:GPU_ENTER_DATA(copyin='[q_prim_qp%vf(l)%sf]')
                    $:GPU_ENTER_DATA(attach='[q_prim_qp%vf(l)%sf]')
                end if
            end do

            do l = adv_idx%beg, adv_idx%end
                q_prim_qp%vf(l)%sf => q_cons_qp%vf(l)%sf
                $:GPU_ENTER_DATA(copyin='[q_prim_qp%vf(l)%sf]')
                $:GPU_ENTER_DATA(attach='[q_prim_qp%vf(l)%sf]')
            end do
        end if

        if (surface_tension) then
            q_prim_qp%vf(c_idx)%sf => &
                q_cons_qp%vf(c_idx)%sf
            $:GPU_ENTER_DATA(copyin='[q_prim_qp%vf(c_idx)%sf]')
            $:GPU_ENTER_DATA(attach='[q_prim_qp%vf(c_idx)%sf]')
        end if

        ! Allocation/Association of flux_n, flux_src_n, and flux_gsrc_n
        if (.not. igr) then
            @:ALLOCATE(flux_n(1:num_dims))
            @:ALLOCATE(flux_src_n(1:num_dims))
            @:ALLOCATE(flux_gsrc_n(1:num_dims))

            do i = 1, num_dims

                @:ALLOCATE(flux_n(i)%vf(1:sys_size))
                @:ALLOCATE(flux_src_n(i)%vf(1:sys_size))
                @:ALLOCATE(flux_gsrc_n(i)%vf(1:sys_size))

                if (i == 1) then
                    do l = 1, sys_size
                        @:ALLOCATE(flux_n(i)%vf(l)%sf( &
                                 & idwbuff(1)%beg:idwbuff(1)%end, &
                                 & idwbuff(2)%beg:idwbuff(2)%end, &
                                 & idwbuff(3)%beg:idwbuff(3)%end))
                        @:ALLOCATE(flux_gsrc_n(i)%vf(l)%sf( &
                                & idwbuff(1)%beg:idwbuff(1)%end, &
                                & idwbuff(2)%beg:idwbuff(2)%end, &
                                & idwbuff(3)%beg:idwbuff(3)%end))
                    end do

                    if (viscous .or. surface_tension) then
                        do l = mom_idx%beg, E_idx
                            @:ALLOCATE(flux_src_n(i)%vf(l)%sf( &
                                     & idwbuff(1)%beg:idwbuff(1)%end, &
                                     & idwbuff(2)%beg:idwbuff(2)%end, &
                                     & idwbuff(3)%beg:idwbuff(3)%end))
                        end do
                    end if

                    @:ALLOCATE(flux_src_n(i)%vf(adv_idx%beg)%sf( &
                             & idwbuff(1)%beg:idwbuff(1)%end, &
                             & idwbuff(2)%beg:idwbuff(2)%end, &
                             & idwbuff(3)%beg:idwbuff(3)%end))

                    if (riemann_solver == 1 .or. riemann_solver == 4) then
                        do l = adv_idx%beg + 1, adv_idx%end
                            @:ALLOCATE(flux_src_n(i)%vf(l)%sf( &
                                     & idwbuff(1)%beg:idwbuff(1)%end, &
                                     & idwbuff(2)%beg:idwbuff(2)%end, &
                                     & idwbuff(3)%beg:idwbuff(3)%end))
                        end do
                    end if

                    if (chemistry) then
                        do l = chemxb, chemxe
                            @:ALLOCATE(flux_src_n(i)%vf(l)%sf( &
                                    & idwbuff(1)%beg:idwbuff(1)%end, &
                                    & idwbuff(2)%beg:idwbuff(2)%end, &
                                    & idwbuff(3)%beg:idwbuff(3)%end))
                        end do
                        if (chem_params%diffusion .and. .not. viscous) then
                            @:ALLOCATE(flux_src_n(i)%vf(E_idx)%sf( &
                                    & idwbuff(1)%beg:idwbuff(1)%end, &
                                    & idwbuff(2)%beg:idwbuff(2)%end, &
                                    & idwbuff(3)%beg:idwbuff(3)%end))
                        end if
                    end if

                else
                    do l = 1, sys_size
                        @:ALLOCATE(flux_gsrc_n(i)%vf(l)%sf( &
                            idwbuff(1)%beg:idwbuff(1)%end, &
                            idwbuff(2)%beg:idwbuff(2)%end, &
                            idwbuff(3)%beg:idwbuff(3)%end))
                    end do
                end if

                @:ACC_SETUP_VFs(flux_n(i))
                @:ACC_SETUP_VFs(flux_src_n(i), flux_gsrc_n(i))

                if (i == 1) then
                    if (riemann_solver /= 1) then
                        do l = adv_idx%beg + 1, adv_idx%end
                            flux_src_n(i)%vf(l)%sf => flux_src_n(i)%vf(adv_idx%beg)%sf
                            $:GPU_ENTER_DATA(attach='[flux_src_n(i)%vf(l)%sf]')
                        end do
                    end if
                else
                    do l = 1, sys_size
                        flux_n(i)%vf(l)%sf => flux_n(1)%vf(l)%sf
                        $:GPU_ENTER_DATA(attach='[flux_n(i)%vf(l)%sf]')
                        flux_src_n(i)%vf(l)%sf => flux_src_n(1)%vf(l)%sf
                        $:GPU_ENTER_DATA(attach='[flux_src_n(i)%vf(l)%sf]')
                    end do
                end if

            end do
            ! END: Allocation/Association of flux_n, flux_src_n, and flux_gsrc_n
        end if

        if (.not. igr) then

            ! Allocation of dq_prim_ds_qp
            @:ALLOCATE(dq_prim_dx_qp(1:1))
            @:ALLOCATE(dq_prim_dy_qp(1:1))
            @:ALLOCATE(dq_prim_dz_qp(1:1))

            @:ALLOCATE(qL_prim(1:num_dims))
            @:ALLOCATE(qR_prim(1:num_dims))

            ! Allocation/Association of dqK_prim_ds_n
            @:ALLOCATE(dqL_prim_dx_n(1:num_dims))
            @:ALLOCATE(dqL_prim_dy_n(1:num_dims))
            @:ALLOCATE(dqL_prim_dz_n(1:num_dims))
            @:ALLOCATE(dqR_prim_dx_n(1:num_dims))
            @:ALLOCATE(dqR_prim_dy_n(1:num_dims))
            @:ALLOCATE(dqR_prim_dz_n(1:num_dims))

            do i = 1, num_dims
                @:ALLOCATE(qL_prim(i)%vf(1:sys_size))
                @:ALLOCATE(qR_prim(i)%vf(1:sys_size))
                do l = mom_idx%beg, mom_idx%end
                    @:ALLOCATE(qL_prim(i)%vf(l)%sf(idwbuff(1)%beg:idwbuff(1)%end, idwbuff(2)%beg:idwbuff(2)%end, idwbuff(3)%beg:idwbuff(3)%end))
                    @:ALLOCATE(qR_prim(i)%vf(l)%sf(idwbuff(1)%beg:idwbuff(1)%end, idwbuff(2)%beg:idwbuff(2)%end, idwbuff(3)%beg:idwbuff(3)%end))
                end do
                @:ACC_SETUP_VFs(qL_prim(i), qR_prim(i))
            end do

            @:ALLOCATE(qL_rsx_vf(idwbuff(1)%beg:idwbuff(1)%end, &
                idwbuff(2)%beg:idwbuff(2)%end, idwbuff(3)%beg:idwbuff(3)%end, 1:sys_size))
            @:ALLOCATE(qR_rsx_vf(idwbuff(1)%beg:idwbuff(1)%end, &
                idwbuff(2)%beg:idwbuff(2)%end, idwbuff(3)%beg:idwbuff(3)%end, 1:sys_size))

            if (n > 0) then

                @:ALLOCATE(qL_rsy_vf(idwbuff(2)%beg:idwbuff(2)%end, &
                    idwbuff(1)%beg:idwbuff(1)%end, idwbuff(3)%beg:idwbuff(3)%end, 1:sys_size))
                @:ALLOCATE(qR_rsy_vf(idwbuff(2)%beg:idwbuff(2)%end, &
                    idwbuff(1)%beg:idwbuff(1)%end, idwbuff(3)%beg:idwbuff(3)%end, 1:sys_size))
            else
                @:ALLOCATE(qL_rsy_vf(idwbuff(1)%beg:idwbuff(1)%end, &
                    idwbuff(2)%beg:idwbuff(2)%end, idwbuff(3)%beg:idwbuff(3)%end, 1:sys_size))
                @:ALLOCATE(qR_rsy_vf(idwbuff(1)%beg:idwbuff(1)%end, &
                    idwbuff(2)%beg:idwbuff(2)%end, idwbuff(3)%beg:idwbuff(3)%end, 1:sys_size))
            end if

            if (p > 0) then
                @:ALLOCATE(qL_rsz_vf(idwbuff(3)%beg:idwbuff(3)%end, &
                    idwbuff(2)%beg:idwbuff(2)%end, idwbuff(1)%beg:idwbuff(1)%end, 1:sys_size))
                @:ALLOCATE(qR_rsz_vf(idwbuff(3)%beg:idwbuff(3)%end, &
                    idwbuff(2)%beg:idwbuff(2)%end, idwbuff(1)%beg:idwbuff(1)%end, 1:sys_size))
            else
                @:ALLOCATE(qL_rsz_vf(idwbuff(1)%beg:idwbuff(1)%end, &
                    idwbuff(2)%beg:idwbuff(2)%end, idwbuff(3)%beg:idwbuff(3)%end, 1:sys_size))
                @:ALLOCATE(qR_rsz_vf(idwbuff(1)%beg:idwbuff(1)%end, &
                    idwbuff(2)%beg:idwbuff(2)%end, idwbuff(3)%beg:idwbuff(3)%end, 1:sys_size))

            end if

            if (.not. viscous) then
                do i = 1, num_dims
                    @:ALLOCATE(dqL_prim_dx_n(i)%vf(1:sys_size))
                    @:ALLOCATE(dqL_prim_dy_n(i)%vf(1:sys_size))
                    @:ALLOCATE(dqL_prim_dz_n(i)%vf(1:sys_size))
                    @:ALLOCATE(dqR_prim_dx_n(i)%vf(1:sys_size))
                    @:ALLOCATE(dqR_prim_dy_n(i)%vf(1:sys_size))
                    @:ALLOCATE(dqR_prim_dz_n(i)%vf(1:sys_size))

                    do l = momxb, momxe
                        @:ALLOCATE(dqL_prim_dx_n(i)%vf(l)%sf(1:1, 1:1, 1:1))
                        @:ALLOCATE(dqL_prim_dy_n(i)%vf(l)%sf(1:1, 1:1, 1:1))
                        @:ALLOCATE(dqL_prim_dz_n(i)%vf(l)%sf(1:1, 1:1, 1:1))
                        @:ALLOCATE(dqR_prim_dx_n(i)%vf(l)%sf(1:1, 1:1, 1:1))
                        @:ALLOCATE(dqR_prim_dy_n(i)%vf(l)%sf(1:1, 1:1, 1:1))
                        @:ALLOCATE(dqR_prim_dz_n(i)%vf(l)%sf(1:1, 1:1, 1:1))
                    end do
                    @:ACC_SETUP_VFs(dqL_prim_dx_n(i), dqL_prim_dy_n(i), dqL_prim_dz_n(i))
                    @:ACC_SETUP_VFs(dqR_prim_dx_n(i), dqR_prim_dy_n(i), dqR_prim_dz_n(i))
                end do
            end if

            if (viscous) then

                @:ALLOCATE(tau_Re_vf(1:sys_size))
                do i = 1, num_dims
                    @:ALLOCATE(tau_Re_vf(cont_idx%end + i)%sf(idwbuff(1)%beg:idwbuff(1)%end, &
                                                        &  idwbuff(2)%beg:idwbuff(2)%end, &
                                                        &  idwbuff(3)%beg:idwbuff(3)%end))
                    @:ACC_SETUP_SFs(tau_Re_vf(cont_idx%end + i))
                end do
                @:ALLOCATE(tau_Re_vf(E_idx)%sf(idwbuff(1)%beg:idwbuff(1)%end, &
                                            & idwbuff(2)%beg:idwbuff(2)%end, &
                                            & idwbuff(3)%beg:idwbuff(3)%end))
                @:ACC_SETUP_SFs(tau_Re_vf(E_idx))

                @:ALLOCATE(dq_prim_dx_qp(1)%vf(1:sys_size))
                @:ALLOCATE(dq_prim_dy_qp(1)%vf(1:sys_size))
                @:ALLOCATE(dq_prim_dz_qp(1)%vf(1:sys_size))

                do l = mom_idx%beg, mom_idx%end
                    @:ALLOCATE(dq_prim_dx_qp(1)%vf(l)%sf( &
                              & idwbuff(1)%beg:idwbuff(1)%end, &
                              & idwbuff(2)%beg:idwbuff(2)%end, &
                              & idwbuff(3)%beg:idwbuff(3)%end))
                end do

                @:ACC_SETUP_VFs(dq_prim_dx_qp(1))

                if (n > 0) then

                    do l = mom_idx%beg, mom_idx%end
                        @:ALLOCATE(dq_prim_dy_qp(1)%vf(l)%sf( &
                                 & idwbuff(1)%beg:idwbuff(1)%end, &
                                 & idwbuff(2)%beg:idwbuff(2)%end, &
                                 & idwbuff(3)%beg:idwbuff(3)%end))
                    end do

                    @:ACC_SETUP_VFs(dq_prim_dy_qp(1))

                    if (p > 0) then

                        do l = mom_idx%beg, mom_idx%end
                            @:ALLOCATE(dq_prim_dz_qp(1)%vf(l)%sf( &
                                     & idwbuff(1)%beg:idwbuff(1)%end, &
                                     & idwbuff(2)%beg:idwbuff(2)%end, &
                                     & idwbuff(3)%beg:idwbuff(3)%end))
                        end do
                        @:ACC_SETUP_VFs(dq_prim_dz_qp(1))
                    end if

                end if

                do i = 1, num_dims
                    @:ALLOCATE(dqL_prim_dx_n(i)%vf(1:sys_size))
                    @:ALLOCATE(dqL_prim_dy_n(i)%vf(1:sys_size))
                    @:ALLOCATE(dqL_prim_dz_n(i)%vf(1:sys_size))
                    @:ALLOCATE(dqR_prim_dx_n(i)%vf(1:sys_size))
                    @:ALLOCATE(dqR_prim_dy_n(i)%vf(1:sys_size))
                    @:ALLOCATE(dqR_prim_dz_n(i)%vf(1:sys_size))
                end do

                do i = 1, num_dims

                    do l = mom_idx%beg, mom_idx%end
                        @:ALLOCATE(dqL_prim_dx_n(i)%vf(l)%sf( &
                                 & idwbuff(1)%beg:idwbuff(1)%end, &
                                 & idwbuff(2)%beg:idwbuff(2)%end, &
                                 & idwbuff(3)%beg:idwbuff(3)%end))
                        @:ALLOCATE(dqR_prim_dx_n(i)%vf(l)%sf( &
                                 & idwbuff(1)%beg:idwbuff(1)%end, &
                                 & idwbuff(2)%beg:idwbuff(2)%end, &
                                 & idwbuff(3)%beg:idwbuff(3)%end))
                    end do

                    if (n > 0) then
                        do l = mom_idx%beg, mom_idx%end
                            @:ALLOCATE(dqL_prim_dy_n(i)%vf(l)%sf( &
                                     & idwbuff(1)%beg:idwbuff(1)%end, &
                                     & idwbuff(2)%beg:idwbuff(2)%end, &
                                     & idwbuff(3)%beg:idwbuff(3)%end))
                            @:ALLOCATE(dqR_prim_dy_n(i)%vf(l)%sf( &
                                     & idwbuff(1)%beg:idwbuff(1)%end, &
                                     & idwbuff(2)%beg:idwbuff(2)%end, &
                                     & idwbuff(3)%beg:idwbuff(3)%end))
                        end do
                    end if

                    if (p > 0) then
                        do l = mom_idx%beg, mom_idx%end
                            @:ALLOCATE(dqL_prim_dz_n(i)%vf(l)%sf( &
                                     & idwbuff(1)%beg:idwbuff(1)%end, &
                                     & idwbuff(2)%beg:idwbuff(2)%end, &
                                     & idwbuff(3)%beg:idwbuff(3)%end))
                            @:ALLOCATE(dqR_prim_dz_n(i)%vf(l)%sf( &
                                     & idwbuff(1)%beg:idwbuff(1)%end, &
                                     & idwbuff(2)%beg:idwbuff(2)%end, &
                                     & idwbuff(3)%beg:idwbuff(3)%end))
                        end do
                    end if

                    @:ACC_SETUP_VFs(dqL_prim_dx_n(i), dqL_prim_dy_n(i), dqL_prim_dz_n(i))
                    @:ACC_SETUP_VFs(dqR_prim_dx_n(i), dqR_prim_dy_n(i), dqR_prim_dz_n(i))
                end do

                if (weno_Re_flux) then
                    @:ALLOCATE(dqL_rsx_vf(idwbuff(1)%beg:idwbuff(1)%end, &
                        idwbuff(2)%beg:idwbuff(2)%end, idwbuff(3)%beg:idwbuff(3)%end, mom_idx%beg:mom_idx%end))
                    @:ALLOCATE(dqR_rsx_vf(idwbuff(1)%beg:idwbuff(1)%end, &
                        idwbuff(2)%beg:idwbuff(2)%end, idwbuff(3)%beg:idwbuff(3)%end, mom_idx%beg:mom_idx%end))

                    if (n > 0) then
                        @:ALLOCATE(dqL_rsy_vf(idwbuff(2)%beg:idwbuff(2)%end, &
                            idwbuff(1)%beg:idwbuff(1)%end, idwbuff(3)%beg:idwbuff(3)%end, mom_idx%beg:mom_idx%end))
                        @:ALLOCATE(dqR_rsy_vf(idwbuff(2)%beg:idwbuff(2)%end, &
                            idwbuff(1)%beg:idwbuff(1)%end, idwbuff(3)%beg:idwbuff(3)%end, mom_idx%beg:mom_idx%end))
                    else
                        @:ALLOCATE(dqL_rsy_vf(idwbuff(1)%beg:idwbuff(1)%end, &
                            idwbuff(2)%beg:idwbuff(2)%end, idwbuff(3)%beg:idwbuff(3)%end, mom_idx%beg:mom_idx%end))
                        @:ALLOCATE(dqR_rsy_vf(idwbuff(1)%beg:idwbuff(1)%end, &
                            idwbuff(2)%beg:idwbuff(2)%end, idwbuff(3)%beg:idwbuff(3)%end, mom_idx%beg:mom_idx%end))
                    end if

                    if (p > 0) then
                        @:ALLOCATE(dqL_rsz_vf(idwbuff(3)%beg:idwbuff(3)%end, &
                            idwbuff(2)%beg:idwbuff(2)%end, idwbuff(1)%beg:idwbuff(1)%end, mom_idx%beg:mom_idx%end))
                        @:ALLOCATE(dqR_rsz_vf(idwbuff(3)%beg:idwbuff(3)%end, &
                            idwbuff(2)%beg:idwbuff(2)%end, idwbuff(1)%beg:idwbuff(1)%end, mom_idx%beg:mom_idx%end))
                    else
                        @:ALLOCATE(dqL_rsz_vf(idwbuff(1)%beg:idwbuff(1)%end, &
                            idwbuff(2)%beg:idwbuff(2)%end, idwbuff(3)%beg:idwbuff(3)%end, mom_idx%beg:mom_idx%end))
                        @:ALLOCATE(dqR_rsz_vf(idwbuff(1)%beg:idwbuff(1)%end, &
                            idwbuff(2)%beg:idwbuff(2)%end, idwbuff(3)%beg:idwbuff(3)%end, mom_idx%beg:mom_idx%end))
                    end if
                end if ! end allocation for weno_Re_flux

            else
                @:ALLOCATE(dq_prim_dx_qp(1)%vf(1:sys_size))
                @:ALLOCATE(dq_prim_dy_qp(1)%vf(1:sys_size))
                @:ALLOCATE(dq_prim_dz_qp(1)%vf(1:sys_size))

                do l = momxb, momxe
                    @:ALLOCATE(dq_prim_dx_qp(1)%vf(l)%sf(0, 0, 0))
                    @:ACC_SETUP_VFs(dq_prim_dx_qp(1))
                    if (n > 0) then
                        @:ALLOCATE(dq_prim_dy_qp(1)%vf(l)%sf(0, 0, 0))
                        @:ACC_SETUP_VFs(dq_prim_dy_qp(1))
                        if (p > 0) then
                            @:ALLOCATE(dq_prim_dz_qp(1)%vf(l)%sf(0, 0, 0))
                            @:ACC_SETUP_VFs(dq_prim_dz_qp(1))
                        end if
                    end if
                end do
            end if ! end allocation of viscous variables

            $:GPU_PARALLEL_LOOP(private='[i,j,k,l,id]', collapse=4)
            do id = 1, num_dims
                do i = 1, sys_size
                    do l = idwbuff(3)%beg, idwbuff(3)%end
                        do k = idwbuff(2)%beg, idwbuff(2)%end
                            do j = idwbuff(1)%beg, idwbuff(1)%end
                                flux_gsrc_n(id)%vf(i)%sf(j, k, l) = 0._wp
                            end do
                        end do
                    end do
                end do
            end do
            $:END_GPU_PARALLEL_LOOP()

        end if ! end allocation for .not. igr

        if (qbmm) then
            @:ALLOCATE(mom_sp(1:nmomsp), mom_3d(0:2, 0:2, nb))

            do i = 0, 2
                do j = 0, 2
                    do k = 1, nb
                        @:ALLOCATE(mom_3d(i, j, k)%sf( &
                                      & idwbuff(1)%beg:idwbuff(1)%end, &
                                      & idwbuff(2)%beg:idwbuff(2)%end, &
                                      & idwbuff(3)%beg:idwbuff(3)%end))
                        @:ACC_SETUP_SFs(mom_3d(i, j, k))
                    end do
                end do
            end do

            do i = 1, nmomsp
                @:ALLOCATE(mom_sp(i)%sf( &
                        & idwbuff(1)%beg:idwbuff(1)%end, &
                        & idwbuff(2)%beg:idwbuff(2)%end, &
                        & idwbuff(3)%beg:idwbuff(3)%end))
                @:ACC_SETUP_SFs(mom_sp(i))
            end do
        end if

        if (mpp_lim .and. bubbles_euler) then
            @:ALLOCATE(alf_sum%sf(idwbuff(1)%beg:idwbuff(1)%end, idwbuff(2)%beg:idwbuff(2)%end, idwbuff(3)%beg:idwbuff(3)%end))
        end if
        ! END: Allocation/Association of qK_cons_n and qK_prim_n

        ! Allocation of gm_alphaK_n
        if (.not. igr) then
            @:ALLOCATE(gm_alphaL_n(1:num_dims))
            @:ALLOCATE(gm_alphaR_n(1:num_dims))
        end if

        if (alt_soundspeed) then
            @:ALLOCATE(blkmod1(0:m, 0:n, 0:p), blkmod2(0:m, 0:n, 0:p), alpha1(0:m, 0:n, 0:p), alpha2(0:m, 0:n, 0:p), Kterm(0:m, 0:n, 0:p))
        end if

        call s_initialize_pressure_relaxation_module

        if (bubbles_euler) then
            @:ALLOCATE(nbub(0:m, 0:n, 0:p))
        end if

    end subroutine s_initialize_rhs_module

    impure subroutine s_compute_rhs(q_cons_vf, q_T_sf, q_prim_vf, bc_type, rhs_vf, pb_in, rhs_pb, mv_in, rhs_mv, t_step, time_avg, stage)

        type(scalar_field), dimension(sys_size), intent(inout) :: q_cons_vf
        type(scalar_field), intent(inout) :: q_T_sf
        type(scalar_field), dimension(sys_size), intent(inout) :: q_prim_vf
        type(integer_field), dimension(1:num_dims, 1:2), intent(in) :: bc_type
        type(scalar_field), dimension(sys_size), intent(inout) :: rhs_vf
        real(stp), dimension(idwbuff(1)%beg:, idwbuff(2)%beg:, idwbuff(3)%beg:, 1:, 1:), intent(inout) :: pb_in
        real(wp), dimension(idwbuff(1)%beg:, idwbuff(2)%beg:, idwbuff(3)%beg:, 1:, 1:), intent(inout) :: rhs_pb  ! TODO :: I think these other two variables need to be stp as well, but it doesn't compile like that right now
        real(stp), dimension(idwbuff(1)%beg:, idwbuff(2)%beg:, idwbuff(3)%beg:, 1:, 1:), intent(inout) :: mv_in
        real(wp), dimension(idwbuff(1)%beg:, idwbuff(2)%beg:, idwbuff(3)%beg:, 1:, 1:), intent(inout) :: rhs_mv
        integer, intent(in) :: t_step
        real(wp), intent(inout) :: time_avg
        integer, intent(in) :: stage

        real(wp) :: t_start, t_finish
        integer :: id
        integer(kind=8) :: i, j, k, l, q !< Generic loop iterators

        call nvtxStartRange("COMPUTE-RHS")

        call cpu_time(t_start)

        if (.not. igr) then
            ! Association/Population of Working Variables
            $:GPU_PARALLEL_LOOP(private='[i,j,k,l]', collapse=4)
            do i = 1, sys_size
                do l = idwbuff(3)%beg, idwbuff(3)%end
                    do k = idwbuff(2)%beg, idwbuff(2)%end
                        do j = idwbuff(1)%beg, idwbuff(1)%end
                            q_cons_qp%vf(i)%sf(j, k, l) = q_cons_vf(i)%sf(j, k, l)
                        end do
                    end do
                end do
            end do
            $:END_GPU_PARALLEL_LOOP()

            ! Converting Conservative to Primitive Variables

            if (mpp_lim .and. bubbles_euler) then
<<<<<<< HEAD
                $:GPU_PARALLEL_LOOP(private='[j,k,l]', collapse=3)
                do l = idwbuff(3)%beg, idwbuff(3)%end
                    do k = idwbuff(2)%beg, idwbuff(2)%end
                        do j = idwbuff(1)%beg, idwbuff(1)%end
                            alf_sum%sf(j, k, l) = 0._wp
                            $:GPU_LOOP(parallelism='[seq]')
                            do i = advxb, advxe - 1
                                alf_sum%sf(j, k, l) = alf_sum%sf(j, k, l) + q_cons_qp%vf(i)%sf(j, k, l)
=======
                if (.not. icsg) then
                    $:GPU_PARALLEL_LOOP(collapse=3)
                    do l = idwbuff(3)%beg, idwbuff(3)%end
                        do k = idwbuff(2)%beg, idwbuff(2)%end
                            do j = idwbuff(1)%beg, idwbuff(1)%end
                                alf_sum%sf(j, k, l) = 0._wp
                                $:GPU_LOOP(parallelism='[seq]')
                                do i = advxb, advxe - 1
                                    alf_sum%sf(j, k, l) = alf_sum%sf(j, k, l) + q_cons_qp%vf(i)%sf(j, k, l)
                                end do
                                $:GPU_LOOP(parallelism='[seq]')
                                do i = advxb, advxe - 1
                                    q_cons_qp%vf(i)%sf(j, k, l) = q_cons_qp%vf(i)%sf(j, k, l)*(1._wp - q_cons_qp%vf(alf_idx)%sf(j, k, l)) &
                                                                  /alf_sum%sf(j, k, l)
                                end do
>>>>>>> c8f9d4bb
                            end do
                        end do
                    end do
                else
                    $:GPU_PARALLEL_LOOP(collapse=3)
                    do l = idwbuff(3)%beg, idwbuff(3)%end
                        do k = idwbuff(2)%beg, idwbuff(2)%end
                            do j = idwbuff(1)%beg, idwbuff(1)%end
                                alf_sum%sf(j, k, l) = 0._wp
                                $:GPU_LOOP(parallelism='[seq]')
                                do i = 1, num_fluids
                                    q_cons_qp%vf(i)%sf(j, k, l) = max(0._wp, q_cons_qp%vf(i)%sf(j, k, l))
                                    q_cons_qp%vf(E_idx + i)%sf(j, k, l) = min(max(0._wp, q_cons_qp%vf(E_idx + i)%sf(j, k, l)), 1._wp)
                                    alf_sum%sf(j, k, l) = alf_sum%sf(j, k, l) + q_cons_qp%vf(E_idx + i)%sf(j, k, l)
                                end do

                                $:GPU_LOOP(parallelism='[seq]')
                                do i = advxb, advxe
                                    q_cons_qp%vf(i)%sf(j, k, l) = q_cons_qp%vf(i)%sf(j, k, l)/max(alf_sum%sf(j, k, l), sgm_eps)
                                end do

                            end do
                        end do
                    end do
<<<<<<< HEAD
                end do
                $:END_GPU_PARALLEL_LOOP()
=======
                end if
>>>>>>> c8f9d4bb
            end if
        end if

        if (igr) then
            call nvtxStartRange("RHS-COMMUNICATION")
            call s_populate_variables_buffers(bc_type, q_cons_vf, pb_in, mv_in)
            call nvtxEndRange
        else
            call nvtxStartRange("RHS-CONVERT")
            call s_convert_conservative_to_primitive_variables( &
                q_cons_qp%vf, &
                q_T_sf, &
                q_prim_qp%vf, &
                idwint)
            call nvtxEndRange

            call nvtxStartRange("RHS-COMMUNICATION")
            call s_populate_variables_buffers(bc_type, q_prim_qp%vf, pb_in, mv_in)
            call nvtxEndRange
        end if

        call nvtxStartRange("RHS-ELASTIC")
        if (hyperelasticity) call s_hyperelastic_rmt_stress_update(q_cons_qp%vf, q_prim_qp%vf)
        call nvtxEndRange

        if (cfl_dt) then
            if (mytime >= t_stop) return
        else
            if (t_step == t_step_stop) return
        end if

        if (qbmm) call s_mom_inv(q_cons_qp%vf, q_prim_qp%vf, mom_sp, mom_3d, pb_in, rhs_pb, mv_in, rhs_mv, idwbuff(1), idwbuff(2), idwbuff(3))

        if (viscous .and. .not. igr) then
            call nvtxStartRange("RHS-VISCOUS")
            call s_get_viscous(qL_rsx_vf, qL_rsy_vf, qL_rsz_vf, &
                               dqL_prim_dx_n, dqL_prim_dy_n, dqL_prim_dz_n, &
                               qL_prim, &
                               qR_rsx_vf, qR_rsy_vf, qR_rsz_vf, &
                               dqR_prim_dx_n, dqR_prim_dy_n, dqR_prim_dz_n, &
                               qR_prim, &
                               q_prim_qp, &
                               dq_prim_dx_qp, dq_prim_dy_qp, dq_prim_dz_qp, &
                               idwbuff(1), idwbuff(2), idwbuff(3))
            call nvtxEndRange
        end if

        if (surface_tension) then
            call nvtxStartRange("RHS-SURFACE-TENSION")
            call s_get_capillary(q_prim_qp%vf, bc_type)
            call nvtxEndRange
        end if

        ! Dimensional Splitting Loop
        do id = 1, num_dims

            if (igr) then

                if (id == 1) then
                    $:GPU_PARALLEL_LOOP(private='[i,j,k,l]', collapse=4)
                    do l = -1, p + 1
                        do k = -1, n + 1
                            do j = -1, m + 1
                                do i = 1, sys_size
                                    rhs_vf(i)%sf(j, k, l) = 0._stp
                                end do
                            end do
                        end do
                    end do
                    $:END_GPU_PARALLEL_LOOP()
                end if

                call nvtxStartRange("IGR_RIEMANN")
                call s_igr_riemann_solver(q_cons_vf, rhs_vf, id)
                call nvtxEndRange

                if (id == 1) then
                    call nvtxStartRange("IGR_Jacobi")
                    call s_igr_iterative_solve(q_cons_vf, bc_type, t_step)
                    call nvtxEndRange

                    call nvtxStartRange("IGR_SIGMA")
                    call s_igr_sigma_x(q_cons_vf, rhs_vf)
                    call nvtxEndRange
                end if

            else ! Finite volume solve

                ! Reconstructing Primitive/Conservative Variables
                call nvtxStartRange("RHS-WENO")

                if (.not. surface_tension) then
                    if (all(Re_size == 0)) then
                        ! Reconstruct densitiess
                        iv%beg = 1; iv%end = sys_size
                        call s_reconstruct_cell_boundary_values( &
                            q_prim_qp%vf(1:sys_size), &
                            qL_rsx_vf, qL_rsy_vf, qL_rsz_vf, &
                            qR_rsx_vf, qR_rsy_vf, qR_rsz_vf, &
                            id)
                    else
                        iv%beg = 1; iv%end = contxe
                        call s_reconstruct_cell_boundary_values( &
                            q_prim_qp%vf(iv%beg:iv%end), &
                            qL_rsx_vf, qL_rsy_vf, qL_rsz_vf, &
                            qR_rsx_vf, qR_rsy_vf, qR_rsz_vf, &
                            id)

                        iv%beg = E_idx; iv%end = sys_size
                        call s_reconstruct_cell_boundary_values( &
                            q_prim_qp%vf(iv%beg:iv%end), &
                            qL_rsx_vf, qL_rsy_vf, qL_rsz_vf, &
                            qR_rsx_vf, qR_rsy_vf, qR_rsz_vf, &
                            id)
                    end if

                else
                    if (all(Re_size == 0)) then
                        iv%beg = 1; iv%end = E_idx - 1
                        call s_reconstruct_cell_boundary_values( &
                            q_prim_qp%vf(iv%beg:iv%end), &
                            qL_rsx_vf, qL_rsy_vf, qL_rsz_vf, &
                            qR_rsx_vf, qR_rsy_vf, qR_rsz_vf, &
                            id)

                        iv%beg = E_idx; iv%end = E_idx
                        call s_reconstruct_cell_boundary_values_first_order( &
                            q_prim_qp%vf(E_idx), &
                            qL_rsx_vf, qL_rsy_vf, qL_rsz_vf, &
                            qR_rsx_vf, qR_rsy_vf, qR_rsz_vf, &
                            id)

                        iv%beg = E_idx + 1; iv%end = sys_size
                        call s_reconstruct_cell_boundary_values( &
                            q_prim_qp%vf(iv%beg:iv%end), &
                            qL_rsx_vf, qL_rsy_vf, qL_rsz_vf, &
                            qR_rsx_vf, qR_rsy_vf, qR_rsz_vf, &
                            id)
                    else
                        iv%beg = 1; iv%end = contxe
                        call s_reconstruct_cell_boundary_values( &
                            q_prim_qp%vf(iv%beg:iv%end), &
                            qL_rsx_vf, qL_rsy_vf, qL_rsz_vf, &
                            qR_rsx_vf, qR_rsy_vf, qR_rsz_vf, &
                            id)

                        iv%beg = E_idx; iv%end = E_idx
                        call s_reconstruct_cell_boundary_values_first_order( &
                            q_prim_qp%vf(E_idx), &
                            qL_rsx_vf, qL_rsy_vf, qL_rsz_vf, &
                            qR_rsx_vf, qR_rsy_vf, qR_rsz_vf, &
                            id)

                        iv%beg = E_idx + 1; iv%end = sys_size
                        call s_reconstruct_cell_boundary_values( &
                            q_prim_qp%vf(iv%beg:iv%end), &
                            qL_rsx_vf, qL_rsy_vf, qL_rsz_vf, &
                            qR_rsx_vf, qR_rsy_vf, qR_rsz_vf, &
                            id)
                    end if

                end if

                ! Reconstruct viscous derivatives for viscosity
                if (weno_Re_flux) then
                    iv%beg = momxb; iv%end = momxe
                    call s_reconstruct_cell_boundary_values_visc_deriv( &
                        dq_prim_dx_qp(1)%vf(iv%beg:iv%end), &
                        dqL_rsx_vf, dqL_rsy_vf, dqL_rsz_vf, &
                        dqR_rsx_vf, dqR_rsy_vf, dqR_rsz_vf, &
                        id, dqL_prim_dx_n(id)%vf(iv%beg:iv%end), dqR_prim_dx_n(id)%vf(iv%beg:iv%end), &
                        idwbuff(1), idwbuff(2), idwbuff(3))
                    if (n > 0) then
                        call s_reconstruct_cell_boundary_values_visc_deriv( &
                            dq_prim_dy_qp(1)%vf(iv%beg:iv%end), &
                            dqL_rsx_vf, dqL_rsy_vf, dqL_rsz_vf, &
                            dqR_rsx_vf, dqR_rsy_vf, dqR_rsz_vf, &
                            id, dqL_prim_dy_n(id)%vf(iv%beg:iv%end), dqR_prim_dy_n(id)%vf(iv%beg:iv%end), &
                            idwbuff(1), idwbuff(2), idwbuff(3))
                        if (p > 0) then
                            call s_reconstruct_cell_boundary_values_visc_deriv( &
                                dq_prim_dz_qp(1)%vf(iv%beg:iv%end), &
                                dqL_rsx_vf, dqL_rsy_vf, dqL_rsz_vf, &
                                dqR_rsx_vf, dqR_rsy_vf, dqR_rsz_vf, &
                                id, dqL_prim_dz_n(id)%vf(iv%beg:iv%end), dqR_prim_dz_n(id)%vf(iv%beg:iv%end), &
                                idwbuff(1), idwbuff(2), idwbuff(3))
                        end if
                    end if
                end if

                call nvtxEndRange ! WENO

                ! Configuring Coordinate Direction Indexes
                if (id == 1) then
                    irx%beg = -1; iry%beg = 0; irz%beg = 0
                elseif (id == 2) then
                    irx%beg = 0; iry%beg = -1; irz%beg = 0
                else
                    irx%beg = 0; iry%beg = 0; irz%beg = -1
                end if
                irx%end = m; iry%end = n; irz%end = p
                ! $:GPU_UPDATE(host='[qL_rsx_vf,qR_rsx_vf]')
                ! print *, "L", qL_rsx_vf(100:300, 0, 0, 1)
                ! print *, "R", qR_rsx_vf(100:300, 0, 0, 1)

                !Computing Riemann Solver Flux and Source Flux
                call nvtxStartRange("RHS-RIEMANN-SOLVER")
                call s_riemann_solver(qR_rsx_vf, qR_rsy_vf, qR_rsz_vf, &
                                      dqR_prim_dx_n(id)%vf, &
                                      dqR_prim_dy_n(id)%vf, &
                                      dqR_prim_dz_n(id)%vf, &
                                      qR_prim(id)%vf, &
                                      qL_rsx_vf, qL_rsy_vf, qL_rsz_vf, &
                                      dqL_prim_dx_n(id)%vf, &
                                      dqL_prim_dy_n(id)%vf, &
                                      dqL_prim_dz_n(id)%vf, &
                                      qL_prim(id)%vf, &
                                      q_prim_qp%vf, &
                                      flux_n(id)%vf, &
                                      flux_src_n(id)%vf, &
                                      flux_gsrc_n(id)%vf, &
                                      id, irx, iry, irz)
                call nvtxEndRange

                !$:GPU_UPDATE(host='[flux_n(1)%vf(1)%sf]')
                !print *, "FLUX", flux_n(1)%vf(1)%sf(100:300, 0, 0)

                ! Additional physics and source terms
                ! RHS addition for advection source
                call nvtxStartRange("RHS-ADVECTION-SRC")
                call s_compute_advection_source_term(id, &
                                                     rhs_vf, &
                                                     q_cons_qp, &
                                                     q_prim_qp, &
                                                     flux_src_n(id))
                call nvtxEndRange

                ! RHS additions for hypoelasticity
                call nvtxStartRange("RHS-HYPOELASTICITY")
                if (hypoelasticity) call s_compute_hypoelastic_rhs(id, &
                                                                   q_prim_qp%vf, &
                                                                   rhs_vf)
                call nvtxEndRange

                ! RHS for diffusion
                if (chemistry .and. chem_params%diffusion) then
                    call nvtxStartRange("RHS-CHEM-DIFFUSION")
                    call s_compute_chemistry_diffusion_flux(id, q_prim_qp%vf, flux_src_n(id)%vf, irx, iry, irz)
                    call nvtxEndRange
                end if

                ! RHS additions for viscosity
                if (viscous .or. surface_tension .or. chem_params%diffusion) then
                    call nvtxStartRange("RHS-ADD-PHYSICS")
                    call s_compute_additional_physics_rhs(id, &
                                                          q_prim_qp%vf, &
                                                          rhs_vf, &
                                                          flux_src_n(id)%vf, &
                                                          dq_prim_dx_qp(1)%vf, &
                                                          dq_prim_dy_qp(1)%vf, &
                                                          dq_prim_dz_qp(1)%vf)
                    call nvtxEndRange
                end if

                ! RHS additions for sub-grid bubbles_euler
                if (bubbles_euler .and. bubble_model == 1) then
                    call nvtxStartRange("RHS-BUBBLES-COMPUTE")
                    call s_compute_bubbles_EE_rhs(id, q_prim_qp%vf, divu)
                    call nvtxEndRange
                end if

                ! RHS additions for qbmm bubbles

                if (qbmm) then
                    call nvtxStartRange("RHS-QBMM")
                    call s_compute_qbmm_rhs(id, &
                                            q_cons_qp%vf, &
                                            q_prim_qp%vf, &
                                            rhs_vf, &
                                            flux_n(id)%vf, &
                                            pb_in, &
                                            rhs_pb)
                    call nvtxEndRange
                end if
                ! END: Additional physics and source terms

                call nvtxStartRange("RHS-MHD")
                if (mhd .and. powell) call s_compute_mhd_powell_rhs(q_prim_qp%vf, rhs_vf)
                call nvtxEndRange

                ! END: Additional physics and source terms
            end if
        end do
        ! END: Dimensional Splitting Loop

        if (ib) then
            $:GPU_PARALLEL_LOOP(private='[i,j,k,l]', collapse=3)
            do l = 0, p
                do k = 0, n
                    do j = 0, m
                        if (ib_markers%sf(j, k, l) /= 0) then
                            do i = 1, sys_size
                                rhs_vf(i)%sf(j, k, l) = 0._wp
                            end do
                        end if
                    end do
                end do
            end do
            $:END_GPU_PARALLEL_LOOP()
        end if

        ! Additional Physics and Source Temrs
        ! Additions for acoustic_source
        if (acoustic_source) then
            call nvtxStartRange("RHS-ACOUSTIC-SRC")
            call s_acoustic_src_calculations(q_cons_qp%vf(1:sys_size), &
                                             q_prim_qp%vf(1:sys_size), &
                                             t_step, &
                                             rhs_vf)
            call nvtxEndRange
        end if

        ! Add bubbles source term
        if (bubbles_euler .and. (.not. adap_dt) .and. (.not. qbmm)) then
            call nvtxStartRange("RHS-BUBBLES-SRC")
            call s_compute_bubble_EE_source( &
                q_cons_qp%vf(1:sys_size), &
                q_prim_qp%vf(1:sys_size), &
                rhs_vf, &
                divu)
            call nvtxEndRange
        end if

        if (bubbles_lagrange) then
            ! RHS additions for sub-grid bubbles_lagrange
            call nvtxStartRange("RHS-EL-BUBBLES-SRC")
            call s_compute_bubbles_EL_source( &
                q_cons_qp%vf(1:sys_size), &
                q_prim_qp%vf(1:sys_size), &
                rhs_vf)
            call nvtxEndRange
            ! Compute bubble dynamics
            if (.not. adap_dt) then
                call nvtxStartRange("RHS-EL-BUBBLES-DYN")
                call s_compute_bubble_EL_dynamics( &
                    q_prim_qp%vf(1:sys_size), &
                    stage)
                call nvtxEndRange
            end if
        end if

        if (chemistry .and. chem_params%reactions) then
            call nvtxStartRange("RHS-CHEM-REACTIONS")
            call s_compute_chemistry_reaction_flux(rhs_vf, q_cons_qp%vf, q_T_sf, q_prim_qp%vf, idwint)
            call nvtxEndRange
        end if

        if (cont_damage) call s_compute_damage_state(q_cons_qp%vf, rhs_vf)

        ! END: Additional pphysics and source terms

        if (run_time_info .or. probe_wrt .or. ib .or. bubbles_lagrange) then
            if (.not. igr) then
                $:GPU_PARALLEL_LOOP(private='[i,j,k,l]', collapse=4)
                do i = 1, sys_size
                    do l = idwbuff(3)%beg, idwbuff(3)%end
                        do k = idwbuff(2)%beg, idwbuff(2)%end
                            do j = idwbuff(1)%beg, idwbuff(1)%end
                                q_prim_vf(i)%sf(j, k, l) = q_prim_qp%vf(i)%sf(j, k, l)
                            end do
                        end do
                    end do
                end do
                $:END_GPU_PARALLEL_LOOP()
            end if
        end if

        call cpu_time(t_finish)

        if (t_step >= 2) then
            time_avg = (abs(t_finish - t_start) + (t_step - 2)*time_avg)/(t_step - 1)
        else
            time_avg = 0._wp
        end if

        call nvtxEndRange

    end subroutine s_compute_rhs

    subroutine s_compute_advection_source_term(idir, rhs_vf, q_cons_vf, q_prim_vf, flux_src_n_vf)

        integer, intent(in) :: idir
        type(scalar_field), dimension(sys_size), intent(inout) :: rhs_vf
        type(vector_field), intent(inout) :: q_cons_vf
        type(vector_field), intent(inout) :: q_prim_vf
        type(vector_field), intent(inout) :: flux_src_n_vf

        integer :: j, k, l, q ! Loop iterators from original, meaning varies
        integer :: k_loop, l_loop, q_loop ! Standardized spatial loop iterators 0:m, 0:n, 0:p
        integer :: i_fluid_loop

        real(wp) :: inv_ds, flux_face1, flux_face2
        real(wp) :: advected_qty_val, pressure_val, velocity_val

        if (alt_soundspeed) then
            $:GPU_PARALLEL_LOOP(private='[k_loop,l_loop,q_loop]', collapse=3)
            do q_loop = 0, p
                do l_loop = 0, n
                    do k_loop = 0, m
                        blkmod1(k_loop, l_loop, q_loop) = ((gammas(1) + 1._wp)*q_prim_vf%vf(E_idx)%sf(k_loop, l_loop, q_loop) + &
                                                           pi_infs(1))/gammas(1)
                        blkmod2(k_loop, l_loop, q_loop) = ((gammas(2) + 1._wp)*q_prim_vf%vf(E_idx)%sf(k_loop, l_loop, q_loop) + &
                                                           pi_infs(2))/gammas(2)
                        alpha1(k_loop, l_loop, q_loop) = q_cons_vf%vf(advxb)%sf(k_loop, l_loop, q_loop)

                        if (bubbles_euler .and. .not. icsg) then
                            alpha2(k_loop, l_loop, q_loop) = q_cons_vf%vf(alf_idx - 1)%sf(k_loop, l_loop, q_loop)
                        else
                            alpha2(k_loop, l_loop, q_loop) = q_cons_vf%vf(advxe)%sf(k_loop, l_loop, q_loop)
                        end if

                        Kterm(k_loop, l_loop, q_loop) = alpha1(k_loop, l_loop, q_loop)*alpha2(k_loop, l_loop, q_loop)* &
                                                        (blkmod2(k_loop, l_loop, q_loop) - blkmod1(k_loop, l_loop, q_loop))/ &
                                                        (alpha1(k_loop, l_loop, q_loop)*blkmod2(k_loop, l_loop, q_loop) + &
                                                         alpha2(k_loop, l_loop, q_loop)*blkmod1(k_loop, l_loop, q_loop))
                    end do
                end do
            end do
            $:END_GPU_PARALLEL_LOOP()
        end if

        select case (idir)
        case (1)  ! x-direction
            if (bc_x%beg <= BC_CHAR_SLIP_WALL .and. bc_x%beg >= BC_CHAR_SUP_OUTFLOW) then
                call s_cbc(q_prim_vf%vf, flux_n(idir)%vf, flux_src_n_vf%vf, idir, -1, irx, iry, irz)
            end if
            if (bc_x%end <= BC_CHAR_SLIP_WALL .and. bc_x%end >= BC_CHAR_SUP_OUTFLOW) then
                call s_cbc(q_prim_vf%vf, flux_n(idir)%vf, flux_src_n_vf%vf, idir, 1, irx, iry, irz)
            end if

            $:GPU_PARALLEL_LOOP(collapse=4,private='[j,k_loop,l_loop,q_loop,inv_ds,flux_face1,flux_face2]')
            do j = 1, sys_size
                do q_loop = 0, p
                    do l_loop = 0, n
                        do k_loop = 0, m
                            inv_ds = 1._wp/dx(k_loop)
                            flux_face1 = flux_n(1)%vf(j)%sf(k_loop - 1, l_loop, q_loop)
                            flux_face2 = flux_n(1)%vf(j)%sf(k_loop, l_loop, q_loop)
                            rhs_vf(j)%sf(k_loop, l_loop, q_loop) = inv_ds*(flux_face1 - flux_face2)
                        end do
                    end do
                end do
            end do
            $:END_GPU_PARALLEL_LOOP()

            if (model_eqns == 3) then
                $:GPU_PARALLEL_LOOP(collapse=4,private='[i_fluid_loop,k_loop,l_loop,q_loop,inv_ds,advected_qty_val, pressure_val,flux_face1,flux_face2]')
                do q_loop = 0, p
                    do l_loop = 0, n
                        do k_loop = 0, m
                            do i_fluid_loop = 1, num_fluids
                                inv_ds = 1._wp/dx(k_loop)
                                advected_qty_val = q_cons_vf%vf(i_fluid_loop + advxb - 1)%sf(k_loop, l_loop, q_loop)
                                pressure_val = q_prim_vf%vf(E_idx)%sf(k_loop, l_loop, q_loop)
                                flux_face1 = flux_src_n_vf%vf(advxb)%sf(k_loop, l_loop, q_loop)
                                flux_face2 = flux_src_n_vf%vf(advxb)%sf(k_loop - 1, l_loop, q_loop)
                                rhs_vf(i_fluid_loop + intxb - 1)%sf(k_loop, l_loop, q_loop) = &
                                    rhs_vf(i_fluid_loop + intxb - 1)%sf(k_loop, l_loop, q_loop) - &
                                    inv_ds*advected_qty_val*pressure_val*(flux_face1 - flux_face2)
                            end do
                        end do
                    end do
                end do
                $:END_GPU_PARALLEL_LOOP()
            end if

            call s_add_directional_advection_source_terms(idir, rhs_vf, q_cons_vf, q_prim_vf, flux_src_n_vf, Kterm)

        case (2) ! y-direction
            if (bc_y%beg <= BC_CHAR_SLIP_WALL .and. bc_y%beg >= BC_CHAR_SUP_OUTFLOW) then
                call s_cbc(q_prim_vf%vf, flux_n(idir)%vf, flux_src_n_vf%vf, idir, -1, irx, iry, irz)
            end if
            if (bc_y%end <= BC_CHAR_SLIP_WALL .and. bc_y%end >= BC_CHAR_SUP_OUTFLOW) then
                call s_cbc(q_prim_vf%vf, flux_n(idir)%vf, flux_src_n_vf%vf, idir, 1, irx, iry, irz)
            end if

            $:GPU_PARALLEL_LOOP(collapse=4,private='[j,k,l,q,inv_ds,flux_face1,flux_face2]')
            do j = 1, sys_size
                do l = 0, p
                    do k = 0, n
                        do q = 0, m
                            inv_ds = 1._wp/dy(k)
                            flux_face1 = flux_n(2)%vf(j)%sf(q, k - 1, l)
                            flux_face2 = flux_n(2)%vf(j)%sf(q, k, l)
                            rhs_vf(j)%sf(q, k, l) = rhs_vf(j)%sf(q, k, l) + inv_ds*(flux_face1 - flux_face2)
                        end do
                    end do
                end do
            end do
            $:END_GPU_PARALLEL_LOOP()

            if (model_eqns == 3) then
                $:GPU_PARALLEL_LOOP(collapse=4,private='[i_fluid_loop,k,l,q,inv_ds,advected_qty_val, pressure_val,flux_face1,flux_face2]')
                do l = 0, p
                    do k = 0, n
                        do q = 0, m
                            do i_fluid_loop = 1, num_fluids
                                inv_ds = 1._wp/dy(k)
                                advected_qty_val = q_cons_vf%vf(i_fluid_loop + advxb - 1)%sf(q, k, l)
                                pressure_val = q_prim_vf%vf(E_idx)%sf(q, k, l)
                                flux_face1 = flux_src_n_vf%vf(advxb)%sf(q, k, l)
                                flux_face2 = flux_src_n_vf%vf(advxb)%sf(q, k - 1, l)
                                rhs_vf(i_fluid_loop + intxb - 1)%sf(q, k, l) = &
                                    rhs_vf(i_fluid_loop + intxb - 1)%sf(q, k, l) - &
                                    inv_ds*advected_qty_val*pressure_val*(flux_face1 - flux_face2)
                                if (cyl_coord) then
                                    rhs_vf(i_fluid_loop + intxb - 1)%sf(q, k, l) = &
                                        rhs_vf(i_fluid_loop + intxb - 1)%sf(q, k, l) - &
                                        5.e-1_wp/y_cc(k)*advected_qty_val*pressure_val*(flux_face1 + flux_face2)
                                end if
                            end do
                        end do
                    end do
                end do
                $:END_GPU_PARALLEL_LOOP()
            end if

            if (cyl_coord) then
                $:GPU_PARALLEL_LOOP(collapse=4,private='[j,k,l,q,flux_face1,flux_face2]')
                do j = 1, sys_size
                    do l = 0, p
                        do k = 0, n
                            do q = 0, m
                                flux_face1 = flux_gsrc_n(2)%vf(j)%sf(q, k - 1, l)
                                flux_face2 = flux_gsrc_n(2)%vf(j)%sf(q, k, l)
                                rhs_vf(j)%sf(q, k, l) = rhs_vf(j)%sf(q, k, l) - &
                                                        5.e-1_wp/y_cc(k)*(flux_face1 + flux_face2)
                            end do
                        end do
                    end do
                end do
                $:END_GPU_PARALLEL_LOOP()
            end if

            call s_add_directional_advection_source_terms(idir, rhs_vf, q_cons_vf, q_prim_vf, flux_src_n_vf, Kterm)

        case (3) ! z-direction
            if (bc_z%beg <= BC_CHAR_SLIP_WALL .and. bc_z%beg >= BC_CHAR_SUP_OUTFLOW) then
                call s_cbc(q_prim_vf%vf, flux_n(idir)%vf, flux_src_n_vf%vf, idir, -1, irx, iry, irz)
            end if
            if (bc_z%end <= BC_CHAR_SLIP_WALL .and. bc_z%end >= BC_CHAR_SUP_OUTFLOW) then
                call s_cbc(q_prim_vf%vf, flux_n(idir)%vf, flux_src_n_vf%vf, idir, 1, irx, iry, irz)
            end if

            if (grid_geometry == 3) then ! Cylindrical Coordinates
                $:GPU_PARALLEL_LOOP(collapse=4,private='[j,k,l,q,inv_ds,velocity_val,flux_face1,flux_face2]')
                do j = 1, sys_size
                    do k = 0, p
                        do q = 0, n
                            do l = 0, m
                                inv_ds = 1._wp/(dz(k)*y_cc(q))
                                velocity_val = q_prim_vf%vf(contxe + idir)%sf(l, q, k)
                                flux_face1 = flux_n(3)%vf(j)%sf(l, q, k - 1)
                                flux_face2 = flux_n(3)%vf(j)%sf(l, q, k)
                                rhs_vf(j)%sf(l, q, k) = rhs_vf(j)%sf(l, q, k) + &
                                                        inv_ds*velocity_val*(flux_face1 - flux_face2)
                            end do
                        end do
                    end do
                end do
                $:END_GPU_PARALLEL_LOOP()
                $:GPU_PARALLEL_LOOP(collapse=4,private='[j,k,l,q,flux_face1,flux_face2]')
                do j = 1, sys_size
                    do k = 0, p
                        do q = 0, n
                            do l = 0, m
                                flux_face1 = flux_gsrc_n(3)%vf(j)%sf(l, q, k - 1)
                                flux_face2 = flux_gsrc_n(3)%vf(j)%sf(l, q, k)
                                rhs_vf(j)%sf(l, q, k) = rhs_vf(j)%sf(l, q, k) - &
                                                        5.e-1_wp/y_cc(q)*(flux_face1 + flux_face2)
                            end do
                        end do
                    end do
                end do
                $:END_GPU_PARALLEL_LOOP()
            else ! Cartesian Coordinates
                $:GPU_PARALLEL_LOOP(collapse=4,private='[j,k,l,q,inv_ds,flux_face1,flux_face2]')
                do j = 1, sys_size
                    do k = 0, p
                        do q = 0, n
                            do l = 0, m
                                inv_ds = 1._wp/dz(k)
                                flux_face1 = flux_n(3)%vf(j)%sf(l, q, k - 1)
                                flux_face2 = flux_n(3)%vf(j)%sf(l, q, k)
                                rhs_vf(j)%sf(l, q, k) = rhs_vf(j)%sf(l, q, k) + inv_ds*(flux_face1 - flux_face2)
                            end do
                        end do
                    end do
                end do
                $:END_GPU_PARALLEL_LOOP()
            end if

            if (model_eqns == 3) then
                $:GPU_PARALLEL_LOOP(collapse=4,private='[i_fluid_loop,k,l,q,inv_ds,advected_qty_val, pressure_val,flux_face1,flux_face2]')
                do k = 0, p
                    do q = 0, n
                        do l = 0, m
                            do i_fluid_loop = 1, num_fluids
                                inv_ds = 1._wp/dz(k)
                                advected_qty_val = q_cons_vf%vf(i_fluid_loop + advxb - 1)%sf(l, q, k)
                                pressure_val = q_prim_vf%vf(E_idx)%sf(l, q, k)
                                flux_face1 = flux_src_n_vf%vf(advxb)%sf(l, q, k)
                                flux_face2 = flux_src_n_vf%vf(advxb)%sf(l, q, k - 1)
                                rhs_vf(i_fluid_loop + intxb - 1)%sf(l, q, k) = &
                                    rhs_vf(i_fluid_loop + intxb - 1)%sf(l, q, k) - &
                                    inv_ds*advected_qty_val*pressure_val*(flux_face1 - flux_face2)
                            end do
                        end do
                    end do
                end do
                $:END_GPU_PARALLEL_LOOP()
            end if

            call s_add_directional_advection_source_terms(idir, rhs_vf, q_cons_vf, q_prim_vf, flux_src_n_vf, Kterm)

        end select

    contains

        subroutine s_add_directional_advection_source_terms(current_idir, rhs_vf_arg, q_cons_vf_arg, &
                                                            q_prim_vf_arg, flux_src_n_vf_arg, Kterm_arg)
            integer, intent(in) :: current_idir
            type(scalar_field), dimension(sys_size), intent(inout) :: rhs_vf_arg
            type(vector_field), intent(in) :: q_cons_vf_arg
            type(vector_field), intent(in) :: q_prim_vf_arg
            type(vector_field), intent(in) :: flux_src_n_vf_arg
            ! CORRECTED DECLARATION FOR Kterm_arg:
            real(wp), allocatable, dimension(:, :, :), intent(in) :: Kterm_arg

            integer :: j_adv, k_idx, l_idx, q_idx
            real(wp) :: local_inv_ds, local_term_coeff, local_flux1, local_flux2
            real(wp) :: local_q_cons_val, local_k_term_val
            logical :: use_standard_riemann

            select case (current_idir)
            case (1) ! x-direction
                use_standard_riemann = (riemann_solver == 1 .or. riemann_solver == 4)
                if (use_standard_riemann) then
                    $:GPU_PARALLEL_LOOP(collapse=4,private='[j_adv,k_idx,l_idx,q_idx,local_inv_ds, local_term_coeff,local_flux1,local_flux2]')
                    do j_adv = advxb, advxe
                        do q_idx = 0, p ! z_extent
                            do l_idx = 0, n ! y_extent
                                do k_idx = 0, m ! x_extent
                                    local_inv_ds = 1._wp/dx(k_idx)
                                    local_term_coeff = q_prim_vf_arg%vf(contxe + current_idir)%sf(k_idx, l_idx, q_idx)
                                    local_flux1 = flux_src_n_vf_arg%vf(j_adv)%sf(k_idx - 1, l_idx, q_idx)
                                    local_flux2 = flux_src_n_vf_arg%vf(j_adv)%sf(k_idx, l_idx, q_idx)
                                    rhs_vf_arg(j_adv)%sf(k_idx, l_idx, q_idx) = rhs_vf_arg(j_adv)%sf(k_idx, l_idx, q_idx) + &
                                                                                local_inv_ds*local_term_coeff*(local_flux1 - local_flux2)
                                end do
                            end do
                        end do
                    end do
                    $:END_GPU_PARALLEL_LOOP()
                else ! Other Riemann solvers
                    if (alt_soundspeed) then
                        if (bubbles_euler .neqv. .true.) then
                            $:GPU_PARALLEL_LOOP(collapse=3, private='[k_idx,l_idx,q_idx,local_inv_ds, local_q_cons_val, local_k_term_val, local_term_coeff, local_flux1, local_flux2]')
                            do q_idx = 0, p; do l_idx = 0, n; do k_idx = 0, m
                                        local_inv_ds = 1._wp/dx(k_idx)
                                        local_q_cons_val = q_cons_vf_arg%vf(advxe)%sf(k_idx, l_idx, q_idx)
                                        local_k_term_val = Kterm_arg(k_idx, l_idx, q_idx) ! Access is safe due to outer alt_soundspeed check
                                        local_term_coeff = local_q_cons_val - local_k_term_val
                                        local_flux1 = flux_src_n_vf_arg%vf(advxe)%sf(k_idx, l_idx, q_idx)
                                        local_flux2 = flux_src_n_vf_arg%vf(advxe)%sf(k_idx - 1, l_idx, q_idx)
                                        rhs_vf_arg(advxe)%sf(k_idx, l_idx, q_idx) = rhs_vf_arg(advxe)%sf(k_idx, l_idx, q_idx) + &
                                                                                    local_inv_ds*local_term_coeff*(local_flux1 - local_flux2)
                                    end do; end do; end do
                            $:END_GPU_PARALLEL_LOOP()

                            $:GPU_PARALLEL_LOOP(collapse=3, private='[k_idx,l_idx,q_idx,local_inv_ds,local_q_cons_val, local_k_term_val,local_term_coeff, local_flux1, local_flux2]')
                            do q_idx = 0, p; do l_idx = 0, n; do k_idx = 0, m
                                        local_inv_ds = 1._wp/dx(k_idx)
                                        local_q_cons_val = q_cons_vf_arg%vf(advxb)%sf(k_idx, l_idx, q_idx)
                                        local_k_term_val = Kterm_arg(k_idx, l_idx, q_idx) ! Access is safe
                                        local_term_coeff = local_q_cons_val + local_k_term_val
                                        local_flux1 = flux_src_n_vf_arg%vf(advxb)%sf(k_idx, l_idx, q_idx)
                                        local_flux2 = flux_src_n_vf_arg%vf(advxb)%sf(k_idx - 1, l_idx, q_idx)
                                        rhs_vf_arg(advxb)%sf(k_idx, l_idx, q_idx) = rhs_vf_arg(advxb)%sf(k_idx, l_idx, q_idx) + &
                                                                                    local_inv_ds*local_term_coeff*(local_flux1 - local_flux2)
                                    end do; end do; end do
                            $:END_GPU_PARALLEL_LOOP()
                        end if
                    else ! NOT alt_soundspeed
                        $:GPU_PARALLEL_LOOP(collapse=4,private='[j_adv,k_idx,l_idx,q_idx,local_inv_ds, local_term_coeff,local_flux1,local_flux2]')
                        do j_adv = advxb, advxe
                            do q_idx = 0, p; do l_idx = 0, n; do k_idx = 0, m
                                        local_inv_ds = 1._wp/dx(k_idx)
                                        local_term_coeff = q_cons_vf_arg%vf(j_adv)%sf(k_idx, l_idx, q_idx)
                                        local_flux1 = flux_src_n_vf_arg%vf(j_adv)%sf(k_idx, l_idx, q_idx)
                                        local_flux2 = flux_src_n_vf_arg%vf(j_adv)%sf(k_idx - 1, l_idx, q_idx)
                                        rhs_vf_arg(j_adv)%sf(k_idx, l_idx, q_idx) = rhs_vf_arg(j_adv)%sf(k_idx, l_idx, q_idx) + &
                                                                                    local_inv_ds*local_term_coeff*(local_flux1 - local_flux2)
                                    end do; end do; end do
                        end do
                        $:END_GPU_PARALLEL_LOOP()
                    end if
                end if

            case (2) ! y-direction: loops q_idx (x), k_idx (y), l_idx (z); sf(q_idx, k_idx, l_idx); dy(k_idx); Kterm(q_idx,k_idx,l_idx)
                use_standard_riemann = (riemann_solver == 1 .or. riemann_solver == 4)
                if (use_standard_riemann) then
                    $:GPU_PARALLEL_LOOP(collapse=4,private='[j_adv,k_idx,l_idx,q_idx,local_inv_ds, local_term_coeff,local_flux1,local_flux2]')
                    do j_adv = advxb, advxe
                        do l_idx = 0, p ! z_extent
                            do k_idx = 0, n ! y_extent
                                do q_idx = 0, m ! x_extent
                                    local_inv_ds = 1._wp/dy(k_idx)
                                    local_term_coeff = q_prim_vf_arg%vf(contxe + current_idir)%sf(q_idx, k_idx, l_idx)
                                    local_flux1 = flux_src_n_vf_arg%vf(j_adv)%sf(q_idx, k_idx - 1, l_idx)
                                    local_flux2 = flux_src_n_vf_arg%vf(j_adv)%sf(q_idx, k_idx, l_idx)
                                    rhs_vf_arg(j_adv)%sf(q_idx, k_idx, l_idx) = rhs_vf_arg(j_adv)%sf(q_idx, k_idx, l_idx) + &
                                                                                local_inv_ds*local_term_coeff*(local_flux1 - local_flux2)
                                end do
                            end do
                        end do
                    end do
                    $:END_GPU_PARALLEL_LOOP()
                else ! Other Riemann solvers
                    if (alt_soundspeed) then
                        if (bubbles_euler .neqv. .true.) then
                            $:GPU_PARALLEL_LOOP(collapse=3, private='[k_idx,l_idx,q_idx,local_inv_ds, local_q_cons_val, local_k_term_val, local_term_coeff, local_flux1, local_flux2]')
                            do l_idx = 0, p; do k_idx = 0, n; do q_idx = 0, m
                                        local_inv_ds = 1._wp/dy(k_idx)
                                        local_q_cons_val = q_cons_vf_arg%vf(advxe)%sf(q_idx, k_idx, l_idx)
                                        local_k_term_val = Kterm_arg(q_idx, k_idx, l_idx) ! Access is safe
                                        local_term_coeff = local_q_cons_val - local_k_term_val
                                        local_flux1 = flux_src_n_vf_arg%vf(advxe)%sf(q_idx, k_idx, l_idx)
                                        local_flux2 = flux_src_n_vf_arg%vf(advxe)%sf(q_idx, k_idx - 1, l_idx)
                                        rhs_vf_arg(advxe)%sf(q_idx, k_idx, l_idx) = rhs_vf_arg(advxe)%sf(q_idx, k_idx, l_idx) + &
                                                                                    local_inv_ds*local_term_coeff*(local_flux1 - local_flux2)
                                        if (cyl_coord) then
                                            rhs_vf_arg(advxe)%sf(q_idx, k_idx, l_idx) = rhs_vf_arg(advxe)%sf(q_idx, k_idx, l_idx) - &
                                                                                        (local_k_term_val/(2._wp*y_cc(k_idx)))*(local_flux1 + local_flux2)
                                        end if
                                    end do; end do; end do
                            $:END_GPU_PARALLEL_LOOP()

                            $:GPU_PARALLEL_LOOP(collapse=3, private='[k_idx,l_idx,q_idx,local_inv_ds, local_q_cons_val, local_k_term_val,local_term_coeff, local_flux1, local_flux2]')
                            do l_idx = 0, p; do k_idx = 0, n; do q_idx = 0, m
                                        local_inv_ds = 1._wp/dy(k_idx)
                                        local_q_cons_val = q_cons_vf_arg%vf(advxb)%sf(q_idx, k_idx, l_idx)
                                        local_k_term_val = Kterm_arg(q_idx, k_idx, l_idx) ! Access is safe
                                        local_term_coeff = local_q_cons_val + local_k_term_val
                                        local_flux1 = flux_src_n_vf_arg%vf(advxb)%sf(q_idx, k_idx, l_idx)
                                        local_flux2 = flux_src_n_vf_arg%vf(advxb)%sf(q_idx, k_idx - 1, l_idx)
                                        rhs_vf_arg(advxb)%sf(q_idx, k_idx, l_idx) = rhs_vf_arg(advxb)%sf(q_idx, k_idx, l_idx) + &
                                                                                    local_inv_ds*local_term_coeff*(local_flux1 - local_flux2)
                                        if (cyl_coord) then
                                            rhs_vf_arg(advxb)%sf(q_idx, k_idx, l_idx) = rhs_vf_arg(advxb)%sf(q_idx, k_idx, l_idx) + &
                                                                                        (local_k_term_val/(2._wp*y_cc(k_idx)))*(local_flux1 + local_flux2)
                                        end if
                                    end do; end do; end do
                            $:END_GPU_PARALLEL_LOOP()
                        end if
                    else ! NOT alt_soundspeed
                        $:GPU_PARALLEL_LOOP(collapse=4,private='[j_adv,k_idx,l_idx,q_idx,local_inv_ds, local_term_coeff,local_flux1,local_flux2]')
                        do j_adv = advxb, advxe
                            do l_idx = 0, p; do k_idx = 0, n; do q_idx = 0, m
                                        local_inv_ds = 1._wp/dy(k_idx)
                                        local_term_coeff = q_cons_vf_arg%vf(j_adv)%sf(q_idx, k_idx, l_idx)
                                        local_flux1 = flux_src_n_vf_arg%vf(j_adv)%sf(q_idx, k_idx, l_idx)
                                        local_flux2 = flux_src_n_vf_arg%vf(j_adv)%sf(q_idx, k_idx - 1, l_idx)
                                        rhs_vf_arg(j_adv)%sf(q_idx, k_idx, l_idx) = rhs_vf_arg(j_adv)%sf(q_idx, k_idx, l_idx) + &
                                                                                    local_inv_ds*local_term_coeff*(local_flux1 - local_flux2)
                                    end do; end do; end do
                        end do
                        $:END_GPU_PARALLEL_LOOP()
                    end if
                end if

            case (3) ! z-direction: loops l_idx (x), q_idx (y), k_idx (z); sf(l_idx, q_idx, k_idx); dz(k_idx); Kterm(l_idx,q_idx,k_idx)
                if (grid_geometry == 3) then
                    use_standard_riemann = (riemann_solver == 1)
                else
                    use_standard_riemann = (riemann_solver == 1 .or. riemann_solver == 4)
                end if

                if (use_standard_riemann) then
                    $:GPU_PARALLEL_LOOP(collapse=4,private='[j_adv,k_idx,l_idx,q_idx,local_inv_ds, local_term_coeff,local_flux1,local_flux2]')
                    do j_adv = advxb, advxe
                        do k_idx = 0, p ! z_extent
                            do q_idx = 0, n ! y_extent
                                do l_idx = 0, m ! x_extent
                                    local_inv_ds = 1._wp/dz(k_idx)
                                    local_term_coeff = q_prim_vf_arg%vf(contxe + current_idir)%sf(l_idx, q_idx, k_idx)
                                    local_flux1 = flux_src_n_vf_arg%vf(j_adv)%sf(l_idx, q_idx, k_idx - 1)
                                    local_flux2 = flux_src_n_vf_arg%vf(j_adv)%sf(l_idx, q_idx, k_idx)
                                    rhs_vf_arg(j_adv)%sf(l_idx, q_idx, k_idx) = rhs_vf_arg(j_adv)%sf(l_idx, q_idx, k_idx) + &
                                                                                local_inv_ds*local_term_coeff*(local_flux1 - local_flux2)
                                end do
                            end do
                        end do
                    end do
                    $:END_GPU_PARALLEL_LOOP()
                else ! Other Riemann solvers
                    if (alt_soundspeed) then
                        if (bubbles_euler .neqv. .true.) then
                            $:GPU_PARALLEL_LOOP(collapse=3, private='[k_idx,l_idx,q_idx,local_inv_ds,local_q_cons_val, local_k_term_val, local_term_coeff, local_flux1, local_flux2]')
                            do k_idx = 0, p; do q_idx = 0, n; do l_idx = 0, m
                                        local_inv_ds = 1._wp/dz(k_idx)
                                        local_q_cons_val = q_cons_vf_arg%vf(advxe)%sf(l_idx, q_idx, k_idx)
                                        local_k_term_val = Kterm_arg(l_idx, q_idx, k_idx) ! Access is safe
                                        local_term_coeff = local_q_cons_val - local_k_term_val
                                        local_flux1 = flux_src_n_vf_arg%vf(advxe)%sf(l_idx, q_idx, k_idx)
                                        local_flux2 = flux_src_n_vf_arg%vf(advxe)%sf(l_idx, q_idx, k_idx - 1)
                                        rhs_vf_arg(advxe)%sf(l_idx, q_idx, k_idx) = rhs_vf_arg(advxe)%sf(l_idx, q_idx, k_idx) + &
                                                                                    local_inv_ds*local_term_coeff*(local_flux1 - local_flux2)
                                    end do; end do; end do
                            $:END_GPU_PARALLEL_LOOP()

                            $:GPU_PARALLEL_LOOP(collapse=3, private='[k_idx,l_idx,q_idx,local_inv_ds, local_q_cons_val, local_k_term_val, local_term_coeff, local_flux1, local_flux2]')
                            do k_idx = 0, p; do q_idx = 0, n; do l_idx = 0, m
                                        local_inv_ds = 1._wp/dz(k_idx)
                                        local_q_cons_val = q_cons_vf_arg%vf(advxb)%sf(l_idx, q_idx, k_idx)
                                        local_k_term_val = Kterm_arg(l_idx, q_idx, k_idx) ! Access is safe
                                        local_term_coeff = local_q_cons_val + local_k_term_val
                                        local_flux1 = flux_src_n_vf_arg%vf(advxb)%sf(l_idx, q_idx, k_idx)
                                        local_flux2 = flux_src_n_vf_arg%vf(advxb)%sf(l_idx, q_idx, k_idx - 1)
                                        rhs_vf_arg(advxb)%sf(l_idx, q_idx, k_idx) = rhs_vf_arg(advxb)%sf(l_idx, q_idx, k_idx) + &
                                                                                    local_inv_ds*local_term_coeff*(local_flux1 - local_flux2)
                                    end do; end do; end do
                            $:END_GPU_PARALLEL_LOOP()
                        end if
                    else ! NOT alt_soundspeed
                        $:GPU_PARALLEL_LOOP(collapse=4, private='[j_adv,k_idx,l_idx,q_idx,local_inv_ds, local_term_coeff,local_flux1,local_flux2]')
                        do j_adv = advxb, advxe
                            do k_idx = 0, p; do q_idx = 0, n; do l_idx = 0, m
                                        local_inv_ds = 1._wp/dz(k_idx)
                                        local_term_coeff = q_cons_vf_arg%vf(j_adv)%sf(l_idx, q_idx, k_idx)
                                        local_flux1 = flux_src_n_vf_arg%vf(j_adv)%sf(l_idx, q_idx, k_idx)
                                        local_flux2 = flux_src_n_vf_arg%vf(j_adv)%sf(l_idx, q_idx, k_idx - 1)
                                        rhs_vf_arg(j_adv)%sf(l_idx, q_idx, k_idx) = rhs_vf_arg(j_adv)%sf(l_idx, q_idx, k_idx) + &
                                                                                    local_inv_ds*local_term_coeff*(local_flux1 - local_flux2)
                                    end do; end do; end do
                        end do
                        $:END_GPU_PARALLEL_LOOP()
                    end if
                end if
            end select
        end subroutine s_add_directional_advection_source_terms

    end subroutine s_compute_advection_source_term

    subroutine s_compute_additional_physics_rhs(idir, q_prim_vf, rhs_vf, flux_src_n_in, &
                                                dq_prim_dx_vf, dq_prim_dy_vf, dq_prim_dz_vf)

        integer, intent(in) :: idir
        type(scalar_field), dimension(sys_size), intent(in) :: q_prim_vf
        type(scalar_field), dimension(sys_size), intent(inout) :: rhs_vf
        type(scalar_field), dimension(sys_size), intent(in) :: flux_src_n_in
        type(scalar_field), dimension(sys_size), intent(in) :: dq_prim_dx_vf, dq_prim_dy_vf, dq_prim_dz_vf

        integer :: i, j, k, l

        if (idir == 1) then ! x-direction

            if (surface_tension) then
                $:GPU_PARALLEL_LOOP(private='[j,k,l]', collapse=3)
                do l = 0, p
                    do k = 0, n
                        do j = 0, m
                            rhs_vf(c_idx)%sf(j, k, l) = &
                                rhs_vf(c_idx)%sf(j, k, l) + 1._wp/dx(j)* &
                                q_prim_vf(c_idx)%sf(j, k, l)* &
                                (flux_src_n_in(advxb)%sf(j, k, l) - &
                                 flux_src_n_in(advxb)%sf(j - 1, k, l))
                        end do
                    end do
                end do
                $:END_GPU_PARALLEL_LOOP()
            end if

            if ((surface_tension .or. viscous) .or. chem_params%diffusion) then
                $:GPU_PARALLEL_LOOP(private='[j,k,l]', collapse=3)
                do l = 0, p
                    do k = 0, n
                        do j = 0, m
                            if (surface_tension .or. viscous) then
                                $:GPU_LOOP(parallelism='[seq]')
                                do i = momxb, E_idx
                                    rhs_vf(i)%sf(j, k, l) = &
                                        rhs_vf(i)%sf(j, k, l) + 1._wp/dx(j)* &
                                        (flux_src_n_in(i)%sf(j - 1, k, l) &
                                         - flux_src_n_in(i)%sf(j, k, l))
                                end do
                            end if

                            if (chem_params%diffusion) then
                                $:GPU_LOOP(parallelism='[seq]')
                                do i = chemxb, chemxe
                                    rhs_vf(i)%sf(j, k, l) = &
                                        rhs_vf(i)%sf(j, k, l) + 1._wp/dx(j)* &
                                        (flux_src_n_in(i)%sf(j - 1, k, l) &
                                         - flux_src_n_in(i)%sf(j, k, l))
                                end do

                                if (.not. viscous) then
                                    rhs_vf(E_idx)%sf(j, k, l) = &
                                        rhs_vf(E_idx)%sf(j, k, l) + 1._wp/dx(j)* &
                                        (flux_src_n_in(E_idx)%sf(j - 1, k, l) &
                                         - flux_src_n_in(E_idx)%sf(j, k, l))
                                end if
                            end if
                        end do
                    end do
                end do
                $:END_GPU_PARALLEL_LOOP()
            end if

        elseif (idir == 2) then ! y-direction

            if (surface_tension) then
                $:GPU_PARALLEL_LOOP(private='[j,k,l]', collapse=3)
                do l = 0, p
                    do k = 0, n
                        do j = 0, m
                            rhs_vf(c_idx)%sf(j, k, l) = &
                                rhs_vf(c_idx)%sf(j, k, l) + 1._wp/dy(k)* &
                                q_prim_vf(c_idx)%sf(j, k, l)* &
                                (flux_src_n_in(advxb)%sf(j, k, l) - &
                                 flux_src_n_in(advxb)%sf(j, k - 1, l))
                        end do
                    end do
                end do
                $:END_GPU_PARALLEL_LOOP()
            end if

            if (cyl_coord .and. ((bc_y%beg == -2) .or. (bc_y%beg == -14))) then
                if (viscous) then
                    if (p > 0) then
                        call s_compute_viscous_stress_tensor(q_prim_vf, &
                                                             dq_prim_dx_vf(mom_idx%beg:mom_idx%end), &
                                                             dq_prim_dy_vf(mom_idx%beg:mom_idx%end), &
                                                             dq_prim_dz_vf(mom_idx%beg:mom_idx%end), &
                                                             tau_Re_vf, &
                                                             idwbuff(1), idwbuff(2), idwbuff(3))
                    else
                        call s_compute_viscous_stress_tensor(q_prim_vf, &
                                                             dq_prim_dx_vf(mom_idx%beg:mom_idx%end), &
                                                             dq_prim_dy_vf(mom_idx%beg:mom_idx%end), &
                                                             dq_prim_dy_vf(mom_idx%beg:mom_idx%end), &
                                                             tau_Re_vf, &
                                                             idwbuff(1), idwbuff(2), idwbuff(3))
                    end if

                    $:GPU_PARALLEL_LOOP(private='[i,j,l]', collapse=2)
                    do l = 0, p
                        do j = 0, m
                            $:GPU_LOOP(parallelism='[seq]')
                            do i = momxb, E_idx
                                rhs_vf(i)%sf(j, 0, l) = &
                                    rhs_vf(i)%sf(j, 0, l) + 1._wp/(y_cc(1) - y_cc(-1))* &
                                    (tau_Re_vf(i)%sf(j, -1, l) &
                                     - tau_Re_vf(i)%sf(j, 1, l))
                            end do
                        end do
                    end do
                    $:END_GPU_PARALLEL_LOOP()

                end if

                $:GPU_PARALLEL_LOOP(private='[i,j,k,l]', collapse=3)
                do l = 0, p
                    do k = 1, n
                        do j = 0, m
                            $:GPU_LOOP(parallelism='[seq]')
                            do i = momxb, E_idx
                                rhs_vf(i)%sf(j, k, l) = &
                                    rhs_vf(i)%sf(j, k, l) + 1._wp/dy(k)* &
                                    (flux_src_n_in(i)%sf(j, k - 1, l) &
                                     - flux_src_n_in(i)%sf(j, k, l))
                            end do
                        end do
                    end do
                end do
                $:END_GPU_PARALLEL_LOOP()

            else

                if ((surface_tension .or. viscous) .or. chem_params%diffusion) then
                    $:GPU_PARALLEL_LOOP(private='[i,j,k,l]', collapse=3)
                    do l = 0, p
                        do k = 0, n
                            do j = 0, m
                                if (surface_tension .or. viscous) then
                                    $:GPU_LOOP(parallelism='[seq]')
                                    do i = momxb, E_idx
                                        rhs_vf(i)%sf(j, k, l) = &
                                            rhs_vf(i)%sf(j, k, l) + 1._wp/dy(k)* &
                                            (flux_src_n_in(i)%sf(j, k - 1, l) &
                                             - flux_src_n_in(i)%sf(j, k, l))
                                    end do
                                end if

                                if (chem_params%diffusion) then
                                    $:GPU_LOOP(parallelism='[seq]')
                                    do i = chemxb, chemxe
                                        rhs_vf(i)%sf(j, k, l) = &
                                            rhs_vf(i)%sf(j, k, l) + 1._wp/dy(k)* &
                                            (flux_src_n_in(i)%sf(j, k - 1, l) &
                                             - flux_src_n_in(i)%sf(j, k, l))
                                    end do
                                    if (.not. viscous) then
                                        rhs_vf(E_idx)%sf(j, k, l) = &
                                            rhs_vf(E_idx)%sf(j, k, l) + 1._wp/dy(k)* &
                                            (flux_src_n_in(E_idx)%sf(j, k - 1, l) &
                                             - flux_src_n_in(E_idx)%sf(j, k, l))
                                    end if
                                end if
                            end do
                        end do
                    end do
                    $:END_GPU_PARALLEL_LOOP()
                end if
            end if

            ! Applying the geometrical viscous Riemann source fluxes calculated as average
            ! of values at cell boundaries
            if (cyl_coord) then
                if ((bc_y%beg == -2) .or. (bc_y%beg == -14)) then

                    $:GPU_PARALLEL_LOOP(private='[i,j,k,l]', collapse=3)
                    do l = 0, p
                        do k = 1, n
                            do j = 0, m
                                $:GPU_LOOP(parallelism='[seq]')
                                do i = momxb, E_idx
                                    rhs_vf(i)%sf(j, k, l) = &
                                        rhs_vf(i)%sf(j, k, l) - 5.e-1_wp/y_cc(k)* &
                                        (flux_src_n_in(i)%sf(j, k - 1, l) &
                                         + flux_src_n_in(i)%sf(j, k, l))
                                end do
                            end do
                        end do
                    end do
                    $:END_GPU_PARALLEL_LOOP()

                    if (viscous) then
                        $:GPU_PARALLEL_LOOP(private='[i,j,l]', collapse=2)
                        do l = 0, p
                            do j = 0, m
                                $:GPU_LOOP(parallelism='[seq]')
                                do i = momxb, E_idx
                                    rhs_vf(i)%sf(j, 0, l) = &
                                        rhs_vf(i)%sf(j, 0, l) - 1._wp/y_cc(0)* &
                                        tau_Re_vf(i)%sf(j, 0, l)
                                end do
                            end do
                        end do
                        $:END_GPU_PARALLEL_LOOP()
                    end if
                else

                    $:GPU_PARALLEL_LOOP(private='[i,j,k,l]', collapse=3)
                    do l = 0, p
                        do k = 0, n
                            do j = 0, m
                                $:GPU_LOOP(parallelism='[seq]')
                                do i = momxb, E_idx
                                    rhs_vf(i)%sf(j, k, l) = &
                                        rhs_vf(i)%sf(j, k, l) - 5.e-1_wp/y_cc(k)* &
                                        (flux_src_n_in(i)%sf(j, k - 1, l) &
                                         + flux_src_n_in(i)%sf(j, k, l))
                                end do
                            end do
                        end do
                    end do
                    $:END_GPU_PARALLEL_LOOP()
                end if
            end if

        elseif (idir == 3) then ! z-direction

            if (surface_tension) then
                $:GPU_PARALLEL_LOOP(private='[j,k,l]', collapse=3)
                do l = 0, p
                    do k = 0, n
                        do j = 0, m
                            rhs_vf(c_idx)%sf(j, k, l) = &
                                rhs_vf(c_idx)%sf(j, k, l) + 1._wp/dz(l)* &
                                q_prim_vf(c_idx)%sf(j, k, l)* &
                                (flux_src_n_in(advxb)%sf(j, k, l) - &
                                 flux_src_n_in(advxb)%sf(j, k, l - 1))
                        end do
                    end do
                end do
                $:END_GPU_PARALLEL_LOOP()
            end if

            if ((surface_tension .or. viscous) .or. chem_params%diffusion) then
                $:GPU_PARALLEL_LOOP(private='[i,j,k,l]', collapse=3)
                do l = 0, p
                    do k = 0, n
                        do j = 0, m
                            if (surface_tension .or. viscous) then
                                $:GPU_LOOP(parallelism='[seq]')
                                do i = momxb, E_idx
                                    rhs_vf(i)%sf(j, k, l) = &
                                        rhs_vf(i)%sf(j, k, l) + 1._wp/dz(l)* &
                                        (flux_src_n_in(i)%sf(j, k, l - 1) &
                                         - flux_src_n_in(i)%sf(j, k, l))
                                end do
                            end if

                            if (chem_params%diffusion) then
                                $:GPU_LOOP(parallelism='[seq]')
                                do i = chemxb, chemxe
                                    rhs_vf(i)%sf(j, k, l) = &
                                        rhs_vf(i)%sf(j, k, l) + 1._wp/dz(l)* &
                                        (flux_src_n_in(i)%sf(j, k, l - 1) &
                                         - flux_src_n_in(i)%sf(j, k, l))
                                end do
                                if (.not. viscous) then
                                    rhs_vf(E_idx)%sf(j, k, l) = &
                                        rhs_vf(E_idx)%sf(j, k, l) + 1._wp/dz(l)* &
                                        (flux_src_n_in(E_idx)%sf(j, k, l - 1) &
                                         - flux_src_n_in(E_idx)%sf(j, k, l))
                                end if
                            end if
                        end do
                    end do
                end do
                $:END_GPU_PARALLEL_LOOP()
            end if

            if (grid_geometry == 3) then
                $:GPU_PARALLEL_LOOP(private='[j,k,l]', collapse=3)
                do l = 0, p
                    do k = 0, n
                        do j = 0, m
                            rhs_vf(momxb + 1)%sf(j, k, l) = &
                                rhs_vf(momxb + 1)%sf(j, k, l) + 5.e-1_wp* &
                                (flux_src_n_in(momxe)%sf(j, k, l - 1) &
                                 + flux_src_n_in(momxe)%sf(j, k, l))

                            rhs_vf(momxe)%sf(j, k, l) = &
                                rhs_vf(momxe)%sf(j, k, l) - 5.e-1_wp* &
                                (flux_src_n_in(momxb + 1)%sf(j, k, l - 1) &
                                 + flux_src_n_in(momxb + 1)%sf(j, k, l))
                        end do
                    end do
                end do
                $:END_GPU_PARALLEL_LOOP()
            end if
        end if

    end subroutine s_compute_additional_physics_rhs

    !>  The purpose of this subroutine is to WENO-reconstruct the
        !!      left and the right cell-boundary values, including values
        !!      at the Gaussian quadrature points, from the cell-averaged
        !!      variables.
        !!  @param v_vf Cell-average variables
        !!  @param vL_qp Left WENO-reconstructed, cell-boundary values including
        !!          the values at the quadrature points, of the cell-average variables
        !!  @param vR_qp Right WENO-reconstructed, cell-boundary values including
        !!          the values at the quadrature points, of the cell-average variables
        !!  @param norm_dir Splitting coordinate direction
    subroutine s_reconstruct_cell_boundary_values(v_vf, vL_x, vL_y, vL_z, vR_x, vR_y, vR_z, &
                                                  norm_dir)

        type(scalar_field), dimension(iv%beg:iv%end), intent(in) :: v_vf
        real(wp), dimension(idwbuff(1)%beg:, idwbuff(2)%beg:, idwbuff(3)%beg:, 1:), intent(inout) :: vL_x, vL_y, vL_z
        real(wp), dimension(idwbuff(1)%beg:, idwbuff(2)%beg:, idwbuff(3)%beg:, 1:), intent(inout) :: vR_x, vR_y, vR_z
        integer, intent(in) :: norm_dir

        integer :: recon_dir !< Coordinate direction of the reconstruction

        integer :: i, j, k, l

        #:for SCHEME, TYPE in [('weno','WENO_TYPE'), ('muscl','MUSCL_TYPE')]
            if (recon_type == ${TYPE}$) then
                ! Reconstruction in s1-direction
                if (norm_dir == 1) then
                    is1 = idwbuff(1); is2 = idwbuff(2); is3 = idwbuff(3)
                    recon_dir = 1; is1%beg = is1%beg + ${SCHEME}$_polyn
                    is1%end = is1%end - ${SCHEME}$_polyn

                elseif (norm_dir == 2) then
                    is1 = idwbuff(2); is2 = idwbuff(1); is3 = idwbuff(3)
                    recon_dir = 2; is1%beg = is1%beg + ${SCHEME}$_polyn
                    is1%end = is1%end - ${SCHEME}$_polyn

                else
                    is1 = idwbuff(3); is2 = idwbuff(2); is3 = idwbuff(1)
                    recon_dir = 3; is1%beg = is1%beg + ${SCHEME}$_polyn
                    is1%end = is1%end - ${SCHEME}$_polyn
                end if

                if (n > 0) then
                    if (p > 0) then
                        call s_${SCHEME}$ (v_vf(iv%beg:iv%end), &
                                           vL_x(:, :, :, iv%beg:iv%end), vL_y(:, :, :, iv%beg:iv%end), vL_z(:, :, :, iv%beg:iv%end), vR_x(:, :, :, iv%beg:iv%end), vR_y(:, :, :, iv%beg:iv%end), vR_z(:, :, :, iv%beg:iv%end), &
                                           recon_dir, &
                                           is1, is2, is3)
                    else
                        call s_${SCHEME}$ (v_vf(iv%beg:iv%end), &
                                           vL_x(:, :, :, iv%beg:iv%end), vL_y(:, :, :, iv%beg:iv%end), vL_z(:, :, :, :), vR_x(:, :, :, iv%beg:iv%end), vR_y(:, :, :, iv%beg:iv%end), vR_z(:, :, :, :), &
                                           recon_dir, &
                                           is1, is2, is3)
                    end if
                else

                    call s_${SCHEME}$ (v_vf(iv%beg:iv%end), &
                                       vL_x(:, :, :, iv%beg:iv%end), vL_y(:, :, :, :), vL_z(:, :, :, :), vR_x(:, :, :, iv%beg:iv%end), vR_y(:, :, :, :), vR_z(:, :, :, :), &
                                       recon_dir, &
                                       is1, is2, is3)
                end if
            end if
        #:endfor
    end subroutine s_reconstruct_cell_boundary_values

    subroutine s_reconstruct_cell_boundary_values_first_order(v_vf, vL_x, vL_y, vL_z, vR_x, vR_y, vR_z, &
                                                              norm_dir)

        type(scalar_field), dimension(iv%beg:iv%end), intent(in) :: v_vf
        real(wp), dimension(idwbuff(1)%beg:, idwbuff(2)%beg:, idwbuff(3)%beg:, 1:), intent(inout) :: vL_x, vL_y, vL_z
        real(wp), dimension(idwbuff(1)%beg:, idwbuff(2)%beg:, idwbuff(3)%beg:, 1:), intent(inout) :: vR_x, vR_y, vR_z
        integer, intent(in) :: norm_dir

        integer :: recon_dir !< Coordinate direction of the WENO reconstruction

        integer :: i, j, k, l
        ! Reconstruction in s1-direction

        #:for SCHEME, TYPE in [('weno','WENO_TYPE'), ('muscl', 'MUSCL_TYPE')]
            if (recon_type == ${TYPE}$) then
                if (norm_dir == 1) then
                    is1 = idwbuff(1); is2 = idwbuff(2); is3 = idwbuff(3)
                    recon_dir = 1; is1%beg = is1%beg + ${SCHEME}$_polyn
                    is1%end = is1%end - ${SCHEME}$_polyn

                elseif (norm_dir == 2) then
                    is1 = idwbuff(2); is2 = idwbuff(1); is3 = idwbuff(3)
                    recon_dir = 2; is1%beg = is1%beg + ${SCHEME}$_polyn
                    is1%end = is1%end - ${SCHEME}$_polyn

                else
                    is1 = idwbuff(3); is2 = idwbuff(2); is3 = idwbuff(1)
                    recon_dir = 3; is1%beg = is1%beg + ${SCHEME}$_polyn
                    is1%end = is1%end - ${SCHEME}$_polyn

                end if

                $:GPU_UPDATE(device='[is1,is2,is3,iv]')

                if (recon_dir == 1) then
                    $:GPU_PARALLEL_LOOP(private='[i,j,k,l]', collapse=4)
                    do i = iv%beg, iv%end
                        do l = is3%beg, is3%end
                            do k = is2%beg, is2%end
                                do j = is1%beg, is1%end
                                    vL_x(j, k, l, i) = v_vf(i)%sf(j, k, l)
                                    vR_x(j, k, l, i) = v_vf(i)%sf(j, k, l)
                                end do
                            end do
                        end do
                    end do
                    $:END_GPU_PARALLEL_LOOP()
                else if (recon_dir == 2) then
                    $:GPU_PARALLEL_LOOP(private='[i,j,k,l]', collapse=4)
                    do i = iv%beg, iv%end
                        do l = is3%beg, is3%end
                            do k = is2%beg, is2%end
                                do j = is1%beg, is1%end
                                    vL_y(j, k, l, i) = v_vf(i)%sf(k, j, l)
                                    vR_y(j, k, l, i) = v_vf(i)%sf(k, j, l)
                                end do
                            end do
                        end do
                    end do
                    $:END_GPU_PARALLEL_LOOP()
                else if (recon_dir == 3) then
                    $:GPU_PARALLEL_LOOP(private='[i,j,k,l]', collapse=4)
                    do i = iv%beg, iv%end
                        do l = is3%beg, is3%end
                            do k = is2%beg, is2%end
                                do j = is1%beg, is1%end
                                    vL_z(j, k, l, i) = v_vf(i)%sf(l, k, j)
                                    vR_z(j, k, l, i) = v_vf(i)%sf(l, k, j)
                                end do
                            end do
                        end do
                    end do
                    $:END_GPU_PARALLEL_LOOP()
                end if
            end if
        #:endfor

    end subroutine s_reconstruct_cell_boundary_values_first_order

    !> Module deallocation and/or disassociation procedures
    impure subroutine s_finalize_rhs_module

        integer :: i, j, l

        call s_finalize_pressure_relaxation_module

        if (.not. igr) then
            do j = cont_idx%beg, cont_idx%end
                if (relativity) then
                    ! Cons and Prim densities are different for relativity
                    @:DEALLOCATE(q_cons_qp%vf(j)%sf)
                    @:DEALLOCATE(q_prim_qp%vf(j)%sf)
                else
                    nullify (q_prim_qp%vf(j)%sf)
                end if
            end do

            do j = adv_idx%beg, adv_idx%end
                nullify (q_prim_qp%vf(j)%sf)
            end do

            do j = mom_idx%beg, E_idx
                @:DEALLOCATE(q_cons_qp%vf(j)%sf)
                @:DEALLOCATE(q_prim_qp%vf(j)%sf)
            end do
        end if

        @:DEALLOCATE(q_cons_qp%vf, q_prim_qp%vf)

        if (.not. igr) then
            @:DEALLOCATE(qL_rsx_vf, qR_rsx_vf)

            if (n > 0) then
                @:DEALLOCATE(qL_rsy_vf, qR_rsy_vf)
            end if

            if (p > 0) then
                @:DEALLOCATE(qL_rsz_vf, qR_rsz_vf)
            end if

            if (viscous) then
                do l = mom_idx%beg, mom_idx%end
                    @:DEALLOCATE(dq_prim_dx_qp(1)%vf(l)%sf)
                end do

                if (n > 0) then

                    do l = mom_idx%beg, mom_idx%end
                        @:DEALLOCATE(dq_prim_dy_qp(1)%vf(l)%sf)
                    end do

                    if (p > 0) then
                        do l = mom_idx%beg, mom_idx%end
                            @:DEALLOCATE(dq_prim_dz_qp(1)%vf(l)%sf)
                        end do
                    end if

                end if

                @:DEALLOCATE(dq_prim_dx_qp(1)%vf)
                @:DEALLOCATE(dq_prim_dy_qp(1)%vf)
                @:DEALLOCATE(dq_prim_dz_qp(1)%vf)

                do i = num_dims, 1, -1

                    do l = mom_idx%beg, mom_idx%end
                        @:DEALLOCATE(dqL_prim_dx_n(i)%vf(l)%sf)
                        @:DEALLOCATE(dqR_prim_dx_n(i)%vf(l)%sf)
                    end do

                    if (n > 0) then
                        do l = mom_idx%beg, mom_idx%end
                            @:DEALLOCATE(dqL_prim_dy_n(i)%vf(l)%sf)
                            @:DEALLOCATE(dqR_prim_dy_n(i)%vf(l)%sf)
                        end do
                    end if

                    if (p > 0) then
                        do l = mom_idx%beg, mom_idx%end
                            @:DEALLOCATE(dqL_prim_dz_n(i)%vf(l)%sf)
                            @:DEALLOCATE(dqR_prim_dz_n(i)%vf(l)%sf)
                        end do
                    end if

                    @:DEALLOCATE(dqL_prim_dx_n(i)%vf)
                    @:DEALLOCATE(dqL_prim_dy_n(i)%vf)
                    @:DEALLOCATE(dqL_prim_dz_n(i)%vf)
                    @:DEALLOCATE(dqR_prim_dx_n(i)%vf)
                    @:DEALLOCATE(dqR_prim_dy_n(i)%vf)
                    @:DEALLOCATE(dqR_prim_dz_n(i)%vf)
                end do

                if (weno_Re_flux) then
                    @:DEALLOCATE(dqL_rsx_vf, dqR_rsx_vf)

                    if (n > 0) then
                        @:DEALLOCATE(dqL_rsy_vf, dqR_rsy_vf)
                    end if

                    if (p > 0) then
                        @:DEALLOCATE(dqL_rsz_vf, dqR_rsz_vf)
                    end if
                end if

                if (cyl_coord) then
                    do i = 1, num_dims
                        @:DEALLOCATE(tau_re_vf(cont_idx%end + i)%sf)
                    end do
                    @:DEALLOCATE(tau_re_vf(e_idx)%sf)
                    @:DEALLOCATE(tau_re_vf)
                end if
            end if
            @:DEALLOCATE(dqL_prim_dx_n, dqL_prim_dy_n, dqL_prim_dz_n)
            @:DEALLOCATE(dqR_prim_dx_n, dqR_prim_dy_n, dqR_prim_dz_n)
        end if

        if (mpp_lim .and. bubbles_euler) then
            $:GPU_EXIT_DATA(delete='[alf_sum%sf]')
            deallocate (alf_sum%sf)
        end if

        if (.not. igr) then
            do i = num_dims, 1, -1
                if (i /= 1) then
                    do l = 1, sys_size
                        nullify (flux_n(i)%vf(l)%sf)
                        nullify (flux_src_n(i)%vf(l)%sf)
                        @:DEALLOCATE(flux_gsrc_n(i)%vf(l)%sf)
                    end do
                else
                    do l = 1, sys_size
                        @:DEALLOCATE(flux_n(i)%vf(l)%sf)
                        @:DEALLOCATE(flux_gsrc_n(i)%vf(l)%sf)
                    end do

                    if (viscous) then
                        do l = mom_idx%beg, E_idx
                            @:DEALLOCATE(flux_src_n(i)%vf(l)%sf)
                        end do
                    end if

                    if (chem_params%diffusion .and. .not. viscous) then
                        @:DEALLOCATE(flux_src_n(i)%vf(E_idx)%sf)
                    end if

                    if (riemann_solver == 1 .or. riemann_solver == 4) then
                        do l = adv_idx%beg + 1, adv_idx%end
                            @:DEALLOCATE(flux_src_n(i)%vf(l)%sf)
                        end do
                    else
                        do l = adv_idx%beg + 1, adv_idx%end
                            nullify (flux_src_n(i)%vf(l)%sf)
                        end do
                    end if

                    @:DEALLOCATE(flux_src_n(i)%vf(adv_idx%beg)%sf)
                end if

                @:DEALLOCATE(flux_n(i)%vf, flux_src_n(i)%vf, flux_gsrc_n(i)%vf)
            end do

            @:DEALLOCATE(flux_n, flux_src_n, flux_gsrc_n)
        end if

    end subroutine s_finalize_rhs_module

end module m_rhs
<|MERGE_RESOLUTION|>--- conflicted
+++ resolved
@@ -676,16 +676,6 @@
             ! Converting Conservative to Primitive Variables
 
             if (mpp_lim .and. bubbles_euler) then
-<<<<<<< HEAD
-                $:GPU_PARALLEL_LOOP(private='[j,k,l]', collapse=3)
-                do l = idwbuff(3)%beg, idwbuff(3)%end
-                    do k = idwbuff(2)%beg, idwbuff(2)%end
-                        do j = idwbuff(1)%beg, idwbuff(1)%end
-                            alf_sum%sf(j, k, l) = 0._wp
-                            $:GPU_LOOP(parallelism='[seq]')
-                            do i = advxb, advxe - 1
-                                alf_sum%sf(j, k, l) = alf_sum%sf(j, k, l) + q_cons_qp%vf(i)%sf(j, k, l)
-=======
                 if (.not. icsg) then
                     $:GPU_PARALLEL_LOOP(collapse=3)
                     do l = idwbuff(3)%beg, idwbuff(3)%end
@@ -701,10 +691,10 @@
                                     q_cons_qp%vf(i)%sf(j, k, l) = q_cons_qp%vf(i)%sf(j, k, l)*(1._wp - q_cons_qp%vf(alf_idx)%sf(j, k, l)) &
                                                                   /alf_sum%sf(j, k, l)
                                 end do
->>>>>>> c8f9d4bb
-                            end do
-                        end do
-                    end do
+                            end do
+                        end do
+                    end do
+                    $:END_GPU_PARALLEL_LOOP()
                 else
                     $:GPU_PARALLEL_LOOP(collapse=3)
                     do l = idwbuff(3)%beg, idwbuff(3)%end
@@ -726,12 +716,8 @@
                             end do
                         end do
                     end do
-<<<<<<< HEAD
-                end do
-                $:END_GPU_PARALLEL_LOOP()
-=======
-                end if
->>>>>>> c8f9d4bb
+                    $:END_GPU_PARALLEL_LOOP()
+                end if
             end if
         end if
 
