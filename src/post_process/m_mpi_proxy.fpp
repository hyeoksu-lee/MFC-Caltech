!>
!! @file m_mpi_proxy.f90
!! @brief Contains module m_mpi_proxy

!> @brief  This module serves as a proxy to the parameters and subroutines
!!              available in the MPI implementation's MPI module. Specifically,
!!              the role of the proxy is to harness basic MPI commands into more
!!              complex procedures as to achieve the required communication goals
!!              for the post-process.
module m_mpi_proxy

    ! Dependencies =============================================================
#ifdef MFC_MPI
    use mpi                     !< Message passing interface (MPI) module
#endif

    use m_derived_types         !< Definitions of the derived types

    use m_global_parameters     !< Global parameters for the code

    use m_mpi_common

    use ieee_arithmetic
    ! ==========================================================================

    implicit none

    !> @name Buffers of the conservative variables received/sent from/to neighboring
    !! processors. Note that these variables are structured as vectors rather
    !! than arrays.
    !> @{
    real(kind(0d0)), allocatable, dimension(:) :: q_cons_buffer_in
    real(kind(0d0)), allocatable, dimension(:) :: q_cons_buffer_out
    !> @}

    !> @name Receive counts and displacement vector variables, respectively, used in
    !! enabling MPI to gather varying amounts of data from all processes to the
    !! root process
    !> @{
    integer, allocatable, dimension(:) :: recvcounts
    integer, allocatable, dimension(:) :: displs
    !> @}

    !> @name Generic flags used to identify and report MPI errors
    !> @{
    integer, private :: err_code, ierr
    !> @}

contains

    !>  Computation of parameters, allocation procedures, and/or
        !!      any other tasks needed to properly setup the module
    subroutine s_initialize_mpi_proxy_module

#ifdef MFC_MPI

        integer :: i !< Generic loop iterator

        ! Allocating vectorized buffer regions of conservative variables.
        ! The length of buffer vectors are set according to the size of the
        ! largest buffer region in the sub-domain.
        if (buff_size > 0) then

            ! Simulation is at least 2D
            if (n > 0) then

                ! Simulation is 3D
                if (p > 0) then

                    allocate (q_cons_buffer_in(0:buff_size* &
                                               sys_size* &
                                               (m + 2*buff_size + 1)* &
                                               (n + 2*buff_size + 1)* &
                                               (p + 2*buff_size + 1)/ &
                                               (min(m, n, p) &
                                                + 2*buff_size + 1) - 1))
                    allocate (q_cons_buffer_out(0:buff_size* &
                                                sys_size* &
                                                (m + 2*buff_size + 1)* &
                                                (n + 2*buff_size + 1)* &
                                                (p + 2*buff_size + 1)/ &
                                                (min(m, n, p) &
                                                 + 2*buff_size + 1) - 1))

                    ! Simulation is 2D
                else

                    allocate (q_cons_buffer_in(0:buff_size* &
                                               sys_size* &
                                               (max(m, n) &
                                                + 2*buff_size + 1) - 1))
                    allocate (q_cons_buffer_out(0:buff_size* &
                                                sys_size* &
                                                (max(m, n) &
                                                 + 2*buff_size + 1) - 1))

                end if

                ! Simulation is 1D
            else

                allocate (q_cons_buffer_in(0:buff_size*sys_size - 1))
                allocate (q_cons_buffer_out(0:buff_size*sys_size - 1))

            end if

            ! Initially zeroing out the vectorized buffer region variables
            ! to avoid possible underflow from any unused allocated memory
            q_cons_buffer_in = 0d0
            q_cons_buffer_out = 0d0

        end if

        ! Allocating and configuring the receive counts and the displacement
        ! vector variables used in variable-gather communication procedures.
        ! Note that these are only needed for either multidimensional runs
        ! that utilize the Silo database file format or for 1D simulations.
        if ((format == 1 .and. n > 0) .or. n == 0) then

            allocate (recvcounts(0:num_procs - 1))
            allocate (displs(0:num_procs - 1))

            if (n == 0) then
                call MPI_GATHER(m + 1, 1, MPI_INTEGER, recvcounts(0), 1, &
                                MPI_INTEGER, 0, MPI_COMM_WORLD, ierr)
            elseif (proc_rank == 0) then
                recvcounts = 1
            end if

            if (proc_rank == 0) then
                displs(0) = 0

                do i = 1, num_procs - 1
                    displs(i) = displs(i - 1) + recvcounts(i - 1)
                end do
            end if

        end if

#endif

    end subroutine s_initialize_mpi_proxy_module

    !>  Since only processor with rank 0 is in charge of reading
        !!      and checking the consistency of the user provided inputs,
        !!      these are not available to the remaining processors. This
        !!      subroutine is then in charge of broadcasting the required
        !!      information.
    subroutine s_mpi_bcast_user_inputs

#ifdef MFC_MPI
        integer :: i !< Generic loop iterator

        ! Logistics
        call MPI_BCAST(case_dir, len(case_dir), MPI_CHARACTER, 0, MPI_COMM_WORLD, ierr)

        #:for VAR in [ 'm', 'n', 'p', 'm_glb', 'n_glb', 'p_glb',               &
            & 't_step_start', 't_step_stop', 't_step_save', 'weno_order',      &
            & 'model_eqns', 'num_fluids', 'bc_x%beg', 'bc_x%end', 'bc_y%beg',  &
            & 'bc_y%end', 'bc_z%beg', 'bc_z%end', 'flux_lim', 'format',        &
            & 'precision', 'fd_order', 'thermal', 'nb', 'relax_model' ]
            call MPI_BCAST(${VAR}$, 1, MPI_INTEGER, 0, MPI_COMM_WORLD, ierr)
        #:endfor

        #:for VAR in [ 'cyl_coord', 'adv_alphan', 'mpp_lim', 'mixture_err',    &
            & 'alt_soundspeed', 'hypoelasticity', 'parallel_io', 'rho_wrt',    &
            & 'E_wrt', 'pres_wrt', 'gamma_wrt',                                &
            & 'heat_ratio_wrt', 'pi_inf_wrt', 'pres_inf_wrt', 'cons_vars_wrt', &
            & 'prim_vars_wrt', 'c_wrt', 'qm_wrt','schlieren_wrt', 'bubbles', 'qbmm',   &
            & 'polytropic', 'polydisperse', 'file_per_process', 'relax', 'cf_wrt',     &
<<<<<<< HEAD
            & 'adv_n', 'ib' ]
=======
            & 'adv_n', 'no_energy_eq' ]
>>>>>>> c1e7022c
            call MPI_BCAST(${VAR}$, 1, MPI_LOGICAL, 0, MPI_COMM_WORLD, ierr)
        #:endfor

        call MPI_BCAST(flux_wrt(1), 3, MPI_LOGICAL, 0, MPI_COMM_WORLD, ierr)
        call MPI_BCAST(omega_wrt(1), 3, MPI_LOGICAL, 0, MPI_COMM_WORLD, ierr)
        call MPI_BCAST(mom_wrt(1), 3, MPI_LOGICAL, 0, MPI_COMM_WORLD, ierr)
        call MPI_BCAST(vel_wrt(1), 3, MPI_LOGICAL, 0, MPI_COMM_WORLD, ierr)
        call MPI_BCAST(alpha_rho_wrt(1), num_fluids_max, MPI_LOGICAL, 0, MPI_COMM_WORLD, ierr)
        call MPI_BCAST(alpha_wrt(1), num_fluids_max, MPI_LOGICAL, 0, MPI_COMM_WORLD, ierr)

        do i = 1, num_fluids_max
            call MPI_BCAST(fluid_pp(i)%gamma, 1, MPI_DOUBLE_PRECISION, 0, MPI_COMM_WORLD, ierr)
            call MPI_BCAST(fluid_pp(i)%pi_inf, 1, MPI_DOUBLE_PRECISION, 0, MPI_COMM_WORLD, ierr)
            call MPI_BCAST(fluid_pp(i)%cv, 1, MPI_DOUBLE_PRECISION, 0, MPI_COMM_WORLD, ierr)
            call MPI_BCAST(fluid_pp(i)%qv, 1, MPI_DOUBLE_PRECISION, 0, MPI_COMM_WORLD, ierr)
            call MPI_BCAST(fluid_pp(i)%qvp, 1, MPI_DOUBLE_PRECISION, 0, MPI_COMM_WORLD, ierr)
            call MPI_BCAST(fluid_pp(i)%G, 1, MPI_DOUBLE_PRECISION, 0, MPI_COMM_WORLD, ierr)
        end do

        #:for VAR in [ 'pref', 'rhoref', 'R0ref', 'poly_sigma', 'Web', 'Ca', &
            & 'Re_inv', 'sigma', 'cvt', 'cvt_fac', 'pi_fac' ]
            call MPI_BCAST(${VAR}$, 1, MPI_DOUBLE_PRECISION, 0, MPI_COMM_WORLD, ierr)
        #:endfor
        call MPI_BCAST(schlieren_alpha(1), num_fluids_max, MPI_DOUBLE_PRECISION, 0, MPI_COMM_WORLD, ierr)
#endif

    end subroutine s_mpi_bcast_user_inputs

    !>  This subroutine takes care of efficiently distributing
        !!      the computational domain among the available processors
        !!      as well as recomputing some of the global parameters so
        !!      that they reflect the configuration of sub-domain that
        !!      is overseen by the local processor.
    subroutine s_mpi_decompose_computational_domain

#ifdef MFC_MPI

        ! # of processors in the x-, y- and z-coordinate directions
        integer :: num_procs_x, num_procs_y, num_procs_z

        ! Temporary # of processors in x-, y- and z-coordinate directions
        ! used during the processor factorization optimization procedure
        real(kind(0d0)) :: tmp_num_procs_x, tmp_num_procs_y, tmp_num_procs_z

        ! Processor factorization (fct) minimization parameter
        real(kind(0d0)) :: fct_min

        ! Cartesian processor topology communicator
        integer :: MPI_COMM_CART

        ! Number of remaining cells for a particular coordinate direction
        ! after the bulk has evenly been distributed among the available
        ! processors for that coordinate direction
        integer :: rem_cells

        ! Generic loop iterators
        integer :: i, j

        if (num_procs == 1 .and. parallel_io) then
            do i = 1, num_dims
                start_idx(i) = 0
            end do
            return
        end if

        ! Performing the computational domain decomposition. The procedure
        ! is optimized by ensuring that each processor contains a close to
        ! equivalent piece of the computational domain. Note that explicit
        ! type-casting is omitted here for code legibility purposes.

        ! Generating 3D Cartesian Processor Topology =======================

        if (n > 0) then

            if (p > 0) then

                if (cyl_coord .and. p > 0) then
                    ! Implement pencil processor blocking if using cylindrical coordinates so
                    ! that all cells in azimuthal direction are stored on a single processor.
                    ! This is necessary for efficient application of Fourier filter near axis.

                    ! Initial values of the processor factorization optimization
                    num_procs_x = 1
                    num_procs_y = num_procs
                    num_procs_z = 1
                    ierr = -1

                    ! Computing minimization variable for these initial values
                    tmp_num_procs_x = num_procs_x
                    tmp_num_procs_y = num_procs_y
                    tmp_num_procs_z = num_procs_z
                    fct_min = 10d0*abs((m + 1)/tmp_num_procs_x &
                                       - (n + 1)/tmp_num_procs_y)

                    ! Searching for optimal computational domain distribution
                    do i = 1, num_procs

                        if (mod(num_procs, i) == 0 &
                            .and. &
                            (m + 1)/i >= num_stcls_min*weno_order) then

                            tmp_num_procs_x = i
                            tmp_num_procs_y = num_procs/i

                            if (fct_min >= abs((m + 1)/tmp_num_procs_x &
                                               - (n + 1)/tmp_num_procs_y) &
                                .and. &
                                (n + 1)/tmp_num_procs_y &
                                >= &
                                num_stcls_min*weno_order) then

                                num_procs_x = i
                                num_procs_y = num_procs/i
                                fct_min = abs((m + 1)/tmp_num_procs_x &
                                              - (n + 1)/tmp_num_procs_y)
                                ierr = 0

                            end if

                        end if

                    end do

                else

                    ! Initial values of the processor factorization optimization
                    num_procs_x = 1
                    num_procs_y = 1
                    num_procs_z = num_procs
                    ierr = -1

                    ! Computing minimization variable for these initial values
                    tmp_num_procs_x = num_procs_x
                    tmp_num_procs_y = num_procs_y
                    tmp_num_procs_z = num_procs_z
                    fct_min = 10d0*abs((m + 1)/tmp_num_procs_x &
                                       - (n + 1)/tmp_num_procs_y) &
                              + 10d0*abs((n + 1)/tmp_num_procs_y &
                                         - (p + 1)/tmp_num_procs_z)

                    ! Searching for optimal computational domain distribution
                    do i = 1, num_procs

                        if (mod(num_procs, i) == 0 &
                            .and. &
                            (m + 1)/i >= num_stcls_min*weno_order) then

                            do j = 1, (num_procs/i)

                                if (mod(num_procs/i, j) == 0 &
                                    .and. &
                                    (n + 1)/j >= num_stcls_min*weno_order) then

                                    tmp_num_procs_x = i
                                    tmp_num_procs_y = j
                                    tmp_num_procs_z = num_procs/(i*j)

                                    if (fct_min >= abs((m + 1)/tmp_num_procs_x &
                                                       - (n + 1)/tmp_num_procs_y) &
                                        + abs((n + 1)/tmp_num_procs_y &
                                              - (p + 1)/tmp_num_procs_z) &
                                        .and. &
                                        (p + 1)/tmp_num_procs_z &
                                        >= &
                                        num_stcls_min*weno_order) &
                                        then

                                        num_procs_x = i
                                        num_procs_y = j
                                        num_procs_z = num_procs/(i*j)
                                        fct_min = abs((m + 1)/tmp_num_procs_x &
                                                      - (n + 1)/tmp_num_procs_y) &
                                                  + abs((n + 1)/tmp_num_procs_y &
                                                        - (p + 1)/tmp_num_procs_z)
                                        ierr = 0

                                    end if

                                end if

                            end do

                        end if

                    end do

                end if

                ! Checking whether the decomposition of the computational
                ! domain was successful
                if (proc_rank == 0 .and. ierr == -1) then
                    print '(A)', 'Unable to decompose computational '// &
                        'domain for selected number of '// &
                        'processors. Exiting ...'
                    call MPI_ABORT(MPI_COMM_WORLD, 1, ierr)
                end if

                ! Creating a new communicator using Cartesian topology
                call MPI_CART_CREATE(MPI_COMM_WORLD, 3, (/num_procs_x, &
                                                          num_procs_y, num_procs_z/), &
                                     (/.true., .true., .true./), &
                                     .false., MPI_COMM_CART, ierr)

                ! Finding corresponding Cartesian coordinates of the local
                ! processor rank in newly declared cartesian communicator
                call MPI_CART_COORDS(MPI_COMM_CART, proc_rank, 3, &
                                     proc_coords, ierr)

                ! END: Generating 3D Cartesian Processor Topology ==================

                ! Sub-domain Global Parameters in z-direction ======================

                ! Number of remaining cells after majority is distributed
                rem_cells = mod(p + 1, num_procs_z)

                ! Optimal number of cells per processor
                p = (p + 1)/num_procs_z - 1

                ! Distributing any remaining cells
                do i = 1, rem_cells
                    if (proc_coords(3) == i - 1) then
                        p = p + 1
                        exit
                    end if
                end do

                ! Boundary condition at the beginning
                if (proc_coords(3) > 0 .or. bc_z%beg == -1) then
                    proc_coords(3) = proc_coords(3) - 1
                    call MPI_CART_RANK(MPI_COMM_CART, proc_coords, &
                                       bc_z%beg, ierr)
                    proc_coords(3) = proc_coords(3) + 1
                end if

                ! Ghost zone at the beginning
                if (proc_coords(3) > 0 .and. format == 1) then
                    offset_z%beg = 2
                else
                    offset_z%beg = 0
                end if

                ! Boundary condition at the end
                if (proc_coords(3) < num_procs_z - 1 .or. bc_z%end == -1) then
                    proc_coords(3) = proc_coords(3) + 1
                    call MPI_CART_RANK(MPI_COMM_CART, proc_coords, &
                                       bc_z%end, ierr)
                    proc_coords(3) = proc_coords(3) - 1
                end if

                ! Ghost zone at the end
                if (proc_coords(3) < num_procs_z - 1 .and. format == 1) then
                    offset_z%end = 2
                else
                    offset_z%end = 0
                end if

                if (parallel_io) then
                    if (proc_coords(3) < rem_cells) then
                        start_idx(3) = (p + 1)*proc_coords(3)
                    else
                        start_idx(3) = (p + 1)*proc_coords(3) + rem_cells
                    end if
                end if
                ! ==================================================================

                ! Generating 2D Cartesian Processor Topology =======================

            else

                ! Initial values of the processor factorization optimization
                num_procs_x = 1
                num_procs_y = num_procs
                ierr = -1

                ! Computing minimization variable for these initial values
                tmp_num_procs_x = num_procs_x
                tmp_num_procs_y = num_procs_y
                fct_min = 10d0*abs((m + 1)/tmp_num_procs_x &
                                   - (n + 1)/tmp_num_procs_y)

                ! Searching for optimal computational domain distribution
                do i = 1, num_procs

                    if (mod(num_procs, i) == 0 &
                        .and. &
                        (m + 1)/i >= num_stcls_min*weno_order) then

                        tmp_num_procs_x = i
                        tmp_num_procs_y = num_procs/i

                        if (fct_min >= abs((m + 1)/tmp_num_procs_x &
                                           - (n + 1)/tmp_num_procs_y) &
                            .and. &
                            (n + 1)/tmp_num_procs_y &
                            >= &
                            num_stcls_min*weno_order) then

                            num_procs_x = i
                            num_procs_y = num_procs/i
                            fct_min = abs((m + 1)/tmp_num_procs_x &
                                          - (n + 1)/tmp_num_procs_y)
                            ierr = 0

                        end if

                    end if

                end do

                ! Checking whether the decomposition of the computational
                ! domain was successful
                if (proc_rank == 0 .and. ierr == -1) then
                    print '(A)', 'Unable to decompose computational '// &
                        'domain for selected number of '// &
                        'processors. Exiting ...'
                    call MPI_ABORT(MPI_COMM_WORLD, 1, ierr)
                end if

                ! Creating a new communicator using Cartesian topology
                call MPI_CART_CREATE(MPI_COMM_WORLD, 2, (/num_procs_x, &
                                                          num_procs_y/), (/.true., &
                                                                           .true./), .false., MPI_COMM_CART, &
                                     ierr)

                ! Finding corresponding Cartesian coordinates of the local
                ! processor rank in newly declared cartesian communicator
                call MPI_CART_COORDS(MPI_COMM_CART, proc_rank, 2, &
                                     proc_coords, ierr)

            end if

            ! END: Generating 2D Cartesian Processor Topology ==================

            ! Sub-domain Global Parameters in y-direction ======================

            ! Number of remaining cells after majority has been distributed
            rem_cells = mod(n + 1, num_procs_y)

            ! Optimal number of cells per processor
            n = (n + 1)/num_procs_y - 1

            ! Distributing any remaining cells
            do i = 1, rem_cells
                if (proc_coords(2) == i - 1) then
                    n = n + 1
                    exit
                end if
            end do

            ! Boundary condition at the beginning
            if (proc_coords(2) > 0 .or. bc_y%beg == -1) then
                proc_coords(2) = proc_coords(2) - 1
                call MPI_CART_RANK(MPI_COMM_CART, proc_coords, &
                                   bc_y%beg, ierr)
                proc_coords(2) = proc_coords(2) + 1
            end if

            ! Ghost zone at the beginning
            if (proc_coords(2) > 0 .and. format == 1) then
                offset_y%beg = 2
            else
                offset_y%beg = 0
            end if

            ! Boundary condition at the end
            if (proc_coords(2) < num_procs_y - 1 .or. bc_y%end == -1) then
                proc_coords(2) = proc_coords(2) + 1
                call MPI_CART_RANK(MPI_COMM_CART, proc_coords, &
                                   bc_y%end, ierr)
                proc_coords(2) = proc_coords(2) - 1
            end if

            ! Ghost zone at the end
            if (proc_coords(2) < num_procs_y - 1 .and. format == 1) then
                offset_y%end = 2
            else
                offset_y%end = 0
            end if

            if (parallel_io) then
                if (proc_coords(2) < rem_cells) then
                    start_idx(2) = (n + 1)*proc_coords(2)
                else
                    start_idx(2) = (n + 1)*proc_coords(2) + rem_cells
                end if
            end if
            ! ==================================================================

            ! Generating 1D Cartesian Processor Topology =======================

        else

            ! Number of processors in the coordinate direction is equal to
            ! the total number of processors available
            num_procs_x = num_procs

            ! Number of cells in undecomposed computational domain needed
            ! for sub-domain reassembly during formatted data output
            m_root = m

            ! Creating a new communicator using Cartesian topology
            call MPI_CART_CREATE(MPI_COMM_WORLD, 1, (/num_procs_x/), &
                                 (/.true./), .false., MPI_COMM_CART, &
                                 ierr)

            ! Finding the corresponding Cartesian coordinates of the local
            ! processor rank in the newly declared cartesian communicator
            call MPI_CART_COORDS(MPI_COMM_CART, proc_rank, 1, &
                                 proc_coords, ierr)

        end if

        ! ==================================================================

        ! Sub-domain Global Parameters in x-direction ======================

        ! Number of remaining cells after majority has been distributed
        rem_cells = mod(m + 1, num_procs_x)

        ! Optimal number of cells per processor
        m = (m + 1)/num_procs_x - 1

        ! Distributing any remaining cells
        do i = 1, rem_cells
            if (proc_coords(1) == i - 1) then
                m = m + 1
                exit
            end if
        end do

        ! Boundary condition at the beginning
        if (proc_coords(1) > 0 .or. bc_x%beg == -1) then
            proc_coords(1) = proc_coords(1) - 1
            call MPI_CART_RANK(MPI_COMM_CART, proc_coords, bc_x%beg, ierr)
            proc_coords(1) = proc_coords(1) + 1
        end if

        ! Ghost zone at the beginning
        if (proc_coords(1) > 0 .and. format == 1 .and. n > 0) then
            offset_x%beg = 2
        else
            offset_x%beg = 0
        end if

        ! Boundary condition at the end
        if (proc_coords(1) < num_procs_x - 1 .or. bc_x%end == -1) then
            proc_coords(1) = proc_coords(1) + 1
            call MPI_CART_RANK(MPI_COMM_CART, proc_coords, bc_x%end, ierr)
            proc_coords(1) = proc_coords(1) - 1
        end if

        ! Ghost zone at the end
        if (proc_coords(1) < num_procs_x - 1 .and. format == 1 .and. n > 0) then
            offset_x%end = 2
        else
            offset_x%end = 0
        end if

        if (parallel_io) then
            if (proc_coords(1) < rem_cells) then
                start_idx(1) = (m + 1)*proc_coords(1)
            else
                start_idx(1) = (m + 1)*proc_coords(1) + rem_cells
            end if
        end if
        ! ==================================================================

#endif

    end subroutine s_mpi_decompose_computational_domain

    !>  Communicates the buffer regions associated with the grid
        !!      variables with processors in charge of the neighboring
        !!      sub-domains. Note that only cell-width spacings feature
        !!      buffer regions so that no information relating to the
        !!      cell-boundary locations is communicated.
        !!  @param pbc_loc Processor boundary condition (PBC) location
        !!  @param sweep_coord Coordinate direction normal to the processor boundary
    subroutine s_mpi_sendrecv_grid_vars_buffer_regions(pbc_loc, sweep_coord)

        character(LEN=3), intent(in) :: pbc_loc
        character, intent(in) :: sweep_coord

#ifdef MFC_MPI

        ! Communications in the x-direction ================================

        if (sweep_coord == 'x') then

            if (pbc_loc == 'beg') then    ! Buffer region at the beginning

                ! PBC at both ends of the sub-domain
                if (bc_x%end >= 0) then

                    ! Sending/receiving the data to/from bc_x%end/bc_x%beg
                    call MPI_SENDRECV(dx(m - buff_size + 1), buff_size, &
                                      MPI_DOUBLE_PRECISION, bc_x%end, 0, &
                                      dx(-buff_size), buff_size, &
                                      MPI_DOUBLE_PRECISION, bc_x%beg, 0, &
                                      MPI_COMM_WORLD, MPI_STATUS_IGNORE, &
                                      ierr)

                    ! PBC only at beginning of the sub-domain
                else

                    ! Sending/receiving the data to/from bc_x%beg/bc_x%beg
                    call MPI_SENDRECV(dx(0), buff_size, &
                                      MPI_DOUBLE_PRECISION, bc_x%beg, 1, &
                                      dx(-buff_size), buff_size, &
                                      MPI_DOUBLE_PRECISION, bc_x%beg, 0, &
                                      MPI_COMM_WORLD, MPI_STATUS_IGNORE, &
                                      ierr)

                end if

            else                         ! Buffer region at the end

                ! PBC at both ends of the sub-domain
                if (bc_x%beg >= 0) then

                    ! Sending/receiving the data to/from bc_x%beg/bc_x%end
                    call MPI_SENDRECV(dx(0), buff_size, &
                                      MPI_DOUBLE_PRECISION, bc_x%beg, 1, &
                                      dx(m + 1), buff_size, &
                                      MPI_DOUBLE_PRECISION, bc_x%end, 1, &
                                      MPI_COMM_WORLD, MPI_STATUS_IGNORE, &
                                      ierr)

                    ! PBC only at end of the sub-domain
                else

                    ! Sending/receiving the data to/from bc_x%end/bc_x%end
                    call MPI_SENDRECV(dx(m - buff_size + 1), buff_size, &
                                      MPI_DOUBLE_PRECISION, bc_x%end, 0, &
                                      dx(m + 1), buff_size, &
                                      MPI_DOUBLE_PRECISION, bc_x%end, 1, &
                                      MPI_COMM_WORLD, MPI_STATUS_IGNORE, &
                                      ierr)

                end if

            end if

            ! END: Communications in the x-direction ===========================

            ! Communications in the y-direction ================================

        elseif (sweep_coord == 'y') then

            if (pbc_loc == 'beg') then    ! Buffer region at the beginning

                ! PBC at both ends of the sub-domain
                if (bc_y%end >= 0) then

                    ! Sending/receiving the data to/from bc_y%end/bc_y%beg
                    call MPI_SENDRECV(dy(n - buff_size + 1), buff_size, &
                                      MPI_DOUBLE_PRECISION, bc_y%end, 0, &
                                      dy(-buff_size), buff_size, &
                                      MPI_DOUBLE_PRECISION, bc_y%beg, 0, &
                                      MPI_COMM_WORLD, MPI_STATUS_IGNORE, &
                                      ierr)

                    ! PBC only at beginning of the sub-domain
                else

                    ! Sending/receiving the data to/from bc_y%beg/bc_y%beg
                    call MPI_SENDRECV(dy(0), buff_size, &
                                      MPI_DOUBLE_PRECISION, bc_y%beg, 1, &
                                      dy(-buff_size), buff_size, &
                                      MPI_DOUBLE_PRECISION, bc_y%beg, 0, &
                                      MPI_COMM_WORLD, MPI_STATUS_IGNORE, &
                                      ierr)

                end if

            else                         ! Buffer region at the end

                ! PBC at both ends of the sub-domain
                if (bc_y%beg >= 0) then

                    ! Sending/receiving the data to/from bc_y%beg/bc_y%end
                    call MPI_SENDRECV(dy(0), buff_size, &
                                      MPI_DOUBLE_PRECISION, bc_y%beg, 1, &
                                      dy(n + 1), buff_size, &
                                      MPI_DOUBLE_PRECISION, bc_y%end, 1, &
                                      MPI_COMM_WORLD, MPI_STATUS_IGNORE, &
                                      ierr)

                    ! PBC only at end of the sub-domain
                else

                    ! Sending/receiving the data to/from bc_y%end/bc_y%end
                    call MPI_SENDRECV(dy(n - buff_size + 1), buff_size, &
                                      MPI_DOUBLE_PRECISION, bc_y%end, 0, &
                                      dy(n + 1), buff_size, &
                                      MPI_DOUBLE_PRECISION, bc_y%end, 1, &
                                      MPI_COMM_WORLD, MPI_STATUS_IGNORE, &
                                      ierr)

                end if

            end if

            ! END: Communications in the y-direction ===========================

            ! Communications in the z-direction ================================

        else

            if (pbc_loc == 'beg') then    ! Buffer region at the beginning

                ! PBC at both ends of the sub-domain
                if (bc_z%end >= 0) then

                    ! Sending/receiving the data to/from bc_z%end/bc_z%beg
                    call MPI_SENDRECV(dz(p - buff_size + 1), buff_size, &
                                      MPI_DOUBLE_PRECISION, bc_z%end, 0, &
                                      dz(-buff_size), buff_size, &
                                      MPI_DOUBLE_PRECISION, bc_z%beg, 0, &
                                      MPI_COMM_WORLD, MPI_STATUS_IGNORE, &
                                      ierr)

                    ! PBC only at beginning of the sub-domain
                else

                    ! Sending/receiving the data to/from bc_z%beg/bc_z%beg
                    call MPI_SENDRECV(dz(0), buff_size, &
                                      MPI_DOUBLE_PRECISION, bc_z%beg, 1, &
                                      dz(-buff_size), buff_size, &
                                      MPI_DOUBLE_PRECISION, bc_z%beg, 0, &
                                      MPI_COMM_WORLD, MPI_STATUS_IGNORE, &
                                      ierr)

                end if

            else                         ! Buffer region at the end

                ! PBC at both ends of the sub-domain
                if (bc_z%beg >= 0) then

                    ! Sending/receiving the data to/from bc_z%beg/bc_z%end
                    call MPI_SENDRECV(dz(0), buff_size, &
                                      MPI_DOUBLE_PRECISION, bc_z%beg, 1, &
                                      dz(p + 1), buff_size, &
                                      MPI_DOUBLE_PRECISION, bc_z%end, 1, &
                                      MPI_COMM_WORLD, MPI_STATUS_IGNORE, &
                                      ierr)

                    ! PBC only at end of the sub-domain
                else

                    ! Sending/receiving the data to/from bc_z%end/bc_z%end
                    call MPI_SENDRECV(dz(p - buff_size + 1), buff_size, &
                                      MPI_DOUBLE_PRECISION, bc_z%end, 0, &
                                      dz(p + 1), buff_size, &
                                      MPI_DOUBLE_PRECISION, bc_z%end, 1, &
                                      MPI_COMM_WORLD, MPI_STATUS_IGNORE, &
                                      ierr)

                end if

            end if

        end if

        ! END: Communications in the z-direction ===========================

#endif

    end subroutine s_mpi_sendrecv_grid_vars_buffer_regions

    !>  Communicates buffer regions associated with conservative
        !!      variables with processors in charge of the neighboring
        !!      sub-domains
        !!  @param q_cons_vf Conservative variables
        !!  @param pbc_loc Processor boundary condition (PBC) location
        !!  @param sweep_coord Coordinate direction normal to the processor boundary
    subroutine s_mpi_sendrecv_cons_vars_buffer_regions(q_cons_vf, pbc_loc, &
                                                       sweep_coord)

        type(scalar_field), &
            dimension(sys_size), &
            intent(inout) :: q_cons_vf

        character(LEN=3), intent(in) :: pbc_loc

        character, intent(in) :: sweep_coord

#ifdef MFC_MPI

        integer :: i, j, k, l, r !< Generic loop iterators

        ! Communications in the x-direction ================================

        if (sweep_coord == 'x') then

            if (pbc_loc == 'beg') then    ! Buffer region at the beginning

                ! PBC at both ends of the sub-domain
                if (bc_x%end >= 0) then

                    ! Packing the data to be sent to bc_x%end
                    do l = 0, p
                        do k = 0, n
                            do j = m - buff_size + 1, m
                                do i = 1, sys_size
                                    r = sys_size*(j - m + buff_size - 1) &
                                        + sys_size*buff_size*k + (i - 1) &
                                        + sys_size*buff_size*(n + 1)*l
                                    q_cons_buffer_out(r) = &
                                        q_cons_vf(i)%sf(j, k, l)
                                end do
                            end do
                        end do
                    end do

                    ! Sending/receiving the data to/from bc_x%end/bc_x%beg
                    call MPI_SENDRECV(q_cons_buffer_out(0), &
                                      buff_size*sys_size*(n + 1)*(p + 1), &
                                      MPI_DOUBLE_PRECISION, bc_x%end, 0, &
                                      q_cons_buffer_in(0), &
                                      buff_size*sys_size*(n + 1)*(p + 1), &
                                      MPI_DOUBLE_PRECISION, bc_x%beg, 0, &
                                      MPI_COMM_WORLD, MPI_STATUS_IGNORE, &
                                      ierr)

                    ! PBC only at beginning of the sub-domain
                else

                    ! Packing the data to be sent to bc_x%beg
                    do l = 0, p
                        do k = 0, n
                            do j = 0, buff_size - 1
                                do i = 1, sys_size
                                    r = (i - 1) + sys_size*j &
                                        + sys_size*buff_size*k &
                                        + sys_size*buff_size*(n + 1)*l
                                    q_cons_buffer_out(r) = &
                                        q_cons_vf(i)%sf(j, k, l)
                                end do
                            end do
                        end do
                    end do

                    ! Sending/receiving the data to/from bc_x%beg/bc_x%beg
                    call MPI_SENDRECV(q_cons_buffer_out(0), &
                                      buff_size*sys_size*(n + 1)*(p + 1), &
                                      MPI_DOUBLE_PRECISION, bc_x%beg, 1, &
                                      q_cons_buffer_in(0), &
                                      buff_size*sys_size*(n + 1)*(p + 1), &
                                      MPI_DOUBLE_PRECISION, bc_x%beg, 0, &
                                      MPI_COMM_WORLD, MPI_STATUS_IGNORE, &
                                      ierr)

                end if

                ! Unpacking the data received from bc_x%beg
                do l = 0, p
                    do k = 0, n
                        do j = -buff_size, -1
                            do i = 1, sys_size
                                r = sys_size*(j + buff_size) &
                                    + sys_size*buff_size*k + (i - 1) &
                                    + sys_size*buff_size*(n + 1)*l
                                q_cons_vf(i)%sf(j, k, l) = q_cons_buffer_in(r)
#if defined(__INTEL_COMPILER)
                                if (ieee_is_nan(q_cons_vf(i)%sf(j, k, l))) then
                                    print *, "Error", j, k, l, i
                                    error stop "NaN(s) in recv"
                                end if
#endif
                            end do
                        end do
                    end do
                end do

            else                         ! Buffer region at the end

                ! PBC at both ends of the sub-domain
                if (bc_x%beg >= 0) then

                    ! Packing the data to be sent to bc_x%beg
                    do l = 0, p
                        do k = 0, n
                            do j = 0, buff_size - 1
                                do i = 1, sys_size
                                    r = (i - 1) + sys_size*j &
                                        + sys_size*buff_size*k &
                                        + sys_size*buff_size*(n + 1)*l
                                    q_cons_buffer_out(r) = &
                                        q_cons_vf(i)%sf(j, k, l)
                                end do
                            end do
                        end do
                    end do

                    ! Sending/receiving the data to/from bc_x%beg/bc_x%end
                    call MPI_SENDRECV(q_cons_buffer_out(0), &
                                      buff_size*sys_size*(n + 1)*(p + 1), &
                                      MPI_DOUBLE_PRECISION, bc_x%beg, 1, &
                                      q_cons_buffer_in(0), &
                                      buff_size*sys_size*(n + 1)*(p + 1), &
                                      MPI_DOUBLE_PRECISION, bc_x%end, 1, &
                                      MPI_COMM_WORLD, MPI_STATUS_IGNORE, &
                                      ierr)

                    ! PBC only at end of the sub-domain
                else

                    ! Packing the data to be sent to bc_x%end
                    do l = 0, p
                        do k = 0, n
                            do j = m - buff_size + 1, m
                                do i = 1, sys_size
                                    r = sys_size*(j - m + buff_size - 1) &
                                        + sys_size*buff_size*k + (i - 1) &
                                        + sys_size*buff_size*(n + 1)*l
                                    q_cons_buffer_out(r) = &
                                        q_cons_vf(i)%sf(j, k, l)
                                end do
                            end do
                        end do
                    end do

                    ! Sending/receiving the data to/from bc_x%end/bc_x%end
                    call MPI_SENDRECV(q_cons_buffer_out(0), &
                                      buff_size*sys_size*(n + 1)*(p + 1), &
                                      MPI_DOUBLE_PRECISION, bc_x%end, 0, &
                                      q_cons_buffer_in(0), &
                                      buff_size*sys_size*(n + 1)*(p + 1), &
                                      MPI_DOUBLE_PRECISION, bc_x%end, 1, &
                                      MPI_COMM_WORLD, MPI_STATUS_IGNORE, &
                                      ierr)

                end if

                ! Unpacking the data received from bc_x%end
                do l = 0, p
                    do k = 0, n
                        do j = m + 1, m + buff_size
                            do i = 1, sys_size
                                r = (i - 1) + sys_size*(j - m - 1) &
                                    + sys_size*buff_size*k &
                                    + sys_size*buff_size*(n + 1)*l
                                q_cons_vf(i)%sf(j, k, l) = q_cons_buffer_in(r)
#if defined(__INTEL_COMPILER)
                                if (ieee_is_nan(q_cons_vf(i)%sf(j, k, l))) then
                                    print *, "Error", j, k, l, i
                                    error stop "NaN(s) in recv"
                                end if
#endif
                            end do
                        end do
                    end do
                end do

            end if

            ! END: Communications in the x-direction ===========================

            ! Communications in the y-direction ================================

        elseif (sweep_coord == 'y') then

            if (pbc_loc == 'beg') then    ! Buffer region at the beginning

                ! PBC at both ends of the sub-domain
                if (bc_y%end >= 0) then

                    ! Packing the data to be sent to bc_y%end
                    do l = 0, p
                        do k = n - buff_size + 1, n
                            do j = -buff_size, m + buff_size
                                do i = 1, sys_size
                                    r = sys_size*(j + buff_size) &
                                        + sys_size*(m + 2*buff_size + 1)* &
                                        (k - n + buff_size - 1) + (i - 1) &
                                        + sys_size*(m + 2*buff_size + 1)* &
                                        buff_size*l
                                    q_cons_buffer_out(r) = &
                                        q_cons_vf(i)%sf(j, k, l)
                                end do
                            end do
                        end do
                    end do

                    ! Sending/receiving the data to/from bc_y%end/bc_y%beg
                    call MPI_SENDRECV(q_cons_buffer_out(0), buff_size* &
                                      sys_size*(m + 2*buff_size + 1)* &
                                      (p + 1), MPI_DOUBLE_PRECISION, &
                                      bc_y%end, 0, q_cons_buffer_in(0), &
                                      buff_size*sys_size* &
                                      (m + 2*buff_size + 1)*(p + 1), &
                                      MPI_DOUBLE_PRECISION, bc_y%beg, 0, &
                                      MPI_COMM_WORLD, MPI_STATUS_IGNORE, &
                                      ierr)

                    ! PBC only at beginning of the sub-domain
                else

                    ! Packing the data to be sent to bc_y%beg
                    do l = 0, p
                        do k = 0, buff_size - 1
                            do j = -buff_size, m + buff_size
                                do i = 1, sys_size
                                    r = sys_size*(j + buff_size) &
                                        + sys_size*(m + 2*buff_size + 1)*k &
                                        + sys_size*(m + 2*buff_size + 1)* &
                                        buff_size*l + (i - 1)
                                    q_cons_buffer_out(r) = &
                                        q_cons_vf(i)%sf(j, k, l)
                                end do
                            end do
                        end do
                    end do

                    ! Sending/receiving the data to/from bc_y%beg/bc_y%beg
                    call MPI_SENDRECV(q_cons_buffer_out(0), buff_size* &
                                      sys_size*(m + 2*buff_size + 1)* &
                                      (p + 1), MPI_DOUBLE_PRECISION, &
                                      bc_y%beg, 1, q_cons_buffer_in(0), &
                                      buff_size*sys_size* &
                                      (m + 2*buff_size + 1)*(p + 1), &
                                      MPI_DOUBLE_PRECISION, bc_y%beg, 0, &
                                      MPI_COMM_WORLD, MPI_STATUS_IGNORE, &
                                      ierr)

                end if

                ! Unpacking the data received from bc_y%beg
                do l = 0, p
                    do k = -buff_size, -1
                        do j = -buff_size, m + buff_size
                            do i = 1, sys_size
                                r = (i - 1) + sys_size*(j + buff_size) &
                                    + sys_size*(m + 2*buff_size + 1)* &
                                    (k + buff_size) + sys_size* &
                                    (m + 2*buff_size + 1)*buff_size*l
                                q_cons_vf(i)%sf(j, k, l) = q_cons_buffer_in(r)
#if defined(__INTEL_COMPILER)
                                if (ieee_is_nan(q_cons_vf(i)%sf(j, k, l))) then
                                    print *, "Error", j, k, l, i
                                    error stop "NaN(s) in recv"
                                end if
#endif
                            end do
                        end do
                    end do
                end do

            else                         ! Buffer region at the end

                ! PBC at both ends of the sub-domain
                if (bc_y%beg >= 0) then

                    ! Packing the data to be sent to bc_y%beg
                    do l = 0, p
                        do k = 0, buff_size - 1
                            do j = -buff_size, m + buff_size
                                do i = 1, sys_size
                                    r = sys_size*(j + buff_size) &
                                        + sys_size*(m + 2*buff_size + 1)*k &
                                        + sys_size*(m + 2*buff_size + 1)* &
                                        buff_size*l + (i - 1)
                                    q_cons_buffer_out(r) = &
                                        q_cons_vf(i)%sf(j, k, l)
                                end do
                            end do
                        end do
                    end do

                    ! Sending/receiving the data to/from bc_y%beg/bc_y%end
                    call MPI_SENDRECV(q_cons_buffer_out(0), buff_size* &
                                      sys_size*(m + 2*buff_size + 1)* &
                                      (p + 1), MPI_DOUBLE_PRECISION, &
                                      bc_y%beg, 1, q_cons_buffer_in(0), &
                                      buff_size*sys_size* &
                                      (m + 2*buff_size + 1)*(p + 1), &
                                      MPI_DOUBLE_PRECISION, bc_y%end, 1, &
                                      MPI_COMM_WORLD, MPI_STATUS_IGNORE, &
                                      ierr)

                    ! PBC only at end of the sub-domain
                else

                    ! Packing the data to be sent to bc_y%end
                    do l = 0, p
                        do k = n - buff_size + 1, n
                            do j = -buff_size, m + buff_size
                                do i = 1, sys_size
                                    r = sys_size*(j + buff_size) &
                                        + sys_size*(m + 2*buff_size + 1)* &
                                        (k - n + buff_size - 1) + (i - 1) &
                                        + sys_size*(m + 2*buff_size + 1)* &
                                        buff_size*l
                                    q_cons_buffer_out(r) = &
                                        q_cons_vf(i)%sf(j, k, l)
                                end do
                            end do
                        end do
                    end do

                    ! Sending/receiving the data to/from bc_y%end/bc_y%end
                    call MPI_SENDRECV(q_cons_buffer_out(0), buff_size* &
                                      sys_size*(m + 2*buff_size + 1)* &
                                      (p + 1), MPI_DOUBLE_PRECISION, &
                                      bc_y%end, 0, q_cons_buffer_in(0), &
                                      buff_size*sys_size* &
                                      (m + 2*buff_size + 1)*(p + 1), &
                                      MPI_DOUBLE_PRECISION, bc_y%end, 1, &
                                      MPI_COMM_WORLD, MPI_STATUS_IGNORE, &
                                      ierr)

                end if

                ! Unpacking the data received form bc_y%end
                do l = 0, p
                    do k = n + 1, n + buff_size
                        do j = -buff_size, m + buff_size
                            do i = 1, sys_size
                                r = (i - 1) + sys_size*(j + buff_size) &
                                    + sys_size*(m + 2*buff_size + 1)* &
                                    (k - n - 1) + sys_size* &
                                    (m + 2*buff_size + 1)*buff_size*l
                                q_cons_vf(i)%sf(j, k, l) = q_cons_buffer_in(r)
#if defined(__INTEL_COMPILER)
                                if (ieee_is_nan(q_cons_vf(i)%sf(j, k, l))) then
                                    print *, "Error", j, k, l, i
                                    error stop "NaN(s) in recv"
                                end if
#endif
                            end do
                        end do
                    end do
                end do

            end if

            ! END: Communications in the y-direction ===========================

            ! Communications in the z-direction ================================

        else

            if (pbc_loc == 'beg') then    ! Buffer region at the beginning

                ! PBC at both ends of the sub-domain
                if (bc_z%end >= 0) then

                    ! Packing the data to be sent to bc_z%end
                    do l = p - buff_size + 1, p
                        do k = -buff_size, n + buff_size
                            do j = -buff_size, m + buff_size
                                do i = 1, sys_size
                                    r = sys_size*(j + buff_size) &
                                        + sys_size*(m + 2*buff_size + 1)* &
                                        (k + buff_size) + sys_size* &
                                        (m + 2*buff_size + 1)* &
                                        (n + 2*buff_size + 1)* &
                                        (l - p + buff_size - 1) + (i - 1)
                                    q_cons_buffer_out(r) = &
                                        q_cons_vf(i)%sf(j, k, l)
                                end do
                            end do
                        end do
                    end do

                    ! Sending/receiving the data to/from bc_z%end/bc_z%beg
                    call MPI_SENDRECV(q_cons_buffer_out(0), buff_size* &
                                      sys_size*(m + 2*buff_size + 1)* &
                                      (n + 2*buff_size + 1), &
                                      MPI_DOUBLE_PRECISION, bc_z%end, 0, &
                                      q_cons_buffer_in(0), buff_size* &
                                      sys_size*(m + 2*buff_size + 1)* &
                                      (n + 2*buff_size + 1), &
                                      MPI_DOUBLE_PRECISION, bc_z%beg, 0, &
                                      MPI_COMM_WORLD, MPI_STATUS_IGNORE, &
                                      ierr)

                    ! PBC only at beginning of the sub-domain
                else

                    ! Packing the data to be sent to bc_z%beg
                    do l = 0, buff_size - 1
                        do k = -buff_size, n + buff_size
                            do j = -buff_size, m + buff_size
                                do i = 1, sys_size
                                    r = sys_size*(j + buff_size) &
                                        + sys_size*(m + 2*buff_size + 1)* &
                                        (k + buff_size) + (i - 1) &
                                        + sys_size*(m + 2*buff_size + 1)* &
                                        (n + 2*buff_size + 1)*l
                                    q_cons_buffer_out(r) = &
                                        q_cons_vf(i)%sf(j, k, l)
                                end do
                            end do
                        end do
                    end do

                    ! Sending/receiving the data to/from bc_z%beg/bc_z%beg
                    call MPI_SENDRECV(q_cons_buffer_out(0), buff_size* &
                                      sys_size*(m + 2*buff_size + 1)* &
                                      (n + 2*buff_size + 1), &
                                      MPI_DOUBLE_PRECISION, bc_z%beg, 1, &
                                      q_cons_buffer_in(0), buff_size* &
                                      sys_size*(m + 2*buff_size + 1)* &
                                      (n + 2*buff_size + 1), &
                                      MPI_DOUBLE_PRECISION, bc_z%beg, 0, &
                                      MPI_COMM_WORLD, MPI_STATUS_IGNORE, &
                                      ierr)

                end if

                ! Unpacking the data from bc_z%beg
                do l = -buff_size, -1
                    do k = -buff_size, n + buff_size
                        do j = -buff_size, m + buff_size
                            do i = 1, sys_size
                                r = sys_size*(j + buff_size) &
                                    + sys_size*(m + 2*buff_size + 1)* &
                                    (k + buff_size) + (i - 1) &
                                    + sys_size*(m + 2*buff_size + 1)* &
                                    (n + 2*buff_size + 1)*(l + buff_size)
                                q_cons_vf(i)%sf(j, k, l) = q_cons_buffer_in(r)
#if defined(__INTEL_COMPILER)
                                if (ieee_is_nan(q_cons_vf(i)%sf(j, k, l))) then
                                    print *, "Error", j, k, l, i
                                    error stop "NaN(s) in recv"
                                end if
#endif
                            end do
                        end do
                    end do
                end do

            else                         ! Buffer region at the end

                ! PBC at both ends of the sub-domain
                if (bc_z%beg >= 0) then

                    ! Packing the data to be sent to bc_z%beg
                    do l = 0, buff_size - 1
                        do k = -buff_size, n + buff_size
                            do j = -buff_size, m + buff_size
                                do i = 1, sys_size
                                    r = sys_size*(j + buff_size) &
                                        + sys_size*(m + 2*buff_size + 1)* &
                                        (k + buff_size) + (i - 1) &
                                        + sys_size*(m + 2*buff_size + 1)* &
                                        (n + 2*buff_size + 1)*l
                                    q_cons_buffer_out(r) = &
                                        q_cons_vf(i)%sf(j, k, l)
                                end do
                            end do
                        end do
                    end do

                    ! Sending/receiving the data to/from bc_z%beg/bc_z%end
                    call MPI_SENDRECV(q_cons_buffer_out(0), buff_size* &
                                      sys_size*(m + 2*buff_size + 1)* &
                                      (n + 2*buff_size + 1), &
                                      MPI_DOUBLE_PRECISION, bc_z%beg, 1, &
                                      q_cons_buffer_in(0), buff_size* &
                                      sys_size*(m + 2*buff_size + 1)* &
                                      (n + 2*buff_size + 1), &
                                      MPI_DOUBLE_PRECISION, bc_z%end, 1, &
                                      MPI_COMM_WORLD, MPI_STATUS_IGNORE, &
                                      ierr)

                    ! PBC only at end of the sub-domain
                else

                    ! Packing the data to be sent to bc_z%end
                    do l = p - buff_size + 1, p
                        do k = -buff_size, n + buff_size
                            do j = -buff_size, m + buff_size
                                do i = 1, sys_size
                                    r = sys_size*(j + buff_size) &
                                        + sys_size*(m + 2*buff_size + 1)* &
                                        (k + buff_size) + sys_size* &
                                        (m + 2*buff_size + 1)* &
                                        (n + 2*buff_size + 1)* &
                                        (l - p + buff_size - 1) + (i - 1)
                                    q_cons_buffer_out(r) = &
                                        q_cons_vf(i)%sf(j, k, l)
                                end do
                            end do
                        end do
                    end do

                    ! Sending/receiving the data to/from bc_z%end/bc_z%end
                    call MPI_SENDRECV(q_cons_buffer_out(0), buff_size* &
                                      sys_size*(m + 2*buff_size + 1)* &
                                      (n + 2*buff_size + 1), &
                                      MPI_DOUBLE_PRECISION, bc_z%end, 0, &
                                      q_cons_buffer_in(0), buff_size* &
                                      sys_size*(m + 2*buff_size + 1)* &
                                      (n + 2*buff_size + 1), &
                                      MPI_DOUBLE_PRECISION, bc_z%end, 1, &
                                      MPI_COMM_WORLD, MPI_STATUS_IGNORE, &
                                      ierr)

                end if

                ! Unpacking the data received from bc_z%end
                do l = p + 1, p + buff_size
                    do k = -buff_size, n + buff_size
                        do j = -buff_size, m + buff_size
                            do i = 1, sys_size
                                r = sys_size*(j + buff_size) &
                                    + sys_size*(m + 2*buff_size + 1)* &
                                    (k + buff_size) + (i - 1) &
                                    + sys_size*(m + 2*buff_size + 1)* &
                                    (n + 2*buff_size + 1)*(l - p - 1)
                                q_cons_vf(i)%sf(j, k, l) = q_cons_buffer_in(r)
#if defined(__INTEL_COMPILER)
                                if (ieee_is_nan(q_cons_vf(i)%sf(j, k, l))) then
                                    print *, "Error", j, k, l, i
                                    error stop "NaN(s) in recv"
                                end if
#endif
                            end do
                        end do
                    end do
                end do

            end if

        end if

        ! END: Communications in the z-direction ===========================

#endif

    end subroutine s_mpi_sendrecv_cons_vars_buffer_regions

    !>  This subroutine gathers the Silo database metadata for
        !!      the spatial extents in order to boost the performance of
        !!      the multidimensional visualization.
        !!  @param spatial_extents Spatial extents for each processor's sub-domain. First dimension
        !!  corresponds to the minimum and maximum values, respectively, while
        !!  the second dimension corresponds to the processor rank.
    subroutine s_mpi_gather_spatial_extents(spatial_extents)

        real(kind(0d0)), dimension(1:, 0:), intent(inout) :: spatial_extents

#ifdef MFC_MPI

        ! Simulation is 3D
        if (p > 0) then
            if (grid_geometry == 3) then
                ! Minimum spatial extent in the r-direction
                call MPI_GATHERV(minval(y_cb), 1, MPI_DOUBLE_PRECISION, &
                                 spatial_extents(1, 0), recvcounts, 6*displs, &
                                 MPI_DOUBLE_PRECISION, 0, MPI_COMM_WORLD, &
                                 ierr)

                ! Minimum spatial extent in the theta-direction
                call MPI_GATHERV(minval(z_cb), 1, MPI_DOUBLE_PRECISION, &
                                 spatial_extents(2, 0), recvcounts, 6*displs, &
                                 MPI_DOUBLE_PRECISION, 0, MPI_COMM_WORLD, &
                                 ierr)

                ! Minimum spatial extent in the z-direction
                call MPI_GATHERV(minval(x_cb), 1, MPI_DOUBLE_PRECISION, &
                                 spatial_extents(3, 0), recvcounts, 6*displs, &
                                 MPI_DOUBLE_PRECISION, 0, MPI_COMM_WORLD, &
                                 ierr)

                ! Maximum spatial extent in the r-direction
                call MPI_GATHERV(maxval(y_cb), 1, MPI_DOUBLE_PRECISION, &
                                 spatial_extents(4, 0), recvcounts, 6*displs, &
                                 MPI_DOUBLE_PRECISION, 0, MPI_COMM_WORLD, &
                                 ierr)

                ! Maximum spatial extent in the theta-direction
                call MPI_GATHERV(maxval(z_cb), 1, MPI_DOUBLE_PRECISION, &
                                 spatial_extents(5, 0), recvcounts, 6*displs, &
                                 MPI_DOUBLE_PRECISION, 0, MPI_COMM_WORLD, &
                                 ierr)

                ! Maximum spatial extent in the z-direction
                call MPI_GATHERV(maxval(x_cb), 1, MPI_DOUBLE_PRECISION, &
                                 spatial_extents(6, 0), recvcounts, 6*displs, &
                                 MPI_DOUBLE_PRECISION, 0, MPI_COMM_WORLD, &
                                 ierr)
            else
                ! Minimum spatial extent in the x-direction
                call MPI_GATHERV(minval(x_cb), 1, MPI_DOUBLE_PRECISION, &
                                 spatial_extents(1, 0), recvcounts, 6*displs, &
                                 MPI_DOUBLE_PRECISION, 0, MPI_COMM_WORLD, &
                                 ierr)

                ! Minimum spatial extent in the y-direction
                call MPI_GATHERV(minval(y_cb), 1, MPI_DOUBLE_PRECISION, &
                                 spatial_extents(2, 0), recvcounts, 6*displs, &
                                 MPI_DOUBLE_PRECISION, 0, MPI_COMM_WORLD, &
                                 ierr)

                ! Minimum spatial extent in the z-direction
                call MPI_GATHERV(minval(z_cb), 1, MPI_DOUBLE_PRECISION, &
                                 spatial_extents(3, 0), recvcounts, 6*displs, &
                                 MPI_DOUBLE_PRECISION, 0, MPI_COMM_WORLD, &
                                 ierr)

                ! Maximum spatial extent in the x-direction
                call MPI_GATHERV(maxval(x_cb), 1, MPI_DOUBLE_PRECISION, &
                                 spatial_extents(4, 0), recvcounts, 6*displs, &
                                 MPI_DOUBLE_PRECISION, 0, MPI_COMM_WORLD, &
                                 ierr)

                ! Maximum spatial extent in the y-direction
                call MPI_GATHERV(maxval(y_cb), 1, MPI_DOUBLE_PRECISION, &
                                 spatial_extents(5, 0), recvcounts, 6*displs, &
                                 MPI_DOUBLE_PRECISION, 0, MPI_COMM_WORLD, &
                                 ierr)

                ! Maximum spatial extent in the z-direction
                call MPI_GATHERV(maxval(z_cb), 1, MPI_DOUBLE_PRECISION, &
                                 spatial_extents(6, 0), recvcounts, 6*displs, &
                                 MPI_DOUBLE_PRECISION, 0, MPI_COMM_WORLD, &
                                 ierr)
            end if
            ! Simulation is 2D
        else

            ! Minimum spatial extent in the x-direction
            call MPI_GATHERV(minval(x_cb), 1, MPI_DOUBLE_PRECISION, &
                             spatial_extents(1, 0), recvcounts, 4*displs, &
                             MPI_DOUBLE_PRECISION, 0, MPI_COMM_WORLD, &
                             ierr)

            ! Minimum spatial extent in the y-direction
            call MPI_GATHERV(minval(y_cb), 1, MPI_DOUBLE_PRECISION, &
                             spatial_extents(2, 0), recvcounts, 4*displs, &
                             MPI_DOUBLE_PRECISION, 0, MPI_COMM_WORLD, &
                             ierr)

            ! Maximum spatial extent in the x-direction
            call MPI_GATHERV(maxval(x_cb), 1, MPI_DOUBLE_PRECISION, &
                             spatial_extents(3, 0), recvcounts, 4*displs, &
                             MPI_DOUBLE_PRECISION, 0, MPI_COMM_WORLD, &
                             ierr)

            ! Maximum spatial extent in the y-direction
            call MPI_GATHERV(maxval(y_cb), 1, MPI_DOUBLE_PRECISION, &
                             spatial_extents(4, 0), recvcounts, 4*displs, &
                             MPI_DOUBLE_PRECISION, 0, MPI_COMM_WORLD, &
                             ierr)

        end if

#endif

    end subroutine s_mpi_gather_spatial_extents

    !>  This subroutine collects the sub-domain cell-boundary or
        !!      cell-center locations data from all of the processors and
        !!      puts back together the grid of the entire computational
        !!      domain on the rank 0 processor. This is only done for 1D
        !!      simulations.
    subroutine s_mpi_defragment_1d_grid_variable

#ifdef MFC_MPI

        ! Silo-HDF5 database format
        if (format == 1) then

            call MPI_GATHERV(x_cc(0), m + 1, MPI_DOUBLE_PRECISION, &
                             x_root_cc(0), recvcounts, displs, &
                             MPI_DOUBLE_PRECISION, 0, MPI_COMM_WORLD, &
                             ierr)

            ! Binary database format
        else

            call MPI_GATHERV(x_cb(0), m + 1, MPI_DOUBLE_PRECISION, &
                             x_root_cb(0), recvcounts, displs, &
                             MPI_DOUBLE_PRECISION, 0, MPI_COMM_WORLD, &
                             ierr)

            if (proc_rank == 0) x_root_cb(-1) = x_cb(-1)

        end if

#endif

    end subroutine s_mpi_defragment_1d_grid_variable

    !>  This subroutine gathers the Silo database metadata for
        !!      the flow variable's extents as to boost performance of
        !!      the multidimensional visualization.
        !!  @param q_sf Flow variable defined on a single computational sub-domain
        !!  @param data_extents The flow variable extents on each of the processor's sub-domain.
        !!   First dimension of array corresponds to the former's minimum and
        !!  maximum values, respectively, while second dimension corresponds
        !!  to each processor's rank.
    subroutine s_mpi_gather_data_extents(q_sf, data_extents)

        real(kind(0d0)), dimension(:, :, :), intent(in) :: q_sf

        real(kind(0d0)), &
            dimension(1:2, 0:num_procs - 1), &
            intent(inout) :: data_extents

#ifdef MFC_MPI

        ! Minimum flow variable extent
        call MPI_GATHERV(minval(q_sf), 1, MPI_DOUBLE_PRECISION, &
                         data_extents(1, 0), recvcounts, 2*displs, &
                         MPI_DOUBLE_PRECISION, 0, MPI_COMM_WORLD, ierr)

        ! Maximum flow variable extent
        call MPI_GATHERV(maxval(q_sf), 1, MPI_DOUBLE_PRECISION, &
                         data_extents(2, 0), recvcounts, 2*displs, &
                         MPI_DOUBLE_PRECISION, 0, MPI_COMM_WORLD, ierr)

#endif

    end subroutine s_mpi_gather_data_extents

    !>  This subroutine gathers the sub-domain flow variable data
        !!      from all of the processors and puts it back together for
        !!      the entire computational domain on the rank 0 processor.
        !!      This is only done for 1D simulations.
        !!  @param q_sf Flow variable defined on a single computational sub-domain
        !!  @param q_root_sf Flow variable defined on the entire computational domain
    subroutine s_mpi_defragment_1d_flow_variable(q_sf, q_root_sf)

        real(kind(0d0)), &
            dimension(0:m, 0:0, 0:0), &
            intent(in) :: q_sf

        real(kind(0d0)), &
            dimension(0:m_root, 0:0, 0:0), &
            intent(inout) :: q_root_sf

#ifdef MFC_MPI

        ! Gathering the sub-domain flow variable data from all the processes
        ! and putting it back together for the entire computational domain
        ! on the process with rank 0
        call MPI_GATHERV(q_sf(0, 0, 0), m + 1, MPI_DOUBLE_PRECISION, &
                         q_root_sf(0, 0, 0), recvcounts, displs, &
                         MPI_DOUBLE_PRECISION, 0, MPI_COMM_WORLD, ierr)

#endif

    end subroutine s_mpi_defragment_1d_flow_variable

    !> Deallocation procedures for the module
    subroutine s_finalize_mpi_proxy_module

#ifdef MFC_MPI

        ! Deallocating the conservative variables buffer vectors
        if (buff_size > 0) then
            deallocate (q_cons_buffer_in)
            deallocate (q_cons_buffer_out)
        end if

        ! Deallocating the receive counts and the displacement vector
        ! variables used in variable-gather communication procedures
        if ((format == 1 .and. n > 0) .or. n == 0) then
            deallocate (recvcounts)
            deallocate (displs)
        end if

#endif

    end subroutine s_finalize_mpi_proxy_module

end module m_mpi_proxy<|MERGE_RESOLUTION|>--- conflicted
+++ resolved
@@ -168,11 +168,7 @@
             & 'heat_ratio_wrt', 'pi_inf_wrt', 'pres_inf_wrt', 'cons_vars_wrt', &
             & 'prim_vars_wrt', 'c_wrt', 'qm_wrt','schlieren_wrt', 'bubbles', 'qbmm',   &
             & 'polytropic', 'polydisperse', 'file_per_process', 'relax', 'cf_wrt',     &
-<<<<<<< HEAD
-            & 'adv_n', 'ib' ]
-=======
-            & 'adv_n', 'no_energy_eq' ]
->>>>>>> c1e7022c
+            & 'adv_n', 'no_energy_eq', 'ib' ]
             call MPI_BCAST(${VAR}$, 1, MPI_LOGICAL, 0, MPI_COMM_WORLD, ierr)
         #:endfor
 
