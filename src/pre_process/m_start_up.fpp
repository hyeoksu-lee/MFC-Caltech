!>
!! @file m_start_up.f90
!! @brief Contains module m_start_up

!> @brief This module contains subroutines that read, and check consistency
!!              of, the user provided inputs, grid and data. This module also allocates
!!                and initializes the relevant variables sets up the mpi decomposition and
!!                initial condition procedures.
module m_start_up

    use m_derived_types         !< Definitions of the derived types

    use m_global_parameters     !< Global parameters for the code

    use m_mpi_proxy             !< Message passing interface (MPI) module proxy

    use m_mpi_common

    use m_variables_conversion  !< Subroutines to change the state variables from
                                !! one form to another

    use m_grid                  !< Procedures to generate (non-)uniform grids

    use m_initial_condition     !< Procedures to generate initial condition

    use m_data_output           !< Procedures to write the grid data and the
                                !! conservative variables to files

    use m_compile_specific      !< Compile-specific procedures

    use m_ib_patches

    use m_icpp_patches

    use m_assign_variables

    use m_phase_change          !< Phase-change module

    use m_helper_basic          !< Functions to compare floating point numbers

    use m_helper

#ifdef MFC_MPI
    use mpi                     !< Message passing interface (MPI) module
#endif

    use m_check_patches

    use m_check_ib_patches

    use m_helper

    use m_checker_common

    use m_checker

    use m_boundary_common

    use m_boundary_conditions

    implicit none

    private; 
    public :: s_read_input_file, &
              s_check_input_file, &
              s_read_grid_data_files, &
              s_read_ic_data_files, &
              s_read_serial_grid_data_files, &
              s_read_serial_ic_data_files, &
              s_read_parallel_grid_data_files, &
              s_read_parallel_ic_data_files, &
              s_check_grid_data_files, &
              s_initialize_modules, &
              s_initialize_mpi_domain, &
              s_finalize_modules, &
              s_apply_initial_condition, &
              s_save_data, s_read_grid

    abstract interface

        impure subroutine s_read_abstract_grid_data_files

        end subroutine s_read_abstract_grid_data_files

        !! @param q_cons_vf Conservative variables
        !! @param ib_markers track if a cell is within the immersed boundary
        impure subroutine s_read_abstract_ic_data_files(q_cons_vf_in, ib_markers_in)

            import :: scalar_field, integer_field, sys_size, pres_field

            type(scalar_field), &
                dimension(sys_size), &
                intent(inout) :: q_cons_vf_in

            type(integer_field), &
                intent(inout) :: ib_markers_in

        end subroutine s_read_abstract_ic_data_files

    end interface

    character(LEN=path_len + name_len) :: proc_rank_dir !<
    !! Location of the folder associated with the rank of the local processor

    character(LEN=path_len + 2*name_len), private :: t_step_dir !<
    !! Possible location of time-step folder containing preexisting grid and/or
    !! conservative variables data to be used as starting point for pre-process

    procedure(s_read_abstract_grid_data_files), pointer :: s_read_grid_data_files => null()
    procedure(s_read_abstract_ic_data_files), pointer :: s_read_ic_data_files => null()

contains

    !>  Reads the configuration file pre_process.inp, in order to
        !!      populate the parameters in module m_global_parameters.f90
        !!      with the user provided inputs
    impure subroutine s_read_input_file

        character(LEN=name_len) :: file_loc  !<
            !! Generic string used to store the address of a particular file

        logical :: file_check !<
            !! Generic logical used for the purpose of asserting whether a file
            !! is or is not present in the designated location

        integer :: iostatus
            !! Integer to check iostat of file read

        character(len=1000) :: line

        ! Namelist for all of the parameters to be inputted by the user
        namelist /user_inputs/ case_dir, old_grid, old_ic, &
            t_step_old, t_step_start, m, n, p, x_domain, y_domain, z_domain, &
            stretch_x, stretch_y, stretch_z, a_x, a_y, &
            a_z, x_a, y_a, z_a, x_b, y_b, z_b, &
            model_eqns, num_fluids, mpp_lim, &
            weno_order, bc_x, bc_y, bc_z, num_patches, &
            hypoelasticity, mhd, patch_icpp, fluid_pp, precision, parallel_io, &
            mixlayer_vel_profile, mixlayer_vel_coef, &
            mixlayer_perturb, mixlayer_perturb_nk, mixlayer_perturb_k0, &
            pi_fac, perturb_flow, perturb_flow_fluid, perturb_flow_mag, &
            perturb_sph, perturb_sph_fluid, fluid_rho, &
            cyl_coord, loops_x, loops_y, loops_z, &
            bubbles_euler, R0hyper, nb, &
            polytropic, thermal, bub_refs, &
            polydisperse, poly_sigma, qbmm, &
            sigR, sigV, dist_type, rhoRV, &
            file_per_process, relax, relax_model, &
            palpha_eps, ptgalpha_eps, ib, num_ibs, patch_ib, &
            sigma, adv_n, cfl_adap_dt, cfl_const_dt, n_start, &
            n_start_old, surface_tension, hyperelasticity, pre_stress, &
            elliptic_smoothing, elliptic_smoothing_iters, &
            viscous, bubbles_lagrange, bc_x, bc_y, bc_z, num_bc_patches, &
            patch_bc, Bx0, relativity, cont_damage, igr, igr_order, &
<<<<<<< HEAD
            down_sample, recon_type, muscl_order, icsg, icsg_vf, icsg_patch
=======
            down_sample, recon_type, muscl_order, fft_wrt
>>>>>>> 4f8fb912

        ! Inquiring the status of the pre_process.inp file
        file_loc = 'pre_process.inp'
        inquire (FILE=trim(file_loc), EXIST=file_check)

        ! Checking whether the input file is there. If it is, the input file
        ! is read. If not, the program is terminated.
        if (file_check) then
            open (1, FILE=trim(file_loc), FORM='formatted', &
                  STATUS='old', ACTION='read')
            read (1, NML=user_inputs, iostat=iostatus)
            if (iostatus /= 0) then
                backspace (1)
                read (1, fmt='(A)') line
                print *, 'Invalid line in namelist: '//trim(line)
                call s_mpi_abort('Invalid line in pre_process.inp. It is '// &
                                 'likely due to a datatype mismatch. Exiting.')
            end if
            close (1)

            call s_update_cell_bounds(cells_bounds, m, n, p)

            ! Store m,n,p into global m,n,p
            m_glb = m
            n_glb = n
            p_glb = p

            nGlobal = int(m_glb + 1, kind=8)*int(n_glb + 1, kind=8)*int(p_glb + 1, kind=8)

            if (cfl_adap_dt .or. cfl_const_dt) cfl_dt = .true.

            if (any((/bc_x%beg, bc_x%end, bc_y%beg, bc_y%end, bc_z%beg, bc_z%end/) == BC_DIRICHLET) .or. &
                num_bc_patches > 0) then
                bc_io = .true.
            end if

        else
            call s_mpi_abort('File pre_process.inp is missing. Exiting.')
        end if

    end subroutine s_read_input_file

    !>  Checking that the user inputs make sense, i.e. that the
    !!      individual choices are compatible with the code's options
    !!      and that the combination of these choices results into a
    !!      valid configuration for the pre-process
    impure subroutine s_check_input_file

        character(LEN=len_trim(case_dir)) :: file_loc !<
            !! Generic string used to store the address of a particular file

        logical :: dir_check !<
            !! Logical variable used to test the existence of folders

        ! Checking the existence of the case folder
        case_dir = adjustl(case_dir)

        file_loc = trim(case_dir)//'/.'

        call my_inquire(file_loc, dir_check)

        if (dir_check .neqv. .true.) then
            print '(A)', 'WARNING: Ensure that compiler flags/choices in Makefiles match your compiler! '
            print '(A)', 'WARNING: Ensure that preprocessor flags are enabled! '
            call s_mpi_abort('Unsupported choice for the value of case_dir.'// &
                             'Exiting.')
        end if

        call s_check_inputs_common()
        call s_check_inputs()

        ! Check all the patch properties
        call s_check_patches()

        if (ib) call s_check_ib_patches()

    end subroutine s_check_input_file

    !> The goal of this subroutine is to read in any preexisting
        !!      grid data as well as based on the imported grid, complete
        !!      the necessary global computational domain parameters.
    impure subroutine s_read_serial_grid_data_files

        ! Generic string used to store the address of a particular file
        character(LEN=len_trim(case_dir) + 3*name_len) :: file_loc

        ! Logical variable used to test the existence of folders
        logical :: dir_check

        ! Generic logical used for the purpose of asserting whether a file
        ! is or is not present in the designated location
        logical :: file_check

        ! Setting address of the local processor rank and time-step directory
        write (proc_rank_dir, '(A,I0)') '/p_all/p', proc_rank
        proc_rank_dir = trim(case_dir)//trim(proc_rank_dir)

        write (t_step_dir, '(A,I0)') '/', t_step_start
        t_step_dir = trim(proc_rank_dir)//trim(t_step_dir)

        ! Inquiring as to the existence of the time-step directory
        file_loc = trim(t_step_dir)//'/.'
        call my_inquire(file_loc, dir_check)

        ! If the time-step directory is missing, the pre-process exits
        if (dir_check .neqv. .true.) then
            call s_mpi_abort('Time-step folder '//trim(t_step_dir)// &
                             ' is missing. Exiting.')
        end if

        ! Reading the Grid Data File for the x-direction

        ! Checking whether x_cb.dat exists
        file_loc = trim(t_step_dir)//'/x_cb.dat'
        inquire (FILE=trim(file_loc), EXIST=file_check)

        ! If it exists, x_cb.dat is read
        if (file_check) then
            open (1, FILE=trim(file_loc), FORM='unformatted', &
                  STATUS='old', ACTION='read')
            read (1) x_cb(-1:m)
            close (1)
        else
            call s_mpi_abort('File x_cb.dat is missing in '// &
                             trim(t_step_dir)//'. Exiting.')
        end if

        ! Computing cell-center locations
        x_cc(0:m) = (x_cb(0:m) + x_cb(-1:(m - 1)))/2._wp

        ! Computing minimum cell-width
        dx = minval(x_cb(0:m) - x_cb(-1:m - 1))
        if (num_procs > 1) call s_mpi_reduce_min(dx)

        ! Setting locations of domain bounds
        x_domain%beg = x_cb(-1)
        x_domain%end = x_cb(m)

        ! Reading the Grid Data File for the y-direction

        if (n > 0) then

            ! Checking whether y_cb.dat exists
            file_loc = trim(t_step_dir)//'/y_cb.dat'
            inquire (FILE=trim(file_loc), EXIST=file_check)

            ! If it exists, y_cb.dat is read
            if (file_check) then
                open (1, FILE=trim(file_loc), FORM='unformatted', &
                      STATUS='old', ACTION='read')
                read (1) y_cb(-1:n)
                close (1)
            else
                call s_mpi_abort('File y_cb.dat is missing in '// &
                                 trim(t_step_dir)//'. Exiting.')
            end if

            ! Computing cell-center locations
            y_cc(0:n) = (y_cb(0:n) + y_cb(-1:(n - 1)))/2._wp

            ! Computing minimum cell-width
            dy = minval(y_cb(0:n) - y_cb(-1:n - 1))
            if (num_procs > 1) call s_mpi_reduce_min(dy)

            ! Setting locations of domain bounds
            y_domain%beg = y_cb(-1)
            y_domain%end = y_cb(n)

            ! Reading the Grid Data File for the z-direction
            if (p > 0) then

                ! Checking whether z_cb.dat exists
                file_loc = trim(t_step_dir)//'/z_cb.dat'
                inquire (FILE=trim(file_loc), EXIST=file_check)

                ! If it exists, z_cb.dat is read
                if (file_check) then
                    open (1, FILE=trim(file_loc), FORM='unformatted', &
                          STATUS='old', ACTION='read')
                    read (1) z_cb(-1:p)
                    close (1)
                else
                    call s_mpi_abort('File z_cb.dat is missing in '// &
                                     trim(t_step_dir)//'. Exiting.')
                end if

                ! Computing cell-center locations
                z_cc(0:p) = (z_cb(0:p) + z_cb(-1:(p - 1)))/2._wp

                ! Computing minimum cell-width
                dz = minval(z_cb(0:p) - z_cb(-1:p - 1))
                if (num_procs > 1) call s_mpi_reduce_min(dz)

                ! Setting locations of domain bounds
                z_domain%beg = z_cb(-1)
                z_domain%end = z_cb(p)

            end if

        end if

        ! If only the preexisting grid data files are read in and there will
        ! not be any preexisting initial condition data files imported, then
        ! the directory associated with the rank of the local processor may
        ! be cleaned to make room for the new pre-process data. In addition,
        ! the time-step directory that will contain the new grid and initial
        ! condition data are also generated.
        if (old_ic .neqv. .true.) then
            call s_delete_directory(trim(proc_rank_dir)//'/*')
            call s_create_directory(trim(proc_rank_dir)//'/0')
        end if

    end subroutine s_read_serial_grid_data_files

    !> Cell-boundary data are checked for consistency by looking
        !!      at the (non-)uniform cell-width distributions for all the
        !!      active coordinate directions and making sure that all of
        !!      the cell-widths are positively valued
    impure subroutine s_check_grid_data_files

        ! Cell-boundary Data Consistency Check in x-direction

        if (any(x_cb(0:m) - x_cb(-1:m - 1) <= 0._wp)) then
            call s_mpi_abort('x_cb.dat in '//trim(t_step_dir)// &
                             ' contains non-positive cell-spacings. Exiting.')
        end if

        ! Cell-boundary Data Consistency Check in y-direction

        if (n > 0) then

            if (any(y_cb(0:n) - y_cb(-1:n - 1) <= 0._wp)) then
                call s_mpi_abort('y_cb.dat in '//trim(t_step_dir)// &
                                 ' contains non-positive cell-spacings. '// &
                                 'Exiting.')
            end if

            ! Cell-boundary Data Consistency Check in z-direction

            if (p > 0) then

                if (any(z_cb(0:p) - z_cb(-1:p - 1) <= 0._wp)) then
                    call s_mpi_abort('z_cb.dat in '//trim(t_step_dir)// &
                                     ' contains non-positive cell-spacings'// &
                                     ' .Exiting.')
                end if

            end if

        end if

    end subroutine s_check_grid_data_files

    !> The goal of this subroutine is to read in any preexisting
        !!      initial condition data files so that they may be used by
        !!      the pre-process as a starting point in the creation of an
        !!      all new initial condition.
        !! @param q_cons_vf Conservative variables
        !! @param ib_markers track if a cell is within the immersed boundary
    impure subroutine s_read_serial_ic_data_files(q_cons_vf_in, ib_markers_in)

        type(scalar_field), &
            dimension(sys_size), &
            intent(inout) :: q_cons_vf_in

        type(integer_field), &
            intent(inout) :: ib_markers_in

        character(LEN=len_trim(case_dir) + 3*name_len) :: file_loc !<
        ! Generic string used to store the address of a particular file

        character(LEN= &
                  int(floor(log10(real(sys_size, wp)))) + 1) :: file_num !<
            !! Used to store the variable position, in character form, of the
            !! currently manipulated conservative variable file

        logical :: file_check !<
            !! Generic logical used for the purpose of asserting whether a file
            !! is or is not present in the designated location

        integer :: i, r !< Generic loop iterator

        ! Reading the Conservative Variables Data Files
        do i = 1, sys_size

            ! Checking whether data file associated with variable position
            ! of the currently manipulated conservative variable exists
            write (file_num, '(I0)') i
            file_loc = trim(t_step_dir)//'/q_cons_vf'// &
                       trim(file_num)//'.dat'
            inquire (FILE=trim(file_loc), EXIST=file_check)

            ! If it exists, the data file is read
            if (file_check) then
                open (1, FILE=trim(file_loc), FORM='unformatted', &
                      STATUS='old', ACTION='read')
                read (1) q_cons_vf_in(i)%sf
                close (1)
            else
                call s_mpi_abort('File q_cons_vf'//trim(file_num)// &
                                 '.dat is missing in '//trim(t_step_dir)// &
                                 '. Exiting.')
            end if

        end do

        !Read bubble variables pb and mv for non-polytropic qbmm
        if (qbmm .and. .not. polytropic) then
            do i = 1, nb
                do r = 1, nnode
                    ! Checking whether data file associated with variable position
                    ! of the currently manipulated bubble variable exists
                    write (file_num, '(I0)') sys_size + r + (i - 1)*nnode
                    file_loc = trim(t_step_dir)//'/pb'// &
                               trim(file_num)//'.dat'
                    inquire (FILE=trim(file_loc), EXIST=file_check)

                    ! If it exists, the data file is read
                    if (file_check) then
                        open (1, FILE=trim(file_loc), FORM='unformatted', &
                              STATUS='old', ACTION='read')
                        read (1) pb%sf(:, :, :, r, i)
                        close (1)
                    else
                        call s_mpi_abort('File pb'//trim(file_num)// &
                                         '.dat is missing in '//trim(t_step_dir)// &
                                         '. Exiting.')
                    end if
                end do

            end do

            do i = 1, nb
                do r = 1, 4
                    ! Checking whether data file associated with variable position
                    ! of the currently manipulated bubble variable exists
                    write (file_num, '(I0)') sys_size + r + (i - 1)*4
                    file_loc = trim(t_step_dir)//'/mv'// &
                               trim(file_num)//'.dat'
                    inquire (FILE=trim(file_loc), EXIST=file_check)

                    ! If it exists, the data file is read
                    if (file_check) then
                        open (1, FILE=trim(file_loc), FORM='unformatted', &
                              STATUS='old', ACTION='read')
                        read (1) mv%sf(:, :, :, r, i)
                        close (1)
                    else
                        call s_mpi_abort('File mv'//trim(file_num)// &
                                         '.dat is missing in '//trim(t_step_dir)// &
                                         '. Exiting.')
                    end if
                end do

            end do
        end if

        ! Reading the IB markers
        if (ib) then
            write (file_num, '(I0)') i
            file_loc = trim(t_step_dir)//'/ib.dat'
            inquire (FILE=trim(file_loc), EXIST=file_check)

            ! If it exists, the data file is read
            if (file_check) then
                open (1, FILE=trim(file_loc), FORM='unformatted', &
                      STATUS='old', ACTION='read')
                read (1) ib_markers_in%sf(0:m, 0:n, 0:p)
                close (1)
            else
                call s_mpi_abort('File ib.dat is missing in ' &
                                 //trim(t_step_dir)// &
                                 '. Exiting.')
            end if
        end if

        ! Since the preexisting grid and initial condition data files have
        ! been read in, the directory associated with the rank of the local
        ! process may be cleaned out to make room for new pre-process data.
        ! In addition, the time-step folder that will contain the new grid
        ! and initial condition data are also generated.
        call s_create_directory(trim(proc_rank_dir)//'/*')
        call s_create_directory(trim(proc_rank_dir)//'/0')

    end subroutine s_read_serial_ic_data_files

    !> Cell-boundary data are checked for consistency by looking
        !!      at the (non-)uniform cell-width distributions for all the
        !!      active coordinate directions and making sure that all of
        !!      the cell-widths are positively valued
    impure subroutine s_read_parallel_grid_data_files

#ifdef MFC_MPI

        real(wp), allocatable, dimension(:) :: x_cb_glb, y_cb_glb, z_cb_glb

        integer :: ifile, ierr, data_size
        integer, dimension(MPI_STATUS_SIZE) :: status

        character(LEN=path_len + 2*name_len) :: file_loc
        logical :: file_exist

        allocate (x_cb_glb(-1:m_glb))
        allocate (y_cb_glb(-1:n_glb))
        allocate (z_cb_glb(-1:p_glb))

        ! Read in cell boundary locations in x-direction
        file_loc = trim(case_dir)//'/restart_data'//trim(mpiiofs)//'x_cb.dat'
        inquire (FILE=trim(file_loc), EXIST=file_exist)

        if (file_exist) then
            data_size = m_glb + 2
            call MPI_FILE_OPEN(MPI_COMM_WORLD, file_loc, MPI_MODE_RDONLY, mpi_info_int, ifile, ierr)
            call MPI_FILE_READ_ALL(ifile, x_cb_glb, data_size, mpi_p, status, ierr)
            call MPI_FILE_CLOSE(ifile, ierr)
        else
            call s_mpi_abort('File '//trim(file_loc)//' is missing. Exiting. ')
        end if

        ! Assigning local cell boundary locations
        x_cb(-1:m) = x_cb_glb((start_idx(1) - 1):(start_idx(1) + m))
        ! Computing cell center locations
        x_cc(0:m) = (x_cb(0:m) + x_cb(-1:(m - 1)))/2._wp
        ! Computing minimum cell width
        dx = minval(x_cb(0:m) - x_cb(-1:(m - 1)))
        if (num_procs > 1) call s_mpi_reduce_min(dx)
        ! Setting locations of domain bounds
        x_domain%beg = x_cb(-1)
        x_domain%end = x_cb(m)

        if (n > 0) then
            ! Read in cell boundary locations in y-direction
            file_loc = trim(case_dir)//'/restart_data'//trim(mpiiofs)//'y_cb.dat'
            inquire (FILE=trim(file_loc), EXIST=file_exist)

            if (file_exist) then
                data_size = n_glb + 2
                call MPI_FILE_OPEN(MPI_COMM_WORLD, file_loc, MPI_MODE_RDONLY, mpi_info_int, ifile, ierr)
                call MPI_FILE_READ_ALL(ifile, y_cb_glb, data_size, mpi_p, status, ierr)
                call MPI_FILE_CLOSE(ifile, ierr)
            else
                call s_mpi_abort('File '//trim(file_loc)//' is missing. Exiting. ')
            end if

            ! Assigning local cell boundary locations
            y_cb(-1:n) = y_cb_glb((start_idx(2) - 1):(start_idx(2) + n))
            ! Computing cell center locations
            y_cc(0:n) = (y_cb(0:n) + y_cb(-1:(n - 1)))/2._wp
            ! Computing minimum cell width
            dy = minval(y_cb(0:n) - y_cb(-1:(n - 1)))
            if (num_procs > 1) call s_mpi_reduce_min(dy)
            ! Setting locations of domain bounds
            y_domain%beg = y_cb(-1)
            y_domain%end = y_cb(n)

            if (p > 0) then
                ! Read in cell boundary locations in z-direction
                file_loc = trim(case_dir)//'/restart_data'//trim(mpiiofs)//'z_cb.dat'
                inquire (FILE=trim(file_loc), EXIST=file_exist)

                if (file_exist) then
                    data_size = p_glb + 2
                    call MPI_FILE_OPEN(MPI_COMM_WORLD, file_loc, MPI_MODE_RDONLY, mpi_info_int, ifile, ierr)
                    call MPI_FILE_READ_ALL(ifile, z_cb_glb, data_size, mpi_p, status, ierr)
                    call MPI_FILE_CLOSE(ifile, ierr)
                else
                    call s_mpi_abort('File '//trim(file_loc)//' is missing. Exiting. ')
                end if

                ! Assigning local cell boundary locations
                z_cb(-1:p) = z_cb_glb((start_idx(3) - 1):(start_idx(3) + p))
                ! Computing cell center locations
                z_cc(0:p) = (z_cb(0:p) + z_cb(-1:(p - 1)))/2._wp
                ! Computing minimum cell width
                dz = minval(z_cb(0:p) - z_cb(-1:(p - 1)))
                if (num_procs > 1) call s_mpi_reduce_min(dz)
                ! Setting locations of domain bounds
                z_domain%beg = z_cb(-1)
                z_domain%end = z_cb(p)

            end if
        end if

        deallocate (x_cb_glb, y_cb_glb, z_cb_glb)

#endif

    end subroutine s_read_parallel_grid_data_files

    !> The goal of this subroutine is to read in any preexisting
        !!      initial condition data files so that they may be used by
        !!      the pre-process as a starting point in the creation of an
        !!      all new initial condition.
        !! @param q_cons_vf Conservative variables
        !! @param ib_markers track if a cell is within the immersed boundary
    impure subroutine s_read_parallel_ic_data_files(q_cons_vf_in, ib_markers_in)

        type(scalar_field), &
            dimension(sys_size), &
            intent(inout) :: q_cons_vf_in

        type(integer_field), &
            intent(inout) :: ib_markers_in

#ifdef MFC_MPI

        integer :: ifile, ierr, data_size
        integer, dimension(MPI_STATUS_SIZE) :: status
        integer(KIND=MPI_OFFSET_KIND) :: disp
        integer(KIND=MPI_OFFSET_KIND) :: m_MOK, n_MOK, p_MOK
        integer(KIND=MPI_OFFSET_KIND) :: WP_MOK, var_MOK, str_MOK
        integer(KIND=MPI_OFFSET_KIND) :: NVARS_MOK
        integer(KIND=MPI_OFFSET_KIND) :: MOK

        character(LEN=path_len + 2*name_len) :: file_loc
        logical :: file_exist

        integer :: i

        ! Open the file to read
        if (cfl_adap_dt) then
            write (file_loc, '(I0,A)') n_start, '.dat'
        else
            write (file_loc, '(I0,A)') t_step_start, '.dat'
        end if
        file_loc = trim(restart_dir)//trim(mpiiofs)//trim(file_loc)
        inquire (FILE=trim(file_loc), EXIST=file_exist)

        if (file_exist) then
            call MPI_FILE_OPEN(MPI_COMM_WORLD, file_loc, MPI_MODE_RDONLY, mpi_info_int, ifile, ierr)

            ! Initialize MPI data I/O
            if (ib) then
                call s_initialize_mpi_data(q_cons_vf_in, ib_markers_in, levelset, levelset_norm)
            else
                call s_initialize_mpi_data(q_cons_vf_in)
            end if

            ! Size of local arrays
            data_size = (m + 1)*(n + 1)*(p + 1)

            ! Resize some integers so MPI can read even the biggest files
            m_MOK = int(m_glb + 1, MPI_OFFSET_KIND)
            n_MOK = int(n_glb + 1, MPI_OFFSET_KIND)
            p_MOK = int(p_glb + 1, MPI_OFFSET_KIND)
            WP_MOK = int(8._wp, MPI_OFFSET_KIND)
            MOK = int(1._wp, MPI_OFFSET_KIND)
            str_MOK = int(name_len, MPI_OFFSET_KIND)
            NVARS_MOK = int(sys_size, MPI_OFFSET_KIND)

            ! Read the data for each variable
            do i = 1, sys_size
                var_MOK = int(i, MPI_OFFSET_KIND)

                ! Initial displacement to skip at beginning of file
                disp = m_MOK*max(MOK, n_MOK)*max(MOK, p_MOK)*WP_MOK*(var_MOK - 1)

                call MPI_FILE_SET_VIEW(ifile, disp, mpi_p, MPI_IO_DATA%view(i), &
                                       'native', mpi_info_int, ierr)
                call MPI_FILE_READ(ifile, MPI_IO_DATA%var(i)%sf, data_size, &
                                   mpi_p, status, ierr)
            end do

            if (qbmm .and. .not. polytropic) then
                do i = sys_size + 1, sys_size + 2*nb*4
                    var_MOK = int(i, MPI_OFFSET_KIND)

                    ! Initial displacement to skip at beginning of file
                    disp = m_MOK*max(MOK, n_MOK)*max(MOK, p_MOK)*WP_MOK*(var_MOK - 1)

                    call MPI_FILE_SET_VIEW(ifile, disp, mpi_p, MPI_IO_DATA%view(i), &
                                           'native', mpi_info_int, ierr)
                    call MPI_FILE_READ(ifile, MPI_IO_DATA%var(i)%sf, data_size, &
                                       mpi_p, status, ierr)
                end do
            end if

            call s_mpi_barrier()

            call MPI_FILE_CLOSE(ifile, ierr)

        else
            call s_mpi_abort('File '//trim(file_loc)//' is missing. Exiting. ')
        end if

        if (ib) then

            write (file_loc, '(A)') 'ib.dat'
            file_loc = trim(restart_dir)//trim(mpiiofs)//trim(file_loc)
            inquire (FILE=trim(file_loc), EXIST=file_exist)

            if (file_exist) then

                call MPI_FILE_OPEN(MPI_COMM_WORLD, file_loc, MPI_MODE_RDONLY, mpi_info_int, ifile, ierr)

                disp = 0

                call MPI_FILE_SET_VIEW(ifile, disp, MPI_INTEGER, MPI_IO_IB_DATA%view, &
                                       'native', mpi_info_int, ierr)
                call MPI_FILE_READ(ifile, MPI_IO_IB_DATA%var%sf, data_size, &
                                   MPI_INTEGER, status, ierr)

            else
                call s_mpi_abort('File '//trim(file_loc)//' is missing. Exiting.')
            end if

        end if

        call s_mpi_barrier()

#endif

    end subroutine s_read_parallel_ic_data_files

    impure subroutine s_initialize_modules
        ! Computation of parameters, allocation procedures, and/or any other tasks
        ! needed to properly setup the modules
        call s_initialize_global_parameters_module()
        ! Initialize EE/EL bubble models
        if (bubbles_euler .or. bubbles_lagrange) then
          call s_initialize_bubbles_model()
        end if
        call s_initialize_mpi_common_module()
        call s_initialize_data_output_module()
        call s_initialize_variables_conversion_module()
        call s_initialize_grid_module()
        call s_initialize_initial_condition_module()
        call s_initialize_perturbation_module()
        call s_initialize_assign_variables_module()
        call s_initialize_boundary_common_module()
        if (relax) call s_initialize_phasechange_module()

        ! Create the D directory if it doesn't exit, to store
        ! the serial data files
        call s_create_directory('D')

        ! Associate pointers for serial or parallel I/O
        if (parallel_io .neqv. .true.) then
            s_generate_grid => s_generate_serial_grid
            s_read_grid_data_files => s_read_serial_grid_data_files
            s_read_ic_data_files => s_read_serial_ic_data_files
            s_write_data_files => s_write_serial_data_files
        else
            s_generate_grid => s_generate_parallel_grid
            s_read_grid_data_files => s_read_parallel_grid_data_files
            s_read_ic_data_files => s_read_parallel_ic_data_files
            s_write_data_files => s_write_parallel_data_files
        end if

    end subroutine s_initialize_modules

    impure subroutine s_read_grid()

        if (old_grid) then
            call s_read_grid_data_files()
            call s_check_grid_data_files()
        else
            if (parallel_io .neqv. .true.) then
                call s_generate_grid()
            else
                if (proc_rank == 0) call s_generate_grid()
                call s_mpi_barrier()
                call s_read_grid_data_files()
                call s_check_grid_data_files()
            end if
        end if

    end subroutine s_read_grid

    impure subroutine s_apply_initial_condition(start, finish)

        real(wp), intent(inout) :: start, finish

        ! Setting up the grid and the initial condition. If the grid is read in from
        ! preexisting grid data files, it is checked for consistency. If the grid is
        ! not read in, it is generated from scratch according to the inputs provided
        ! by the user. The initial condition may also be read in. It in turn is not
        ! checked for consistency since it WILL further be edited by the pre-process
        ! and also because it may be incomplete at the time it is read in. Finally,
        ! when the grid and initial condition are completely setup, they are written
        ! to their respective data files.

        ! Setting up grid and initial condition
        call cpu_time(start)

        if (old_ic) call s_read_ic_data_files(q_cons_vf, ib_markers)

        call s_generate_initial_condition()

        if (relax) then
            if (proc_rank == 0) then
                print *, 'initial condition might have been altered due to enforcement of &
&                pTg-equilirium (relax = "T" activated)'
            end if

            call s_infinite_relaxation_k(q_cons_vf)
        end if

        if (ib) then
            call s_write_data_files(q_cons_vf, q_prim_vf, bc_type, ib_markers, levelset, levelset_norm)
        else
            call s_write_data_files(q_cons_vf, q_prim_vf, bc_type)
        end if

        call cpu_time(finish)
    end subroutine s_apply_initial_condition

    impure subroutine s_save_data(proc_time, time_avg, time_final, file_exists)

        real(wp), dimension(:), intent(inout) :: proc_time
        real(wp), intent(inout) :: time_avg, time_final
        logical, intent(inout) :: file_exists

        call s_mpi_barrier()

        if (num_procs > 1) then
            call mpi_bcast_time_step_values(proc_time, time_avg)
        end if

        if (proc_rank == 0) then
            time_final = 0._wp
            if (num_procs == 1) then
                time_final = time_avg
                print *, "Elapsed Time", time_final
            else
                time_final = maxval(proc_time)
                print *, "Elapsed Time", time_final
            end if
            inquire (FILE='pre_time_data.dat', EXIST=file_exists)
            if (file_exists) then
                open (1, file='pre_time_data.dat', position='append', status='old')
                write (1, *) num_procs, time_final
                close (1)
            else
                open (1, file='pre_time_data.dat', status='new')
                write (1, *) num_procs, time_final
                close (1)
            end if
        end if
    end subroutine s_save_data

    impure subroutine s_initialize_mpi_domain
        ! Initialization of the MPI environment

        call s_mpi_initialize()

        ! Rank 0 processor assigns default values to user inputs prior to reading
        ! those in from the input file. Next, the user inputs are read in and their
        ! consistency is checked. The detection of any inconsistencies automatically
        ! leads to the termination of the pre-process.

        if (proc_rank == 0) then
            call s_assign_default_values_to_user_inputs()
            call s_read_input_file()
            call s_check_input_file()

            print '(" Pre-processing a ", I0, "x", I0, "x", I0, " case on ", I0, " rank(s)")', m, n, p, num_procs
        end if

        ! Broadcasting the user inputs to all of the processors and performing the
        ! parallel computational domain decomposition. Neither procedure has to be
        ! carried out if pre-process is in fact not truly executed in parallel.
        call s_mpi_bcast_user_inputs()
        call s_initialize_parallel_io()
        call s_mpi_decompose_computational_domain()
    end subroutine s_initialize_mpi_domain

    impure subroutine s_finalize_modules
        ! Disassociate pointers for serial and parallel I/O
        s_generate_grid => null()
        s_read_grid_data_files => null()
        s_read_ic_data_files => null()
        s_write_data_files => null()

        ! Deallocation procedures for the modules
        call s_finalize_mpi_common_module()
        call s_finalize_grid_module()
        call s_finalize_variables_conversion_module()
        call s_finalize_data_output_module()
        call s_finalize_global_parameters_module()
        call s_finalize_assign_variables_module()
        call s_finalize_perturbation_module()
        call s_finalize_boundary_common_module()
        if (relax) call s_finalize_relaxation_solver_module()

        ! Finalization of the MPI environment
        call s_mpi_finalize()
    end subroutine s_finalize_modules

end module m_start_up<|MERGE_RESOLUTION|>--- conflicted
+++ resolved
@@ -152,11 +152,7 @@
             elliptic_smoothing, elliptic_smoothing_iters, &
             viscous, bubbles_lagrange, bc_x, bc_y, bc_z, num_bc_patches, &
             patch_bc, Bx0, relativity, cont_damage, igr, igr_order, &
-<<<<<<< HEAD
-            down_sample, recon_type, muscl_order, icsg, icsg_vf, icsg_patch
-=======
-            down_sample, recon_type, muscl_order, fft_wrt
->>>>>>> 4f8fb912
+            down_sample, recon_type, muscl_order, icsg, icsg_vf, icsg_patch, fft_wrt
 
         ! Inquiring the status of the pre_process.inp file
         file_loc = 'pre_process.inp'
