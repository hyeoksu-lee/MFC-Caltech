--- conflicted
+++ resolved
@@ -135,11 +135,8 @@
             polydisperse, poly_sigma, qbmm, &
             sigR, sigV, dist_type, rhoRV, R0_type, &
             file_per_process, relax, relax_model, &
-<<<<<<< HEAD
-            palpha_eps, ptgalpha_eps, adv_n, alter_alpha
-=======
-            palpha_eps, ptgalpha_eps, ib, num_ibs, patch_ib
->>>>>>> a8a3103e
+            palpha_eps, ptgalpha_eps, adv_n, alter_alpha, &
+            ib, num_ibs, patch_ib
 
         ! Inquiring the status of the pre_process.inp file
         file_loc = 'pre_process.inp'
