!>
!! @file m_mpi_proxy.f90
!! @brief Contains module m_mpi_proxy

!> @brief This module serves as a proxy to the parameters and subroutines
!!              available in the MPI implementation's MPI module. Specifically,
!!              the role of the proxy is to harness basic MPI commands into more
!!              complex procedures as to achieve the required pre-processing
!!              communication goals.
module m_mpi_proxy

#ifdef MFC_MPI
    use mpi                    !< Message passing interface (MPI) module
#endif

    use m_helper

    use m_derived_types         !< Definitions of the derived types

    use m_global_parameters     !< Global parameters for the code

    use m_mpi_common

    implicit none

contains
    !> Since only processor with rank 0 is in charge of reading
            !!       and checking the consistency of the user provided inputs,
            !!       these are not available to the remaining processors. This
            !!       subroutine is then in charge of broadcasting the required
            !!       information.
    impure subroutine s_mpi_bcast_user_inputs

#ifdef MFC_MPI

        ! Generic loop iterator
        integer :: i, j
        ! Generic flag used to identify and report MPI errors
        integer :: ierr

        ! Logistics
        call MPI_BCAST(case_dir, len(case_dir), MPI_CHARACTER, 0, MPI_COMM_WORLD, ierr)

        #:for VAR in ['t_step_old', 't_step_start', 'm', 'n', 'p', 'm_glb', 'n_glb', 'p_glb',  &
            & 'loops_x', 'loops_y', 'loops_z', 'model_eqns', 'num_fluids',     &
            & 'weno_order', 'precision', 'perturb_flow_fluid',                 &
            & 'perturb_sph_fluid', 'num_patches', 'thermal', 'nb', 'dist_type',&
            & 'relax_model', 'num_ibs', 'n_start', 'elliptic_smoothing_iters', &
            & 'num_bc_patches', 'mixlayer_perturb_nk', 'recon_type',           &
            & 'muscl_order', 'igr_order' ]
            call MPI_BCAST(${VAR}$, 1, MPI_INTEGER, 0, MPI_COMM_WORLD, ierr)
        #:endfor

        #:for VAR in [ 'old_grid','old_ic','stretch_x','stretch_y','stretch_z',&
            & 'cyl_coord','mpp_lim','hypoelasticity', 'relax', 'parallel_io',  &
            & 'perturb_flow', 'perturb_sph', 'mixlayer_vel_profile',           &
            & 'mixlayer_perturb', 'bubbles_euler', 'polytropic', 'polydisperse',&
            & 'qbmm', 'file_per_process', 'adv_n', 'ib' , 'cfl_adap_dt',       &
            & 'cfl_const_dt', 'cfl_dt', 'surface_tension',                     &
            & 'hyperelasticity', 'pre_stress', 'elliptic_smoothing', 'viscous',&
            & 'bubbles_lagrange', 'bc_io', 'mhd', 'relativity', 'cont_damage', &
<<<<<<< HEAD
            & 'igr', 'down_sample','fft_wrt' ]
=======
            & 'igr', 'down_sample', 'simplex_perturb' ]
>>>>>>> 6fcdf2ba
            call MPI_BCAST(${VAR}$, 1, MPI_LOGICAL, 0, MPI_COMM_WORLD, ierr)
        #:endfor
        call MPI_BCAST(fluid_rho(1), num_fluids_max, MPI_LOGICAL, 0, MPI_COMM_WORLD, ierr)

        #:for VAR in [ 'x_domain%beg', 'x_domain%end', 'y_domain%beg',         &
            & 'y_domain%end', 'z_domain%beg', 'z_domain%end', 'a_x', 'a_y',    &
            & 'a_z', 'x_a', 'x_b', 'y_a', 'y_b', 'z_a', 'z_b', 'bc_x%beg',     &
            & 'bc_x%end', 'bc_y%beg', 'bc_y%end', 'bc_z%beg', 'bc_z%end',      &
            & 'perturb_flow_mag', 'pref', 'rhoref', 'poly_sigma', 'R0ref',     &
            & 'Web', 'Ca', 'Re_inv', 'sigR', 'sigV', 'rhoRV', 'palpha_eps',    &
            & 'ptgalpha_eps', 'sigma', 'pi_fac', 'mixlayer_vel_coef', 'Bx0',   &
            & 'mixlayer_perturb_k0']
            call MPI_BCAST(${VAR}$, 1, mpi_p, 0, MPI_COMM_WORLD, ierr)
        #:endfor

        do i = 1, num_bc_patches_max
            #:for VAR in ['geometry', 'type', 'dir', 'loc']
                call MPI_BCAST(patch_bc(i)%${VAR}$, 1, MPI_INTEGER, 0, MPI_COMM_WORLD, ierr)
            #:endfor

            #:for VAR in ['vel', 'angular_vel', 'angles']
                call MPI_BCAST(patch_ib(i)%${VAR}$, 3, mpi_p, 0, MPI_COMM_WORLD, ierr)
            #:endfor

            call MPI_BCAST(patch_bc(i)%radius, 1, mpi_p, 0, MPI_COMM_WORLD, ierr)

            #:for VAR in ['centroid', 'length']
                call MPI_BCAST(patch_bc(i)%${VAR}$, size(patch_bc(i)%${VAR}$), mpi_p, 0, MPI_COMM_WORLD, ierr)
            #:endfor
        end do

        do i = 1, num_patches_max
            #:for VAR in [ 'geometry', 'smooth_patch_id']
                call MPI_BCAST(patch_icpp(i)%${VAR}$, 1, MPI_INTEGER, 0, MPI_COMM_WORLD, ierr)
            #:endfor

            call MPI_BCAST(patch_icpp(i)%smoothen, 1, MPI_LOGICAL, 0, MPI_COMM_WORLD, ierr)
            call MPI_BCAST(patch_icpp(i)%non_axis_sym, 1, MPI_LOGICAL, 0, MPI_COMM_WORLD, ierr)
            call MPI_BCAST(patch_icpp(i)%alter_patch(0), num_patches_max, MPI_LOGICAL, 0, MPI_COMM_WORLD, ierr)

            #:for VAR in [ 'x_centroid', 'y_centroid', 'z_centroid',           &
                & 'length_x', 'length_y', 'length_z', 'radius', 'epsilon',     &
                & 'beta', 'smooth_coeff', 'rho', 'p0', 'm0', 'r0', 'v0',       &
                & 'pres', 'gamma', 'pi_inf', 'hcid', 'cv', 'qv', 'qvp',        &
                & 'model_threshold', 'cf_val', 'Bx', 'By', 'Bz']
                call MPI_BCAST(patch_icpp(i)%${VAR}$, 1, mpi_p, 0, MPI_COMM_WORLD, ierr)
            #:endfor

            #:for VAR in [ '2', '3', '4', '5', '6', '7', '8', '9']
                call MPI_BCAST(patch_icpp(i)%a(${VAR}$), 1, mpi_p, 0, MPI_COMM_WORLD, ierr)
            #:endfor

            call MPI_BCAST(patch_icpp(i)%model_filepath, len(patch_icpp(i)%model_filepath), MPI_CHARACTER, 0, MPI_COMM_WORLD, ierr)

            #:for VAR in [ 'model_translate', 'model_scale', 'model_rotate', &
                'normal', 'radii', 'vel', 'tau_e', 'alpha_rho', 'alpha' ]
                call MPI_BCAST(patch_icpp(i)%${VAR}$, size(patch_icpp(i)%${VAR}$), mpi_p, 0, MPI_COMM_WORLD, ierr)
            #:endfor

            call MPI_BCAST(patch_icpp(i)%model_spc, 1, MPI_INTEGER, 0, MPI_COMM_WORLD, ierr)

            if (chemistry) then
                call MPI_BCAST(patch_icpp(i)%Y, size(patch_icpp(i)%Y), mpi_p, 0, MPI_COMM_WORLD, ierr)
            end if
            ! Broadcast IB variables
            call MPI_BCAST(patch_ib(i)%geometry, 1, MPI_INTEGER, 0, MPI_COMM_WORLD, ierr)
            call MPI_BCAST(patch_ib(i)%model_filepath, len(patch_ib(i)%model_filepath), MPI_CHARACTER, 0, MPI_COMM_WORLD, ierr)
            call MPI_BCAST(patch_ib(i)%model_threshold, 1, mpi_p, 0, MPI_COMM_WORLD, ierr)
            call MPI_BCAST(patch_ib(i)%model_spc, 1, MPI_INTEGER, 0, MPI_COMM_WORLD, ierr)

            #:for VAR in [ 'x_centroid', 'y_centroid', 'z_centroid',           &
                & 'length_x', 'length_y', 'length_z', 'radius', 'c', 'p', 't', 'm', 'theta']
                call MPI_BCAST(patch_ib(i)%${VAR}$, 1, mpi_p, 0, MPI_COMM_WORLD, ierr)
            #:endfor
            call MPI_BCAST(patch_ib(i)%slip, 1, MPI_LOGICAL, 0, MPI_COMM_WORLD, ierr)

            #:for VAR in [ 'model_translate', 'model_scale', 'model_rotate']
                call MPI_BCAST(patch_ib(i)%${VAR}$, size(patch_ib(i)%${VAR}$), mpi_p, 0, MPI_COMM_WORLD, ierr)
            #:endfor
        end do

        ! Fluids physical parameters
        do i = 1, num_fluids_max
            #:for VAR in [ 'gamma','pi_inf','mul0','ss','pv','gamma_v','M_v',  &
                & 'mu_v','k_v', 'G', 'cv', 'qv', 'qvp' ]
                call MPI_BCAST(fluid_pp(i)%${VAR}$, 1, mpi_p, 0, MPI_COMM_WORLD, ierr)
            #:endfor
        end do

        ! Simplex noise  and fluid physical parameters
        do i = 1, num_fluids_max
            #:for VAR in [ 'gamma','pi_inf','mul0','ss','pv','gamma_v','M_v',  &
                & 'mu_v','k_v', 'G', 'cv', 'qv', 'qvp' ]
                call MPI_BCAST(fluid_pp(i)%${VAR}$, 1, mpi_p, 0, MPI_COMM_WORLD, ierr)
            #:endfor

            call MPI_BCAST(simplex_params%perturb_dens(i), 1, MPI_LOGICAL, 0, MPI_COMM_WORLD, ierr)
            call MPI_BCAST(simplex_params%perturb_dens_freq(i), 1, mpi_p, 0, MPI_COMM_WORLD, ierr)
            call MPI_BCAST(simplex_params%perturb_dens_scale(i), 1, mpi_p, 0, MPI_COMM_WORLD, ierr)

            do j = 1, 3
                call MPI_BCAST(simplex_params%perturb_dens_offset(i,j), 1, mpi_p, 0, MPI_COMM_WORLD, ierr)
            end do
        end do

        do i = 1, 3
            call MPI_BCAST(simplex_params%perturb_vel(i), 1, MPI_LOGICAL, 0, MPI_COMM_WORLD, ierr)
            call MPI_BCAST(simplex_params%perturb_vel_freq(i), 1, mpi_p, 0, MPI_COMM_WORLD, ierr)
            call MPI_BCAST(simplex_params%perturb_vel_scale(i), 1, mpi_p, 0, MPI_COMM_WORLD, ierr)

            do j = 1, 3
                call MPI_BCAST(simplex_params%perturb_vel_offset(i,j), 1, mpi_p, 0, MPI_COMM_WORLD, ierr)
            end do
        end do

#endif

    end subroutine s_mpi_bcast_user_inputs

end module m_mpi_proxy<|MERGE_RESOLUTION|>--- conflicted
+++ resolved
@@ -59,11 +59,7 @@
             & 'cfl_const_dt', 'cfl_dt', 'surface_tension',                     &
             & 'hyperelasticity', 'pre_stress', 'elliptic_smoothing', 'viscous',&
             & 'bubbles_lagrange', 'bc_io', 'mhd', 'relativity', 'cont_damage', &
-<<<<<<< HEAD
-            & 'igr', 'down_sample','fft_wrt' ]
-=======
-            & 'igr', 'down_sample', 'simplex_perturb' ]
->>>>>>> 6fcdf2ba
+            & 'igr', 'down_sample', 'simplex_perturb','fft_wrt' ]
             call MPI_BCAST(${VAR}$, 1, MPI_LOGICAL, 0, MPI_COMM_WORLD, ierr)
         #:endfor
         call MPI_BCAST(fluid_rho(1), num_fluids_max, MPI_LOGICAL, 0, MPI_COMM_WORLD, ierr)
@@ -165,7 +161,7 @@
             call MPI_BCAST(simplex_params%perturb_dens_scale(i), 1, mpi_p, 0, MPI_COMM_WORLD, ierr)
 
             do j = 1, 3
-                call MPI_BCAST(simplex_params%perturb_dens_offset(i,j), 1, mpi_p, 0, MPI_COMM_WORLD, ierr)
+                call MPI_BCAST(simplex_params%perturb_dens_offset(i, j), 1, mpi_p, 0, MPI_COMM_WORLD, ierr)
             end do
         end do
 
@@ -175,7 +171,7 @@
             call MPI_BCAST(simplex_params%perturb_vel_scale(i), 1, mpi_p, 0, MPI_COMM_WORLD, ierr)
 
             do j = 1, 3
-                call MPI_BCAST(simplex_params%perturb_vel_offset(i,j), 1, mpi_p, 0, MPI_COMM_WORLD, ierr)
+                call MPI_BCAST(simplex_params%perturb_vel_offset(i, j), 1, mpi_p, 0, MPI_COMM_WORLD, ierr)
             end do
         end do
 
