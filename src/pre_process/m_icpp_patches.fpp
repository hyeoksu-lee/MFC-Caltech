!>
!! @file m_patches.fpp
!! @brief Contains module m_patches

#:include 'case.fpp'
#:include 'ExtrusionHardcodedIC.fpp'
#:include '1dHardcodedIC.fpp'
#:include '2dHardcodedIC.fpp'
#:include '3dHardcodedIC.fpp'
#:include 'macros.fpp'

module m_icpp_patches

    use m_model                 ! Subroutine(s) related to STL files

    use m_derived_types         ! Definitions of the derived types

    use m_global_parameters     !< Definitions of the global parameters

    use m_helper_basic          !< Functions to compare floating point numbers

    use m_helper

    use m_compute_levelset      ! Subroutines to calculate levelsets for IBs

    use m_mpi_common

    use m_assign_variables

    use m_mpi_common

    use m_ib_patches

    implicit none

    private; public :: s_apply_icpp_patches

    real(wp) :: x_centroid, y_centroid, z_centroid
    real(wp) :: length_x, length_y, length_z

    integer :: smooth_patch_id
    real(wp) :: smooth_coeff !<
    !! These variables are analogous in both meaning and use to the similarly
    !! named components in the ic_patch_parameters type (see m_derived_types.f90
    !! for additional details). They are employed as a means to more concisely
    !! perform the actions necessary to lay out a particular patch on the grid.

    real(wp) :: eta !<
    !! In the case that smoothing of patch boundaries is enabled and the boundary
    !! between two adjacent patches is to be smeared out, this variable's purpose
    !! is to act as a pseudo volume fraction to indicate the contribution of each
    !! patch toward the composition of a cell's fluid state.

    real(wp) :: cart_x, cart_y, cart_z
    real(wp) :: sph_phi !<
    !! Variables to be used to hold cell locations in Cartesian coordinates if
    !! 3D simulation is using cylindrical coordinates

    type(bounds_info) :: x_boundary, y_boundary, z_boundary  !<
    !! These variables combine the centroid and length parameters associated with
    !! a particular patch to yield the locations of the patch boundaries in the
    !! x-, y- and z-coordinate directions. They are used as a means to concisely
    !! perform the actions necessary to lay out a particular patch on the grid.

    character(len=5) :: istr ! string to store int to string result for error checking

contains

    impure subroutine s_apply_icpp_patches(patch_id_fp, q_prim_vf)

        type(scalar_field), dimension(1:sys_size), intent(inout) :: q_prim_vf
<<<<<<< HEAD
#ifdef MFC_MIXED_PRECISION
        integer(kind=1), dimension(0:m, 0:n, 0:p), intent(inout) :: patch_id_fp
#else
        integer, dimension(0:m, 0:n, 0:p), intent(inout) :: patch_id_fp
#endif
        integer :: i
=======
        integer, dimension(0:m, 0:m, 0:m), intent(inout) :: patch_id_fp

        integer :: i, j
>>>>>>> c8f9d4bb

        !  3D Patch Geometries
        if (p > 0) then

            do i = 1, num_patches

                if (proc_rank == 0) then
                    print *, 'Processing patch', i
                end if

                !> ICPP Patches
                !> @{
                ! Spherical patch
                if (patch_icpp(i)%geometry == 8) then
                    call s_icpp_sphere(i, patch_id_fp, q_prim_vf)
                    ! Cuboidal patch
                elseif (patch_icpp(i)%geometry == 9) then
                    call s_icpp_cuboid(i, patch_id_fp, q_prim_vf)
                    ! Cylindrical patch
                elseif (patch_icpp(i)%geometry == 10) then
                    call s_icpp_cylinder(i, patch_id_fp, q_prim_vf)
                    ! Swept plane patch
                elseif (patch_icpp(i)%geometry == 11) then
                    call s_icpp_sweep_plane(i, patch_id_fp, q_prim_vf)
                    ! Ellipsoidal patch
                elseif (patch_icpp(i)%geometry == 12) then
                    call s_icpp_ellipsoid(i, patch_id_fp, q_prim_vf)
                    ! Spherical harmonic patch
                elseif (patch_icpp(i)%geometry == 14) then
                    call s_icpp_spherical_harmonic(i, patch_id_fp, q_prim_vf)
                    ! 3D Modified circular patch
                elseif (patch_icpp(i)%geometry == 19) then
                    call s_icpp_3dvarcircle(i, patch_id_fp, q_prim_vf)
                    ! 3D STL patch
                elseif (patch_icpp(i)%geometry == 21) then
                    call s_icpp_model(i, patch_id_fp, q_prim_vf)
                end if
            end do
            !> @}

            ! 2D Patch Geometries
        elseif (n > 0) then

            do i = 1, num_patches

                if (proc_rank == 0) then
                    print *, 'Processing patch', i
                end if

                !> ICPP Patches
                !> @{
                ! Circular patch
                if (patch_icpp(i)%geometry == 2) then
                    call s_icpp_circle(i, patch_id_fp, q_prim_vf)
                    ! Rectangular patch
                elseif (patch_icpp(i)%geometry == 3) then
                    call s_icpp_rectangle(i, patch_id_fp, q_prim_vf)
                    ! Swept line patch
                elseif (patch_icpp(i)%geometry == 4) then
                    call s_icpp_sweep_line(i, patch_id_fp, q_prim_vf)
                    ! Elliptical patch
                elseif (patch_icpp(i)%geometry == 5) then
                    call s_icpp_ellipse(i, patch_id_fp, q_prim_vf)
                    ! Unimplemented patch (formerly isentropic vortex)
                elseif (patch_icpp(i)%geometry == 6) then
                    call s_mpi_abort('This used to be the isentropic vortex patch, '// &
                                     'which no longer exists. See Examples. Exiting.')
                    ! Spherical Harmonic Patch
                elseif (patch_icpp(i)%geometry == 14) then
                    call s_icpp_spherical_harmonic(i, patch_id_fp, q_prim_vf)
                    ! Spiral patch
                elseif (patch_icpp(i)%geometry == 17) then
                    call s_icpp_spiral(i, patch_id_fp, q_prim_vf)
                    ! Modified circular patch
                elseif (patch_icpp(i)%geometry == 18) then
                    call s_icpp_varcircle(i, patch_id_fp, q_prim_vf)
                    ! TaylorGreen vortex patch
                elseif (patch_icpp(i)%geometry == 20) then
                    call s_icpp_2D_TaylorGreen_vortex(i, patch_id_fp, q_prim_vf)
                    ! STL patch
                elseif (patch_icpp(i)%geometry == 21) then
                    call s_icpp_model(i, patch_id_fp, q_prim_vf)
                end if
                !> @}
            end do

            ! 1D Patch Geometries
        else

            do i = 1, num_patches

                if (proc_rank == 0) then
                    print *, 'Processing patch', i
                end if

                ! Line segment patch
                if (patch_icpp(i)%geometry == 1) then
                    call s_icpp_line_segment(i, patch_id_fp, q_prim_vf)
                    ! 1d analytical
                elseif (patch_icpp(i)%geometry == 16) then
                    call s_icpp_1d_bubble_pulse(i, patch_id_fp, q_prim_vf)
                end if
            end do

        end if

    end subroutine s_apply_icpp_patches

    !>          The line segment patch is a 1D geometry that may be used,
    !!              for example, in creating a Riemann problem. The geometry
    !!              of the patch is well-defined when its centroid and length
    !!              in the x-coordinate direction are provided. Note that the
    !!              line segment patch DOES NOT allow for the smearing of its
    !!              boundaries.
    !! @param patch_id patch identifier
    !! @param patch_id_fp Array to track patch ids
    !! @param q_prim_vf Array of primitive variables
    subroutine s_icpp_line_segment(patch_id, patch_id_fp, q_prim_vf)

        integer, intent(in) :: patch_id
#ifdef MFC_MIXED_PRECISION
        integer(kind=1), dimension(0:m, 0:n, 0:p), intent(inout) :: patch_id_fp
#else
        integer, dimension(0:m, 0:n, 0:p), intent(inout) :: patch_id_fp
#endif
        type(scalar_field), dimension(1:sys_size), intent(inout) :: q_prim_vf

        ! Generic loop iterators
        integer :: i, j, k

        ! Placeholders for the cell boundary values
        real(wp) :: pi_inf, gamma, lit_gamma
        @:HardcodedDimensionsExtrusion()
        @:Hardcoded1DVariables()

        pi_inf = fluid_pp(1)%pi_inf
        gamma = fluid_pp(1)%gamma
        lit_gamma = (1._wp + gamma)/gamma
        j = 0
        k = 0

        ! Transferring the line segment's centroid and length information
        x_centroid = patch_icpp(patch_id)%x_centroid
        length_x = patch_icpp(patch_id)%length_x

        ! Computing the beginning and end x-coordinates of the line segment
        ! based on its centroid and length
        x_boundary%beg = x_centroid - 0.5_wp*length_x
        x_boundary%end = x_centroid + 0.5_wp*length_x

        ! Since the line segment patch does not allow for its boundaries to
        ! be smoothed out, the pseudo volume fraction is set to 1 to ensure
        ! that only the current patch contributes to the fluid state in the
        ! cells that this patch covers.
        eta = 1._wp

        ! Checking whether the line segment covers a particular cell in the
        ! domain and verifying whether the current patch has the permission
        ! to write to that cell. If both queries check out, the primitive
        ! variables of the current patch are assigned to this cell.
        do i = 0, m
            if (x_boundary%beg <= x_cc(i) .and. &
                x_boundary%end >= x_cc(i) .and. &
                patch_icpp(patch_id)%alter_patch(patch_id_fp(i, 0, 0))) then

                call s_assign_patch_primitive_variables(patch_id, i, 0, 0, &
                                                        eta, q_prim_vf, patch_id_fp)

                @:analytical()

                ! check if this should load a hardcoded patch
                if (patch_icpp(patch_id)%hcid /= dflt_int) then
                    @:Hardcoded1D()
                end if

                ! Updating the patch identities bookkeeping variable
                if (1._wp - eta < sgm_eps) patch_id_fp(i, 0, 0) = patch_id

            end if
        end do
        @:HardcodedDellacation()

    end subroutine s_icpp_line_segment

    !>  The spiral patch is a 2D geometry that may be used, The geometry
        !!              of the patch is well-defined when its centroid and radius
        !!              are provided. Note that the circular patch DOES allow for
        !!              the smoothing of its boundary.
        !! @param patch_id patch identifier
        !! @param patch_id_fp Array to track patch ids
        !! @param q_prim_vf Array of primitive variables
    impure subroutine s_icpp_spiral(patch_id, patch_id_fp, q_prim_vf)

        integer, intent(in) :: patch_id
#ifdef MFC_MIXED_PRECISION
        integer(kind=1), dimension(0:m, 0:n, 0:p), intent(inout) :: patch_id_fp
#else
        integer, dimension(0:m, 0:n, 0:p), intent(inout) :: patch_id_fp
#endif
        type(scalar_field), dimension(1:sys_size), intent(inout) :: q_prim_vf

        integer :: i, j, k !< Generic loop iterators
        real(wp) :: th, thickness, nturns, mya
        real(wp) :: spiral_x_min, spiral_x_max, spiral_y_min, spiral_y_max
        @:HardcodedDimensionsExtrusion()
        @:Hardcoded2DVariables()

        ! Transferring the circular patch's radius, centroid, smearing patch
        ! identity and smearing coefficient information
        x_centroid = patch_icpp(patch_id)%x_centroid
        y_centroid = patch_icpp(patch_id)%y_centroid
        mya = patch_icpp(patch_id)%radius
        thickness = patch_icpp(patch_id)%length_x
        nturns = patch_icpp(patch_id)%length_y

        !
        logic_grid = 0
        do k = 0, int(m*91*nturns)
            th = k/real(int(m*91._wp*nturns))*nturns*2._wp*pi

            spiral_x_min = minval((/f_r(th, 0.0_wp, mya)*cos(th), &
                                    f_r(th, thickness, mya)*cos(th)/))
            spiral_y_min = minval((/f_r(th, 0.0_wp, mya)*sin(th), &
                                    f_r(th, thickness, mya)*sin(th)/))

            spiral_x_max = maxval((/f_r(th, 0.0_wp, mya)*cos(th), &
                                    f_r(th, thickness, mya)*cos(th)/))
            spiral_y_max = maxval((/f_r(th, 0.0_wp, mya)*sin(th), &
                                    f_r(th, thickness, mya)*sin(th)/))

            do j = 0, n; do i = 0, m; 
                    if ((x_cc(i) > spiral_x_min) .and. (x_cc(i) < spiral_x_max) .and. &
                        (y_cc(j) > spiral_y_min) .and. (y_cc(j) < spiral_y_max)) then
                        logic_grid(i, j, 0) = 1
                    end if
                end do; end do
        end do

        do j = 0, n
            do i = 0, m
                if ((logic_grid(i, j, 0) == 1)) then
                    call s_assign_patch_primitive_variables(patch_id, i, j, 0, &
                                                            eta, q_prim_vf, patch_id_fp)

                    @:analytical()
                    if (patch_icpp(patch_id)%hcid /= dflt_int) then
                        @:Hardcoded2D()
                    end if

                    ! Updating the patch identities bookkeeping variable
                    if (1._wp - eta < sgm_eps) patch_id_fp(i, j, 0) = patch_id
                end if
            end do
        end do
        @:HardcodedDellacation()

    end subroutine s_icpp_spiral

    !> The circular patch is a 2D geometry that may be used, for
        !!              example, in creating a bubble or a droplet. The geometry
        !!              of the patch is well-defined when its centroid and radius
        !!              are provided. Note that the circular patch DOES allow for
        !!              the smoothing of its boundary.
        !! @param patch_id is the patch identifier
        !! @param patch_id_fp Array to track patch ids
        !! @param q_prim_vf Array of primitive variables
    subroutine s_icpp_circle(patch_id, patch_id_fp, q_prim_vf)

        integer, intent(in) :: patch_id
#ifdef MFC_MIXED_PRECISION
        integer(kind=1), dimension(0:m, 0:n, 0:p), intent(inout) :: patch_id_fp
#else
        integer, dimension(0:m, 0:n, 0:p), intent(inout) :: patch_id_fp
#endif
        type(scalar_field), dimension(1:sys_size), intent(inout) :: q_prim_vf

        real(wp) :: radius

        integer :: i, j, k !< Generic loop iterators
        @:HardcodedDimensionsExtrusion()
        @:Hardcoded2DVariables()

        ! Transferring the circular patch's radius, centroid, smearing patch
        ! identity and smearing coefficient information

        x_centroid = patch_icpp(patch_id)%x_centroid
        y_centroid = patch_icpp(patch_id)%y_centroid
        radius = patch_icpp(patch_id)%radius
        smooth_patch_id = patch_icpp(patch_id)%smooth_patch_id
        smooth_coeff = patch_icpp(patch_id)%smooth_coeff

        ! Initializing the pseudo volume fraction value to 1. The value will
        ! be modified as the patch is laid out on the grid, but only in the
        ! case that smoothing of the circular patch's boundary is enabled.
        eta = 1._wp

        ! Checking whether the circle covers a particular cell in the domain
        ! and verifying whether the current patch has permission to write to
        ! that cell. If both queries check out, the primitive variables of
        ! the current patch are assigned to this cell.

        do j = 0, n
            do i = 0, m

                if (patch_icpp(patch_id)%smoothen) then

                    eta = tanh(smooth_coeff/min(dx, dy)* &
                               (sqrt((x_cc(i) - x_centroid)**2 &
                                     + (y_cc(j) - y_centroid)**2) &
                                - radius))*(-0.5_wp) + 0.5_wp

                end if

                if (((x_cc(i) - x_centroid)**2 &
                     + (y_cc(j) - y_centroid)**2 <= radius**2 &
                     .and. &
                     patch_icpp(patch_id)%alter_patch(patch_id_fp(i, j, 0))) &
                    .or. &
                    patch_id_fp(i, j, 0) == smooth_patch_id) &
                    then

                    call s_assign_patch_primitive_variables(patch_id, i, j, 0, &
                                                            eta, q_prim_vf, patch_id_fp)

                    @:analytical()
                    if (patch_icpp(patch_id)%hcid /= dflt_int) then
                        @:Hardcoded2D()
                    end if

                end if
            end do
        end do
        @:HardcodedDellacation()

    end subroutine s_icpp_circle

    !>  The varcircle patch is a 2D geometry that may be used
        !!             . It  generatres an annulus
        !! @param patch_id is the patch identifier
        !! @param patch_id_fp Array to track patch ids
        !! @param q_prim_vf Array of primitive variables
    subroutine s_icpp_varcircle(patch_id, patch_id_fp, q_prim_vf)

        ! Patch identifier
        integer, intent(in) :: patch_id
#ifdef MFC_MIXED_PRECISION
        integer(kind=1), dimension(0:m, 0:n, 0:p), intent(inout) :: patch_id_fp
#else
        integer, dimension(0:m, 0:n, 0:p), intent(inout) :: patch_id_fp
#endif
        type(scalar_field), dimension(1:sys_size), intent(inout) :: q_prim_vf

        ! Generic loop iterators
        integer :: i, j, k
        real(wp) :: radius, myr, thickness
        @:HardcodedDimensionsExtrusion()
        @:Hardcoded2DVariables()

        ! Transferring the circular patch's radius, centroid, smearing patch
        ! identity and smearing coefficient information
        x_centroid = patch_icpp(patch_id)%x_centroid
        y_centroid = patch_icpp(patch_id)%y_centroid
        radius = patch_icpp(patch_id)%radius
        smooth_patch_id = patch_icpp(patch_id)%smooth_patch_id
        smooth_coeff = patch_icpp(patch_id)%smooth_coeff
        thickness = patch_icpp(patch_id)%epsilon

        ! Initializing the pseudo volume fraction value to 1. The value will
        ! be modified as the patch is laid out on the grid, but only in the
        ! case that smoothing of the circular patch's boundary is enabled.
        eta = 1._wp

        ! Checking whether the circle covers a particular cell in the domain
        ! and verifying whether the current patch has permission to write to
        ! that cell. If both queries check out, the primitive variables of
        ! the current patch are assigned to this cell.
        do j = 0, n
            do i = 0, m
                myr = sqrt((x_cc(i) - x_centroid)**2 &
                           + (y_cc(j) - y_centroid)**2)

                if (myr <= radius + thickness/2._wp .and. &
                    myr >= radius - thickness/2._wp .and. &
                    patch_icpp(patch_id)%alter_patch(patch_id_fp(i, j, 0))) then

                    call s_assign_patch_primitive_variables(patch_id, i, j, 0, &
                                                            eta, q_prim_vf, patch_id_fp)

                    @:analytical()
                    if (patch_icpp(patch_id)%hcid /= dflt_int) then
                        @:Hardcoded2D()
                    end if

                    ! Updating the patch identities bookkeeping variable
                    if (1._wp - eta < sgm_eps) patch_id_fp(i, j, 0) = patch_id

                    q_prim_vf(alf_idx)%sf(i, j, 0) = patch_icpp(patch_id)%alpha(1)* &
                                                     exp(-0.5_wp*((myr - radius)**2._wp)/(thickness/3._wp)**2._wp)
                end if

            end do
        end do
        @:HardcodedDellacation()

    end subroutine s_icpp_varcircle

    !! @param patch_id is the patch identifier
    !! @param patch_id_fp Array to track patch ids
    !! @param q_prim_vf Array of primitive variables
    subroutine s_icpp_3dvarcircle(patch_id, patch_id_fp, q_prim_vf)

        ! Patch identifier
        integer, intent(in) :: patch_id
#ifdef MFC_MIXED_PRECISION
        integer(kind=1), dimension(0:m, 0:n, 0:p), intent(inout) :: patch_id_fp
#else
        integer, dimension(0:m, 0:n, 0:p), intent(inout) :: patch_id_fp
#endif
        type(scalar_field), dimension(1:sys_size), intent(inout) :: q_prim_vf

        ! Generic loop iterators
        integer :: i, j, k
        real(wp) :: radius, myr, thickness
        @:HardcodedDimensionsExtrusion()
        @:Hardcoded3DVariables()

        ! Transferring the circular patch's radius, centroid, smearing patch
        ! identity and smearing coefficient information
        x_centroid = patch_icpp(patch_id)%x_centroid
        y_centroid = patch_icpp(patch_id)%y_centroid
        z_centroid = patch_icpp(patch_id)%z_centroid
        length_z = patch_icpp(patch_id)%length_z
        radius = patch_icpp(patch_id)%radius
        smooth_patch_id = patch_icpp(patch_id)%smooth_patch_id
        smooth_coeff = patch_icpp(patch_id)%smooth_coeff
        thickness = patch_icpp(patch_id)%epsilon

        ! Initializing the pseudo volume fraction value to 1. The value will
        ! be modified as the patch is laid out on the grid, but only in the
        ! case that smoothing of the circular patch's boundary is enabled.
        eta = 1._wp

        ! write for all z

        ! Checking whether the circle covers a particular cell in the domain
        ! and verifying whether the current patch has permission to write to
        ! that cell. If both queries check out, the primitive variables of
        ! the current patch are assigned to this cell.
        do k = 0, p
            do j = 0, n
                do i = 0, m
                    myr = sqrt((x_cc(i) - x_centroid)**2 &
                               + (y_cc(j) - y_centroid)**2)

                    if (myr <= radius + thickness/2._wp .and. &
                        myr >= radius - thickness/2._wp .and. &
                        patch_icpp(patch_id)%alter_patch(patch_id_fp(i, j, k))) then

                        call s_assign_patch_primitive_variables(patch_id, i, j, k, &
                                                                eta, q_prim_vf, patch_id_fp)

                        @:analytical()
                        if (patch_icpp(patch_id)%hcid /= dflt_int) then
                            @:Hardcoded3D()
                        end if

                        ! Updating the patch identities bookkeeping variable
                        if (1._wp - eta < sgm_eps) patch_id_fp(i, j, k) = patch_id

                        q_prim_vf(alf_idx)%sf(i, j, k) = patch_icpp(patch_id)%alpha(1)* &
                                                         exp(-0.5_wp*((myr - radius)**2._wp)/(thickness/3._wp)**2._wp)
                    end if

                end do
            end do
        end do
        @:HardcodedDellacation()

    end subroutine s_icpp_3dvarcircle

    !> The elliptical patch is a 2D geometry. The geometry of
        !!      the patch is well-defined when its centroid and radii
        !!      are provided. Note that the elliptical patch DOES allow
        !!      for the smoothing of its boundary
        !! @param patch_id is the patch identifier
        !! @param patch_id_fp Array to track patch ids
        !! @param q_prim_vf Array of primitive variables
    subroutine s_icpp_ellipse(patch_id, patch_id_fp, q_prim_vf)

        integer, intent(in) :: patch_id
#ifdef MFC_MIXED_PRECISION
        integer(kind=1), dimension(0:m, 0:n, 0:p), intent(inout) :: patch_id_fp
#else
        integer, dimension(0:m, 0:n, 0:p), intent(inout) :: patch_id_fp
#endif
        type(scalar_field), dimension(1:sys_size), intent(inout) :: q_prim_vf

        integer :: i, j, k !< Generic loop operators
        real(wp) :: a, b
        @:HardcodedDimensionsExtrusion()
        @:Hardcoded2DVariables()

        ! Transferring the elliptical patch's radii, centroid, smearing
        ! patch identity, and smearing coefficient information
        x_centroid = patch_icpp(patch_id)%x_centroid
        y_centroid = patch_icpp(patch_id)%y_centroid
        a = patch_icpp(patch_id)%radii(1)
        b = patch_icpp(patch_id)%radii(2)
        smooth_patch_id = patch_icpp(patch_id)%smooth_patch_id
        smooth_coeff = patch_icpp(patch_id)%smooth_coeff

        ! Initializing the pseudo volume fraction value to 1. The value
        ! be modified as the patch is laid out on the grid, but only in
        ! the case that smoothing of the elliptical patch's boundary is
        ! enabled.
        eta = 1._wp

        ! Checking whether the ellipse covers a particular cell in the
        ! domain and verifying whether the current patch has permission
        ! to write to that cell. If both queries check out, the primitive
        ! variables of the current patch are assigned to this cell.
        do j = 0, n
            do i = 0, m

                if (patch_icpp(patch_id)%smoothen) then
                    eta = tanh(smooth_coeff/min(dx, dy)* &
                               (sqrt(((x_cc(i) - x_centroid)/a)**2 + &
                                     ((y_cc(j) - y_centroid)/b)**2) &
                                - 1._wp))*(-0.5_wp) + 0.5_wp
                end if

                if ((((x_cc(i) - x_centroid)/a)**2 + &
                     ((y_cc(j) - y_centroid)/b)**2 <= 1._wp &
                     .and. &
                     patch_icpp(patch_id)%alter_patch(patch_id_fp(i, j, 0))) &
                    .or. &
                    patch_id_fp(i, j, 0) == smooth_patch_id) &
                    then

                    call s_assign_patch_primitive_variables(patch_id, i, j, 0, &
                                                            eta, q_prim_vf, patch_id_fp)

                    @:analytical()
                    if (patch_icpp(patch_id)%hcid /= dflt_int) then
                        @:Hardcoded2D()
                    end if

                    ! Updating the patch identities bookkeeping variable
                    if (1._wp - eta < sgm_eps) patch_id_fp(i, j, 0) = patch_id
                end if
            end do
        end do
        @:HardcodedDellacation()

    end subroutine s_icpp_ellipse

    !> The ellipsoidal patch is a 3D geometry. The geometry of
        !!       the patch is well-defined when its centroid and radii
        !!       are provided. Note that the ellipsoidal patch DOES allow
        !!       for the smoothing of its boundary
        !! @param patch_id is the patch identifier
        !! @param patch_id_fp Array to track patch ids
        !! @param q_prim_vf Array of primitive variables
    subroutine s_icpp_ellipsoid(patch_id, patch_id_fp, q_prim_vf)

        ! Patch identifier
        integer, intent(in) :: patch_id
#ifdef MFC_MIXED_PRECISION
        integer(kind=1), dimension(0:m, 0:n, 0:p), intent(inout) :: patch_id_fp
#else
        integer, dimension(0:m, 0:n, 0:p), intent(inout) :: patch_id_fp
#endif
        type(scalar_field), dimension(1:sys_size), intent(inout) :: q_prim_vf

        ! Generic loop iterators
        integer :: i, j, k
        real(wp) :: a, b, c
        @:HardcodedDimensionsExtrusion()
        @:Hardcoded3DVariables()

        ! Transferring the ellipsoidal patch's radii, centroid, smearing
        ! patch identity, and smearing coefficient information
        x_centroid = patch_icpp(patch_id)%x_centroid
        y_centroid = patch_icpp(patch_id)%y_centroid
        z_centroid = patch_icpp(patch_id)%z_centroid
        a = patch_icpp(patch_id)%radii(1)
        b = patch_icpp(patch_id)%radii(2)
        c = patch_icpp(patch_id)%radii(3)
        smooth_patch_id = patch_icpp(patch_id)%smooth_patch_id
        smooth_coeff = patch_icpp(patch_id)%smooth_coeff

        ! Initializing the pseudo volume fraction value to 1. The value
        ! be modified as the patch is laid out on the grid, but only in
        ! the case that smoothing of the ellipsoidal patch's boundary is
        ! enabled.
        eta = 1._wp

        ! Checking whether the ellipsoid covers a particular cell in the
        ! domain and verifying whether the current patch has permission
        ! to write to that cell. If both queries check out, the primitive
        ! variables of the current patch are assigned to this cell.
        do k = 0, p
            do j = 0, n
                do i = 0, m

                    if (grid_geometry == 3) then
                        call s_convert_cylindrical_to_cartesian_coord(y_cc(j), z_cc(k))
                    else
                        cart_y = y_cc(j)
                        cart_z = z_cc(k)
                    end if

                    if (patch_icpp(patch_id)%smoothen) then
                        eta = tanh(smooth_coeff/min(dx, dy, dz)* &
                                   (sqrt(((x_cc(i) - x_centroid)/a)**2 + &
                                         ((cart_y - y_centroid)/b)**2 + &
                                         ((cart_z - z_centroid)/c)**2) &
                                    - 1._wp))*(-0.5_wp) + 0.5_wp
                    end if

                    if ((((x_cc(i) - x_centroid)/a)**2 + &
                         ((cart_y - y_centroid)/b)**2 + &
                         ((cart_z - z_centroid)/c)**2 <= 1._wp &
                         .and. &
                         patch_icpp(patch_id)%alter_patch(patch_id_fp(i, j, k))) &
                        .or. &
                        patch_id_fp(i, j, k) == smooth_patch_id) &
                        then

                        call s_assign_patch_primitive_variables(patch_id, i, j, k, &
                                                                eta, q_prim_vf, patch_id_fp)

                        @:analytical()
                        if (patch_icpp(patch_id)%hcid /= dflt_int) then
                            @:Hardcoded3D()
                        end if

                        ! Updating the patch identities bookkeeping variable
                        if (1._wp - eta < sgm_eps) patch_id_fp(i, j, k) = patch_id
                    end if
                end do
            end do
        end do
        @:HardcodedDellacation()

    end subroutine s_icpp_ellipsoid

    !> The rectangular patch is a 2D geometry that may be used,
        !!              for example, in creating a solid boundary, or pre-/post-
        !!              shock region, in alignment with the axes of the Cartesian
        !!              coordinate system. The geometry of such a patch is well-
        !!              defined when its centroid and lengths in the x- and y-
        !!              coordinate directions are provided. Please note that the
        !!              rectangular patch DOES NOT allow for the smoothing of its
        !!              boundaries.
        !! @param patch_id is the patch identifier
        !! @param patch_id_fp Array to track patch ids
        !! @param q_prim_vf Array of primitive variables
    subroutine s_icpp_rectangle(patch_id, patch_id_fp, q_prim_vf)

        integer, intent(in) :: patch_id
#ifdef MFC_MIXED_PRECISION
        integer(kind=1), dimension(0:m, 0:n, 0:p), intent(inout) :: patch_id_fp
#else
        integer, dimension(0:m, 0:n, 0:p), intent(inout) :: patch_id_fp
#endif
        type(scalar_field), dimension(1:sys_size), intent(inout) :: q_prim_vf

        integer :: i, j, k !< generic loop iterators
        real(wp) :: pi_inf, gamma, lit_gamma !< Equation of state parameters
        @:HardcodedDimensionsExtrusion()
        @:Hardcoded2DVariables()

        pi_inf = fluid_pp(1)%pi_inf
        gamma = fluid_pp(1)%gamma
        lit_gamma = (1._wp + gamma)/gamma

        ! Transferring the rectangle's centroid and length information
        x_centroid = patch_icpp(patch_id)%x_centroid
        y_centroid = patch_icpp(patch_id)%y_centroid
        length_x = patch_icpp(patch_id)%length_x
        length_y = patch_icpp(patch_id)%length_y

        ! Computing the beginning and the end x- and y-coordinates of the
        ! rectangle based on its centroid and lengths
        x_boundary%beg = x_centroid - 0.5_wp*length_x
        x_boundary%end = x_centroid + 0.5_wp*length_x
        y_boundary%beg = y_centroid - 0.5_wp*length_y
        y_boundary%end = y_centroid + 0.5_wp*length_y

        ! Since the rectangular patch does not allow for its boundaries to
        ! be smoothed out, the pseudo volume fraction is set to 1 to ensure
        ! that only the current patch contributes to the fluid state in the
        ! cells that this patch covers.
        eta = 1._wp

        ! Checking whether the rectangle covers a particular cell in the
        ! domain and verifying whether the current patch has the permission
        ! to write to that cell. If both queries check out, the primitive
        ! variables of the current patch are assigned to this cell.
        do j = 0, n
            do i = 0, m
                if (x_boundary%beg <= x_cc(i) .and. &
                    x_boundary%end >= x_cc(i) .and. &
                    y_boundary%beg <= y_cc(j) .and. &
                    y_boundary%end >= y_cc(j)) then
                    if (patch_icpp(patch_id)%alter_patch(patch_id_fp(i, j, 0))) &
                        then

                        call s_assign_patch_primitive_variables(patch_id, i, j, 0, &
                                                                eta, q_prim_vf, patch_id_fp)

                        @:analytical()

                        if (patch_icpp(patch_id)%hcid /= dflt_int) then
                            @:Hardcoded2D()
                        end if

                        if ((q_prim_vf(1)%sf(i, j, 0) < 1.e-10) .and. (model_eqns == 4)) then
                            !zero density, reassign according to Tait EOS
                            q_prim_vf(1)%sf(i, j, 0) = &
                                (((q_prim_vf(E_idx)%sf(i, j, 0) + pi_inf)/(pref + pi_inf))**(1._wp/lit_gamma))* &
                                (1._wp - q_prim_vf(alf_idx)%sf(i, j, 0))
                        end if

                        ! Updating the patch identities bookkeeping variable
                        if (1._wp - eta < sgm_eps) patch_id_fp(i, j, 0) = patch_id
                    end if
                end if
            end do
        end do
        @:HardcodedDellacation()

    end subroutine s_icpp_rectangle

    !> The swept line patch is a 2D geometry that may be used,
        !!      for example, in creating a solid boundary, or pre-/post-
        !!      shock region, at an angle with respect to the axes of the
        !!      Cartesian coordinate system. The geometry of the patch is
        !!      well-defined when its centroid and normal vector, aimed
        !!      in the sweep direction, are provided. Note that the sweep
        !!      line patch DOES allow the smoothing of its boundary.
        !! @param patch_id is the patch identifier
        !! @param patch_id_fp Array to track patch ids
        !! @param q_prim_vf Array of primitive variables
    subroutine s_icpp_sweep_line(patch_id, patch_id_fp, q_prim_vf)

        integer, intent(in) :: patch_id
#ifdef MFC_MIXED_PRECISION
        integer(kind=1), dimension(0:m, 0:n, 0:p), intent(inout) :: patch_id_fp
#else
        integer, dimension(0:m, 0:n, 0:p), intent(inout) :: patch_id_fp
#endif
        type(scalar_field), dimension(1:sys_size), intent(inout) :: q_prim_vf

        integer :: i, j, k !< Generic loop operators
        real(wp) :: a, b, c
        @:HardcodedDimensionsExtrusion()
        @:Hardcoded3DVariables()

        ! Transferring the centroid information of the line to be swept
        x_centroid = patch_icpp(patch_id)%x_centroid
        y_centroid = patch_icpp(patch_id)%y_centroid
        smooth_patch_id = patch_icpp(patch_id)%smooth_patch_id
        smooth_coeff = patch_icpp(patch_id)%smooth_coeff

        ! Obtaining coefficients of the equation describing the sweep line
        a = patch_icpp(patch_id)%normal(1)
        b = patch_icpp(patch_id)%normal(2)
        c = -a*x_centroid - b*y_centroid

        ! Initializing the pseudo volume fraction value to 1. The value will
        ! be modified as the patch is laid out on the grid, but only in the
        ! case that smoothing of the sweep line patch's boundary is enabled.
        eta = 1._wp

        ! Checking whether the region swept by the line covers a particular
        ! cell in the domain and verifying whether the current patch has the
        ! permission to write to that cell. If both queries check out, the
        ! primitive variables of the current patch are written to this cell.
        do j = 0, n
            do i = 0, m

                if (patch_icpp(patch_id)%smoothen) then
                    eta = 5.e-1_wp + 5.e-1_wp*tanh(smooth_coeff/min(dx, dy) &
                                                   *(a*x_cc(i) + b*y_cc(j) + c) &
                                                   /sqrt(a**2 + b**2))
                end if

                if ((a*x_cc(i) + b*y_cc(j) + c >= 0._wp &
                     .and. &
                     patch_icpp(patch_id)%alter_patch(patch_id_fp(i, j, 0))) &
                    .or. &
                    patch_id_fp(i, j, 0) == smooth_patch_id) &
                    then
                    call s_assign_patch_primitive_variables(patch_id, i, j, 0, &
                                                            eta, q_prim_vf, patch_id_fp)

                    @:analytical()
                    if (patch_icpp(patch_id)%hcid /= dflt_int) then
                        @:Hardcoded3D()
                    end if

                    ! Updating the patch identities bookkeeping variable
                    if (1._wp - eta < sgm_eps) patch_id_fp(i, j, 0) = patch_id
                end if

            end do
        end do
        @:HardcodedDellacation()

    end subroutine s_icpp_sweep_line

    !> The Taylor Green vortex is 2D decaying vortex that may be used,
        !!              for example, to verify the effects of viscous attenuation.
        !!              Geometry of the patch is well-defined when its centroid
        !!              are provided.
        !! @param patch_id is the patch identifier
        !! @param patch_id_fp Array to track patch ids
        !! @param q_prim_vf Array of primitive variables
    subroutine s_icpp_2D_TaylorGreen_Vortex(patch_id, patch_id_fp, q_prim_vf)

        integer, intent(in) :: patch_id
#ifdef MFC_MIXED_PRECISION
        integer(kind=1), dimension(0:m, 0:n, 0:p), intent(inout) :: patch_id_fp
#else
        integer, dimension(0:m, 0:n, 0:p), intent(inout) :: patch_id_fp
#endif
        type(scalar_field), dimension(1:sys_size), intent(inout) :: q_prim_vf

        integer :: i, j, k !< generic loop iterators
        real(wp) :: pi_inf, gamma, lit_gamma !< equation of state parameters
        real(wp) :: L0, U0 !< Taylor Green Vortex parameters
        @:HardcodedDimensionsExtrusion()
        @:Hardcoded2DVariables()

        pi_inf = fluid_pp(1)%pi_inf
        gamma = fluid_pp(1)%gamma
        lit_gamma = (1._wp + gamma)/gamma

        ! Transferring the patch's centroid and length information
        x_centroid = patch_icpp(patch_id)%x_centroid
        y_centroid = patch_icpp(patch_id)%y_centroid
        length_x = patch_icpp(patch_id)%length_x
        length_y = patch_icpp(patch_id)%length_y

        ! Computing the beginning and the end x- and y-coordinates
        ! of the patch based on its centroid and lengths
        x_boundary%beg = x_centroid - 0.5_wp*length_x
        x_boundary%end = x_centroid + 0.5_wp*length_x
        y_boundary%beg = y_centroid - 0.5_wp*length_y
        y_boundary%end = y_centroid + 0.5_wp*length_y

        ! Since the patch doesn't allow for its boundaries to be
        ! smoothed out, the pseudo volume fraction is set to 1 to
        ! ensure that only the current patch contributes to the fluid
        ! state in the cells that this patch covers.
        eta = 1._wp
        ! U0 is the characteristic velocity of the vortex
        U0 = patch_icpp(patch_id)%vel(1)
        ! L0 is the characteristic length of the vortex
        L0 = patch_icpp(patch_id)%vel(2)
        ! Checking whether the patch covers a particular cell in the
        ! domain and verifying whether the current patch has the
        ! permission to write to that cell. If both queries check out,
        ! the primitive variables of the current patch are assigned
        ! to this cell.
        do j = 0, n
            do i = 0, m
                if (x_boundary%beg <= x_cc(i) .and. &
                    x_boundary%end >= x_cc(i) .and. &
                    y_boundary%beg <= y_cc(j) .and. &
                    y_boundary%end >= y_cc(j) .and. &
                    patch_icpp(patch_id)%alter_patch(patch_id_fp(i, j, 0))) then

                    call s_assign_patch_primitive_variables(patch_id, i, j, 0, &
                                                            eta, q_prim_vf, patch_id_fp)

                    @:analytical()
                    if (patch_icpp(patch_id)%hcid /= dflt_int) then
                        @:Hardcoded2D()
                    end if

                    ! Updating the patch identities bookkeeping variable
                    if (1._wp - eta < sgm_eps) patch_id_fp(i, j, 0) = patch_id

                    ! Assign Parameters
                    q_prim_vf(mom_idx%beg)%sf(i, j, 0) = U0*sin(x_cc(i)/L0)*cos(y_cc(j)/L0)
                    q_prim_vf(mom_idx%end)%sf(i, j, 0) = -U0*cos(x_cc(i)/L0)*sin(y_cc(j)/L0)
                    q_prim_vf(E_idx)%sf(i, j, 0) = patch_icpp(patch_id)%pres + (cos(2*x_cc(i))/L0 + &
                                                                                cos(2*y_cc(j))/L0)* &
                                                   (q_prim_vf(1)%sf(i, j, 0)*U0*U0)/16
                end if
            end do
        end do
        @:HardcodedDellacation()

    end subroutine s_icpp_2D_TaylorGreen_Vortex

        !! @param patch_id is the patch identifier
        !! @param patch_id_fp Array to track patch ids
        !! @param q_prim_vf Array of primitive variables
    subroutine s_icpp_1d_bubble_pulse(patch_id, patch_id_fp, q_prim_vf)
        ! Description: This patch assigns the primitive variables as analytical
        !       functions such that the code can be verified.

        ! Patch identifier
        integer, intent(in) :: patch_id
#ifdef MFC_MIXED_PRECISION
        integer(kind=1), dimension(0:m, 0:n, 0:p), intent(inout) :: patch_id_fp
#else
        integer, dimension(0:m, 0:n, 0:p), intent(inout) :: patch_id_fp
#endif
        type(scalar_field), dimension(1:sys_size), intent(inout) :: q_prim_vf

        ! Generic loop iterators
        integer :: i, j, k
        ! Placeholders for the cell boundary values
        real(wp) :: pi_inf, gamma, lit_gamma
        @:HardcodedDimensionsExtrusion()
        @:Hardcoded1DVariables()

        pi_inf = fluid_pp(1)%pi_inf
        gamma = fluid_pp(1)%gamma
        lit_gamma = (1._wp + gamma)/gamma

        ! Transferring the patch's centroid and length information
        x_centroid = patch_icpp(patch_id)%x_centroid
        length_x = patch_icpp(patch_id)%length_x

        ! Computing the beginning and the end x- and y-coordinates
        ! of the patch based on its centroid and lengths
        x_boundary%beg = x_centroid - 0.5_wp*length_x
        x_boundary%end = x_centroid + 0.5_wp*length_x

        ! Since the patch doesn't allow for its boundaries to be
        ! smoothed out, the pseudo volume fraction is set to 1 to
        ! ensure that only the current patch contributes to the fluid
        ! state in the cells that this patch covers.
        eta = 1._wp

        ! Checking whether the line segment covers a particular cell in the
        ! domain and verifying whether the current patch has the permission
        ! to write to that cell. If both queries check out, the primitive
        ! variables of the current patch are assigned to this cell.
        do i = 0, m
            if (x_boundary%beg <= x_cc(i) .and. &
                x_boundary%end >= x_cc(i) .and. &
                patch_icpp(patch_id)%alter_patch(patch_id_fp(i, 0, 0))) then

                call s_assign_patch_primitive_variables(patch_id, i, 0, 0, &
                                                        eta, q_prim_vf, patch_id_fp)

                @:analytical()
                if (patch_icpp(patch_id)%hcid /= dflt_int) then
                    @:Hardcoded1D()
                end if

            end if
        end do
        @:HardcodedDellacation()

    end subroutine s_icpp_1D_bubble_pulse

    !> This patch generates the shape of the spherical harmonics
        !!      as a perturbation to a perfect sphere
        !! @param patch_id is the patch identifier
        !! @param patch_id_fp Array to track patch ids
        !! @param q_prim_vf Array of primitive variables
    subroutine s_icpp_spherical_harmonic(patch_id, patch_id_fp, q_prim_vf)

        integer, intent(IN) :: patch_id
#ifdef MFC_MIXED_PRECISION
        integer(kind=1), dimension(0:m, 0:n, 0:p), intent(inout) :: patch_id_fp
#else
        integer, dimension(0:m, 0:n, 0:p), intent(inout) :: patch_id_fp
#endif
        type(scalar_field), dimension(1:sys_size), intent(inout) :: q_prim_vf

        real(wp) :: r, x_p, eps, phi
        real(wp), dimension(2:9) :: as, Ps
        real(wp) :: radius, x_centroid_local, y_centroid_local, z_centroid_local, eta_local, smooth_coeff_local
        logical :: non_axis_sym_in

        integer :: i, j, k !< generic loop iterators

        ! Transferring the patch's centroid and radius information
        x_centroid_local = patch_icpp(patch_id)%x_centroid
        y_centroid_local = patch_icpp(patch_id)%y_centroid
        z_centroid_local = patch_icpp(patch_id)%z_centroid
        smooth_patch_id = patch_icpp(patch_id)%smooth_patch_id
        smooth_coeff_local = patch_icpp(patch_id)%smooth_coeff
        radius = patch_icpp(patch_id)%radius
        as(2) = patch_icpp(patch_id)%a(2)
        as(3) = patch_icpp(patch_id)%a(3)
        as(4) = patch_icpp(patch_id)%a(4)
        as(5) = patch_icpp(patch_id)%a(5)
        as(6) = patch_icpp(patch_id)%a(6)
        as(7) = patch_icpp(patch_id)%a(7)
        as(8) = patch_icpp(patch_id)%a(8)
        as(9) = patch_icpp(patch_id)%a(9)
        non_axis_sym_in = patch_icpp(patch_id)%non_axis_sym

        ! Since the analytical patch does not allow for its boundaries to get
        ! smoothed out, the pseudo volume fraction is set to 1 to make sure
        ! that only the current patch contributes to the fluid state in the
        ! cells that this patch covers.
        eta_local = 1._wp
        eps = 1.e-32_wp

        ! Checking whether the patch covers a particular cell in the domain
        ! and verifying whether the current patch has permission to write to
        ! to that cell. If both queries check out, the primitive variables
        ! of the current patch are assigned to this cell.
        if (p > 0 .and. .not. non_axis_sym_in) then
            do k = 0, p
                do j = 0, n
                    do i = 0, m
                        if (grid_geometry == 3) then
                            call s_convert_cylindrical_to_cartesian_coord(y_cc(j), z_cc(k))
                        else
                            cart_y = y_cc(j)
                            cart_z = z_cc(k)
                        end if

                        r = sqrt((x_cc(i) - x_centroid_local)**2 + (cart_y - y_centroid_local)**2 + (cart_z - z_centroid_local)**2) + eps
                        if (x_cc(i) - x_centroid_local <= 0) then
                            x_p = -1._wp*abs(x_cc(i) - x_centroid_local + eps)/r
                        else
                            x_p = abs(x_cc(i) - x_centroid_local + eps)/r
                        end if

                        Ps(2) = unassociated_legendre(x_p, 2)
                        Ps(3) = unassociated_legendre(x_p, 3)
                        Ps(4) = unassociated_legendre(x_p, 4)
                        Ps(5) = unassociated_legendre(x_p, 5)
                        Ps(6) = unassociated_legendre(x_p, 6)
                        Ps(7) = unassociated_legendre(x_p, 7)
                        if ((x_cc(i) - x_centroid_local >= 0 &
                             .and. &
                             r - as(2)*Ps(2) - as(3)*Ps(3) - as(4)*Ps(4) - as(5)*Ps(5) - as(6)*Ps(6) - as(7)*Ps(7) <= radius &
                             .and. &
                             patch_icpp(patch_id)%alter_patch(patch_id_fp(i, j, k))) .or. &
                            (patch_id_fp(i, j, k) == smooth_patch_id)) &
                            then
                            if (patch_icpp(patch_id)%smoothen) then
                                eta_local = tanh(smooth_coeff_local/min(dx, dy, dz)* &
                                                 ((r - as(2)*Ps(2) - as(3)*Ps(3) - as(4)*Ps(4) - as(5)*Ps(5) - as(6)*Ps(6) - as(7)*Ps(7)) &
                                                  - radius))*(-0.5_wp) + 0.5_wp
                            end if

                            call s_assign_patch_primitive_variables(patch_id, i, j, k, &
                                                                    eta_local, q_prim_vf, patch_id_fp)
                        end if

                    end do
                end do
            end do

        else if (p == 0) then
            do j = 0, n
                do i = 0, m

                    if (non_axis_sym_in) then
                        phi = atan(((y_cc(j) - y_centroid_local) + eps)/((x_cc(i) - x_centroid_local) + eps))
                        r = sqrt((x_cc(i) - x_centroid_local)**2._wp + (y_cc(j) - y_centroid_local)**2._wp) + eps
                        x_p = (eps)/r
                        Ps(2) = spherical_harmonic_func(x_p, phi, 2, 2)
                        Ps(3) = spherical_harmonic_func(x_p, phi, 3, 3)
                        Ps(4) = spherical_harmonic_func(x_p, phi, 4, 4)
                        Ps(5) = spherical_harmonic_func(x_p, phi, 5, 5)
                        Ps(6) = spherical_harmonic_func(x_p, phi, 6, 6)
                        Ps(7) = spherical_harmonic_func(x_p, phi, 7, 7)
                        Ps(8) = spherical_harmonic_func(x_p, phi, 8, 8)
                        Ps(9) = spherical_harmonic_func(x_p, phi, 9, 9)
                    else
                        r = sqrt((x_cc(i) - x_centroid_local)**2._wp + (y_cc(j) - y_centroid_local)**2._wp) + eps
                        x_p = abs(x_cc(i) - x_centroid_local + eps)/r
                        Ps(2) = unassociated_legendre(x_p, 2)
                        Ps(3) = unassociated_legendre(x_p, 3)
                        Ps(4) = unassociated_legendre(x_p, 4)
                        Ps(5) = unassociated_legendre(x_p, 5)
                        Ps(6) = unassociated_legendre(x_p, 6)
                        Ps(7) = unassociated_legendre(x_p, 7)
                        Ps(8) = unassociated_legendre(x_p, 8)
                        Ps(9) = unassociated_legendre(x_p, 9)
                    end if

                    if (x_cc(i) - x_centroid_local >= 0 &
                        .and. &
                        r - as(2)*Ps(2) - as(3)*Ps(3) - as(4)*Ps(4) - as(5)*Ps(5) - as(6)*Ps(6) - as(7)*Ps(7) - as(8)*Ps(8) - as(9)*Ps(9) <= radius .and. &
                        patch_icpp(patch_id)%alter_patch(patch_id_fp(i, j, 0))) &
                        then
                        call s_assign_patch_primitive_variables(patch_id, i, j, 0, &
                                                                eta_local, q_prim_vf, patch_id_fp)

                    elseif (x_cc(i) - x_centroid_local < 0 &
                            .and. &
                            r - as(2)*Ps(2) + as(3)*Ps(3) - as(4)*Ps(4) + as(5)*Ps(5) - as(6)*Ps(6) + as(7)*Ps(7) - as(8)*Ps(8) + as(9)*Ps(9) <= radius &
                            .and. &
                            patch_icpp(patch_id)%alter_patch(patch_id_fp(i, j, 0))) &
                        then
                        call s_assign_patch_primitive_variables(patch_id, i, j, 0, &
                                                                eta_local, q_prim_vf, patch_id_fp)

                    end if
                end do
            end do
        end if

    end subroutine s_icpp_spherical_harmonic

    !>          The spherical patch is a 3D geometry that may be used,
        !!              for example, in creating a bubble or a droplet. The patch
        !!              geometry is well-defined when its centroid and radius are
        !!              provided. Please note that the spherical patch DOES allow
        !!              for the smoothing of its boundary.
        !! @param patch_id is the patch identifier
        !! @param patch_id_fp Array to track patch ids
        !! @param q_prim_vf Array of primitive variables
    subroutine s_icpp_sphere(patch_id, patch_id_fp, q_prim_vf)

        integer, intent(in) :: patch_id
#ifdef MFC_MIXED_PRECISION
        integer(kind=1), dimension(0:m, 0:n, 0:p), intent(inout) :: patch_id_fp
#else
        integer, dimension(0:m, 0:n, 0:p), intent(inout) :: patch_id_fp
#endif
        type(scalar_field), dimension(1:sys_size), intent(inout) :: q_prim_vf

        ! Generic loop iterators
        integer :: i, j, k
        real(wp) :: radius
        @:HardcodedDimensionsExtrusion()
        @:Hardcoded3DVariables()

        !! Variables to initialize the pressure field that corresponds to the
            !! bubble-collapse test case found in Tiwari et al. (2013)

        ! Transferring spherical patch's radius, centroid, smoothing patch
        ! identity and smoothing coefficient information
        x_centroid = patch_icpp(patch_id)%x_centroid
        y_centroid = patch_icpp(patch_id)%y_centroid
        z_centroid = patch_icpp(patch_id)%z_centroid
        radius = patch_icpp(patch_id)%radius
        smooth_patch_id = patch_icpp(patch_id)%smooth_patch_id
        smooth_coeff = patch_icpp(patch_id)%smooth_coeff

        ! Initializing the pseudo volume fraction value to 1. The value will
        ! be modified as the patch is laid out on the grid, but only in the
        ! case that smoothing of the spherical patch's boundary is enabled.
        eta = 1._wp

        ! Checking whether the sphere covers a particular cell in the domain
        ! and verifying whether the current patch has permission to write to
        ! that cell. If both queries check out, the primitive variables of
        ! the current patch are assigned to this cell.
        do k = 0, p
            do j = 0, n
                do i = 0, m

                    if (grid_geometry == 3) then
                        call s_convert_cylindrical_to_cartesian_coord(y_cc(j), z_cc(k))
                    else
                        cart_y = y_cc(j)
                        cart_z = z_cc(k)
                    end if

                    if (patch_icpp(patch_id)%smoothen) then
                        eta = tanh(smooth_coeff/min(dx, dy, dz)* &
                                   (sqrt((x_cc(i) - x_centroid)**2 &
                                         + (cart_y - y_centroid)**2 &
                                         + (cart_z - z_centroid)**2) &
                                    - radius))*(-0.5_wp) + 0.5_wp
                    end if

                    if ((((x_cc(i) - x_centroid)**2 &
                          + (cart_y - y_centroid)**2 &
                          + (cart_z - z_centroid)**2 <= radius**2) .and. &
                         patch_icpp(patch_id)%alter_patch(patch_id_fp(i, j, k))) .or. &
                        patch_id_fp(i, j, k) == smooth_patch_id) then

                        call s_assign_patch_primitive_variables(patch_id, i, j, k, &
                                                                eta, q_prim_vf, patch_id_fp)

                        @:analytical()
                        if (patch_icpp(patch_id)%hcid /= dflt_int) then
                            @:Hardcoded3D()
                        end if

                    end if
                end do
            end do
        end do
        @:HardcodedDellacation()

    end subroutine s_icpp_sphere

    !> The cuboidal patch is a 3D geometry that may be used, for
        !!              example, in creating a solid boundary, or pre-/post-shock
        !!              region, which is aligned with the axes of the Cartesian
        !!              coordinate system. The geometry of such a patch is well-
        !!              defined when its centroid and lengths in the x-, y- and
        !!              z-coordinate directions are provided. Please notice that
        !!              the cuboidal patch DOES NOT allow for the smearing of its
        !!              boundaries.
        !! @param patch_id is the patch identifier
        !! @param patch_id_fp Array to track patch ids
        !! @param q_prim_vf Array of primitive variables
    subroutine s_icpp_cuboid(patch_id, patch_id_fp, q_prim_vf)

        integer, intent(in) :: patch_id
#ifdef MFC_MIXED_PRECISION
        integer(kind=1), dimension(0:m, 0:n, 0:p), intent(inout) :: patch_id_fp
#else
        integer, dimension(0:m, 0:n, 0:p), intent(inout) :: patch_id_fp
#endif
        type(scalar_field), dimension(1:sys_size), intent(inout) :: q_prim_vf

        integer :: i, j, k !< Generic loop iterators
        @:HardcodedDimensionsExtrusion()
        @:Hardcoded3DVariables()

        ! Transferring the cuboid's centroid and length information
        x_centroid = patch_icpp(patch_id)%x_centroid
        y_centroid = patch_icpp(patch_id)%y_centroid
        z_centroid = patch_icpp(patch_id)%z_centroid
        length_x = patch_icpp(patch_id)%length_x
        length_y = patch_icpp(patch_id)%length_y
        length_z = patch_icpp(patch_id)%length_z

        ! Computing the beginning and the end x-, y- and z-coordinates of
        ! the cuboid based on its centroid and lengths
        x_boundary%beg = x_centroid - 0.5_wp*length_x
        x_boundary%end = x_centroid + 0.5_wp*length_x
        y_boundary%beg = y_centroid - 0.5_wp*length_y
        y_boundary%end = y_centroid + 0.5_wp*length_y
        z_boundary%beg = z_centroid - 0.5_wp*length_z
        z_boundary%end = z_centroid + 0.5_wp*length_z

        ! Since the cuboidal patch does not allow for its boundaries to get
        ! smoothed out, the pseudo volume fraction is set to 1 to make sure
        ! that only the current patch contributes to the fluid state in the
        ! cells that this patch covers.
        eta = 1._wp

        ! Checking whether the cuboid covers a particular cell in the domain
        ! and verifying whether the current patch has permission to write to
        ! to that cell. If both queries check out, the primitive variables
        ! of the current patch are assigned to this cell.
        do k = 0, p
            do j = 0, n
                do i = 0, m

                    if (grid_geometry == 3) then
                        call s_convert_cylindrical_to_cartesian_coord(y_cc(j), z_cc(k))
                    else
                        cart_y = y_cc(j)
                        cart_z = z_cc(k)
                    end if

                    if (x_boundary%beg <= x_cc(i) .and. &
                        x_boundary%end >= x_cc(i) .and. &
                        y_boundary%beg <= cart_y .and. &
                        y_boundary%end >= cart_y .and. &
                        z_boundary%beg <= cart_z .and. &
                        z_boundary%end >= cart_z) then

                        if (patch_icpp(patch_id)%alter_patch(patch_id_fp(i, j, k))) then

                            call s_assign_patch_primitive_variables(patch_id, i, j, k, &
                                                                    eta, q_prim_vf, patch_id_fp)

                            @:analytical()
                            if (patch_icpp(patch_id)%hcid /= dflt_int) then
                                @:Hardcoded3D()
                            end if

                            ! Updating the patch identities bookkeeping variable
                            if (1._wp - eta < sgm_eps) patch_id_fp(i, j, k) = patch_id

                        end if
                    end if
                end do
            end do
        end do
        @:HardcodedDellacation()

    end subroutine s_icpp_cuboid

    !> The cylindrical patch is a 3D geometry that may be used,
        !!              for example, in setting up a cylindrical solid boundary
        !!              confinement, like a blood vessel. The geometry of this
        !!              patch is well-defined when the centroid, the radius and
        !!              the length along the cylinder's axis, parallel to the x-,
        !!              y- or z-coordinate direction, are provided. Please note
        !!              that the cylindrical patch DOES allow for the smoothing
        !!              of its lateral boundary.
        !! @param patch_id is the patch identifier
        !! @param patch_id_fp Array to track patch ids
        !! @param q_prim_vf Array of primitive variables
    subroutine s_icpp_cylinder(patch_id, patch_id_fp, q_prim_vf)

        integer, intent(in) :: patch_id
#ifdef MFC_MIXED_PRECISION
        integer(kind=1), dimension(0:m, 0:n, 0:p), intent(inout) :: patch_id_fp
#else
        integer, dimension(0:m, 0:n, 0:p), intent(inout) :: patch_id_fp
#endif
        type(scalar_field), dimension(1:sys_size), intent(inout) :: q_prim_vf

        integer :: i, j, k !< Generic loop iterators
        real(wp) :: radius
        @:HardcodedDimensionsExtrusion()
        @:Hardcoded3DVariables()

        ! Transferring the cylindrical patch's centroid, length, radius,
        ! smoothing patch identity and smoothing coefficient information
        x_centroid = patch_icpp(patch_id)%x_centroid
        y_centroid = patch_icpp(patch_id)%y_centroid
        z_centroid = patch_icpp(patch_id)%z_centroid
        length_x = patch_icpp(patch_id)%length_x
        length_y = patch_icpp(patch_id)%length_y
        length_z = patch_icpp(patch_id)%length_z
        radius = patch_icpp(patch_id)%radius
        smooth_patch_id = patch_icpp(patch_id)%smooth_patch_id
        smooth_coeff = patch_icpp(patch_id)%smooth_coeff

        ! Computing the beginning and the end x-, y- and z-coordinates of
        ! the cylinder based on its centroid and lengths
        x_boundary%beg = x_centroid - 0.5_wp*length_x
        x_boundary%end = x_centroid + 0.5_wp*length_x
        y_boundary%beg = y_centroid - 0.5_wp*length_y
        y_boundary%end = y_centroid + 0.5_wp*length_y
        z_boundary%beg = z_centroid - 0.5_wp*length_z
        z_boundary%end = z_centroid + 0.5_wp*length_z

        ! Initializing the pseudo volume fraction value to 1. The value will
        ! be modified as the patch is laid out on the grid, but only in the
        ! case that smearing of the cylindrical patch's boundary is enabled.
        eta = 1._wp

        ! Checking whether the cylinder covers a particular cell in the
        ! domain and verifying whether the current patch has the permission
        ! to write to that cell. If both queries check out, the primitive
        ! variables of the current patch are assigned to this cell.
        do k = 0, p
            do j = 0, n
                do i = 0, m

                    if (grid_geometry == 3) then
                        call s_convert_cylindrical_to_cartesian_coord(y_cc(j), z_cc(k))
                    else
                        cart_y = y_cc(j)
                        cart_z = z_cc(k)
                    end if

                    if (patch_icpp(patch_id)%smoothen) then
                        if (.not. f_is_default(length_x)) then
                            eta = tanh(smooth_coeff/min(dy, dz)* &
                                       (sqrt((cart_y - y_centroid)**2 &
                                             + (cart_z - z_centroid)**2) &
                                        - radius))*(-0.5_wp) + 0.5_wp
                        elseif (.not. f_is_default(length_y)) then
                            eta = tanh(smooth_coeff/min(dx, dz)* &
                                       (sqrt((x_cc(i) - x_centroid)**2 &
                                             + (cart_z - z_centroid)**2) &
                                        - radius))*(-0.5_wp) + 0.5_wp
                        else
                            eta = tanh(smooth_coeff/min(dx, dy)* &
                                       (sqrt((x_cc(i) - x_centroid)**2 &
                                             + (cart_y - y_centroid)**2) &
                                        - radius))*(-0.5_wp) + 0.5_wp
                        end if
                    end if

                    if (((.not. f_is_default(length_x) .and. &
                          (cart_y - y_centroid)**2 &
                          + (cart_z - z_centroid)**2 <= radius**2 .and. &
                          x_boundary%beg <= x_cc(i) .and. &
                          x_boundary%end >= x_cc(i)) &
                         .or. &
                         (.not. f_is_default(length_y) .and. &
                          (x_cc(i) - x_centroid)**2 &
                          + (cart_z - z_centroid)**2 <= radius**2 .and. &
                          y_boundary%beg <= cart_y .and. &
                          y_boundary%end >= cart_y) &
                         .or. &
                         (.not. f_is_default(length_z) .and. &
                          (x_cc(i) - x_centroid)**2 &
                          + (cart_y - y_centroid)**2 <= radius**2 .and. &
                          z_boundary%beg <= cart_z .and. &
                          z_boundary%end >= cart_z) .and. &
                         patch_icpp(patch_id)%alter_patch(patch_id_fp(i, j, k))) .or. &
                        patch_id_fp(i, j, k) == smooth_patch_id) then

                        call s_assign_patch_primitive_variables(patch_id, i, j, k, &
                                                                eta, q_prim_vf, patch_id_fp)

                        @:analytical()
                        if (patch_icpp(patch_id)%hcid /= dflt_int) then
                            @:Hardcoded3D()
                        end if

                        ! Updating the patch identities bookkeeping variable
                        if (1._wp - eta < sgm_eps) patch_id_fp(i, j, k) = patch_id
                    end if
                end do
            end do
        end do
        @:HardcodedDellacation()

    end subroutine s_icpp_cylinder

    !>      The swept plane patch is a 3D geometry that may be used,
        !!              for example, in creating a solid boundary, or pre-/post-
        !!              shock region, at an angle with respect to the axes of the
        !!              Cartesian coordinate system. The geometry of the patch is
        !!              well-defined when its centroid and normal vector, aimed
        !!              in the sweep direction, are provided. Note that the sweep
        !!              plane patch DOES allow the smoothing of its boundary.
        !! @param patch_id is the patch identifier
        !! @param patch_id_fp Array to track patch ids
        !! @param q_prim_vf Primitive variables
    subroutine s_icpp_sweep_plane(patch_id, patch_id_fp, q_prim_vf)

        integer, intent(in) :: patch_id
#ifdef MFC_MIXED_PRECISION
        integer(kind=1), dimension(0:m, 0:n, 0:p), intent(inout) :: patch_id_fp
#else
        integer, dimension(0:m, 0:n, 0:p), intent(inout) :: patch_id_fp
#endif
        type(scalar_field), dimension(1:sys_size), intent(inout) :: q_prim_vf

        integer :: i, j, k !< Generic loop iterators
        real(wp) :: a, b, c, d
        @:HardcodedDimensionsExtrusion()
        @:Hardcoded3DVariables()

        ! Transferring the centroid information of the plane to be swept
        x_centroid = patch_icpp(patch_id)%x_centroid
        y_centroid = patch_icpp(patch_id)%y_centroid
        z_centroid = patch_icpp(patch_id)%z_centroid
        smooth_patch_id = patch_icpp(patch_id)%smooth_patch_id
        smooth_coeff = patch_icpp(patch_id)%smooth_coeff

        ! Obtaining coefficients of the equation describing the sweep plane
        a = patch_icpp(patch_id)%normal(1)
        b = patch_icpp(patch_id)%normal(2)
        c = patch_icpp(patch_id)%normal(3)
        d = -a*x_centroid - b*y_centroid - c*z_centroid

        ! Initializing the pseudo volume fraction value to 1. The value will
        ! be modified as the patch is laid out on the grid, but only in the
        ! case that smearing of the sweep plane patch's boundary is enabled.
        eta = 1._wp

        ! Checking whether the region swept by the plane covers a particular
        ! cell in the domain and verifying whether the current patch has the
        ! permission to write to that cell. If both queries check out, the
        ! primitive variables of the current patch are written to this cell.
        do k = 0, p
            do j = 0, n
                do i = 0, m

                    if (grid_geometry == 3) then
                        call s_convert_cylindrical_to_cartesian_coord(y_cc(j), z_cc(k))
                    else
                        cart_y = y_cc(j)
                        cart_z = z_cc(k)
                    end if

                    if (patch_icpp(patch_id)%smoothen) then
                        eta = 5.e-1_wp + 5.e-1_wp*tanh(smooth_coeff/min(dx, dy, dz) &
                                                       *(a*x_cc(i) + &
                                                         b*cart_y + &
                                                         c*cart_z + d) &
                                                       /sqrt(a**2 + b**2 + c**2))
                    end if

                    if ((a*x_cc(i) + b*cart_y + c*cart_z + d >= 0._wp &
                         .and. &
                         patch_icpp(patch_id)%alter_patch(patch_id_fp(i, j, k))) &
                        .or. &
                        patch_id_fp(i, j, k) == smooth_patch_id) &
                        then

                        call s_assign_patch_primitive_variables(patch_id, i, j, k, &
                                                                eta, q_prim_vf, patch_id_fp)

                        @:analytical()
                        if (patch_icpp(patch_id)%hcid /= dflt_int) then
                            @:Hardcoded3D()
                        end if

                        ! Updating the patch identities bookkeeping variable
                        if (1._wp - eta < sgm_eps) patch_id_fp(i, j, k) = patch_id
                    end if

                end do
            end do
        end do
        @:HardcodedDellacation()

    end subroutine s_icpp_sweep_plane

    !> The STL patch is a 2/3D geometry that is imported from an STL file.
    !! @param patch_id is the patch identifier
    !! @param patch_id_fp Array to track patch ids
    !! @param q_prim_vf Primitive variables
    !! @param STL_levelset STL levelset
    !! @param STL_levelset_norm STL levelset normals
    subroutine s_icpp_model(patch_id, patch_id_fp, q_prim_vf)

        integer, intent(in) :: patch_id
#ifdef MFC_MIXED_PRECISION
        integer(kind=1), dimension(0:m, 0:n, 0:p), intent(inout) :: patch_id_fp
#else
        integer, dimension(0:m, 0:n, 0:p), intent(inout) :: patch_id_fp
#endif
        type(scalar_field), dimension(1:sys_size), intent(inout) :: q_prim_vf

        ! Variables for IBM+STL
        real(wp) :: normals(1:3) !< Boundary normal buffer
        integer :: boundary_vertex_count, boundary_edge_count, total_vertices !< Boundary vertex
        real(wp), allocatable, dimension(:, :, :) :: boundary_v !< Boundary vertex buffer
        real(wp), allocatable, dimension(:, :) :: interpolated_boundary_v !< Interpolated vertex buffer
        real(wp) :: distance !< Levelset distance buffer
        logical :: interpolate !< Logical variable to determine whether or not the model should be interpolated

        integer :: i, j, k !< Generic loop iterators

        type(t_bbox) :: bbox, bbox_old
        type(t_model) :: model
        type(ic_model_parameters) :: params

        real(wp), dimension(1:3) :: point, model_center

        real(wp) :: grid_mm(1:3, 1:2)

        integer :: cell_num
        integer :: ncells

        real(wp), dimension(1:4, 1:4) :: transform, transform_n

        if (proc_rank == 0) then
            print *, " * Reading model: "//trim(patch_icpp(patch_id)%model_filepath)
        end if

        model = f_model_read(patch_icpp(patch_id)%model_filepath)
        params%scale(:) = patch_icpp(patch_id)%model_scale(:)
        params%translate(:) = patch_icpp(patch_id)%model_translate(:)
        params%rotate(:) = patch_icpp(patch_id)%model_rotate(:)
        params%spc = patch_icpp(patch_id)%model_spc
        params%threshold = patch_icpp(patch_id)%model_threshold

        if (proc_rank == 0) then
            print *, " * Transforming model."
        end if

        ! Get the model center before transforming the model
        bbox_old = f_create_bbox(model)
        model_center(1:3) = (bbox_old%min(1:3) + bbox_old%max(1:3))/2._wp

        ! Compute the transform matrices for vertices and normals
        transform = f_create_transform_matrix(params, model_center)
        transform_n = f_create_transform_matrix(params)

        call s_transform_model(model, transform, transform_n)

        ! Recreate the bounding box after transformation
        bbox = f_create_bbox(model)

        ! Show the number of vertices in the original STL model
        if (proc_rank == 0) then
            print *, ' * Number of input model vertices:', 3*model%ntrs
        end if

        call f_check_boundary(model, boundary_v, boundary_vertex_count, boundary_edge_count)

        ! Check if the model needs interpolation
        if (p > 0) then
            call f_check_interpolation_3D(model, (/dx, dy, dz/), interpolate)
        else
            call f_check_interpolation_2D(boundary_v, boundary_edge_count, (/dx, dy, dz/), interpolate)
        end if

        ! Show the number of edges and boundary edges in 2D STL models
        if (proc_rank == 0 .and. p == 0) then
            print *, ' * Number of 2D model boundary edges:', boundary_edge_count
        end if

        ! Interpolate the STL model along the edges (2D) and on triangle facets (3D)
        if (interpolate) then
            if (proc_rank == 0) then
                print *, ' * Interpolating STL vertices.'
            end if

            if (p > 0) then
                call f_interpolate_3D(model, (/dx, dy, dz/), interpolated_boundary_v, total_vertices)
            else
                call f_interpolate_2D(boundary_v, boundary_edge_count, (/dx, dy, dz/), interpolated_boundary_v, total_vertices)
            end if

            if (proc_rank == 0) then
                print *, ' * Total number of interpolated boundary vertices:', total_vertices
            end if
        end if

        if (proc_rank == 0) then
            write (*, "(A, 3(2X, F20.10))") "    > Model:  Min:", bbox%min(1:3)
            write (*, "(A, 3(2X, F20.10))") "    >         Cen:", (bbox%min(1:3) + bbox%max(1:3))/2._wp
            write (*, "(A, 3(2X, F20.10))") "    >         Max:", bbox%max(1:3)

            !call s_model_write("__out__.stl", model)
            !call s_model_write("__out__.obj", model)

            grid_mm(1, :) = (/minval(x_cc) - 0.e5_wp*dx, maxval(x_cc) + 0.e5_wp*dx/)
            grid_mm(2, :) = (/minval(y_cc) - 0.e5_wp*dy, maxval(y_cc) + 0.e5_wp*dy/)

            if (p > 0) then
                grid_mm(3, :) = (/minval(z_cc) - 0.e5_wp*dz, maxval(z_cc) + 0.e5_wp*dz/)
            else
                grid_mm(3, :) = (/0._wp, 0._wp/)
            end if

            write (*, "(A, 3(2X, F20.10))") "    > Domain: Min:", grid_mm(:, 1)
            write (*, "(A, 3(2X, F20.10))") "    >         Cen:", (grid_mm(:, 1) + grid_mm(:, 2))/2._wp
            write (*, "(A, 3(2X, F20.10))") "    >         Max:", grid_mm(:, 2)
        end if

        ncells = (m + 1)*(n + 1)*(p + 1)
        do i = 0, m; do j = 0, n; do k = 0, p

                    cell_num = i*(n + 1)*(p + 1) + j*(p + 1) + (k + 1)
                    if (proc_rank == 0 .and. mod(cell_num, ncells/100) == 0) then
                        write (*, "(A, I3, A)", advance="no") &
                            char(13)//"  * Generating grid: ", &
                            nint(100*real(cell_num)/ncells), "%"
                    end if

                    point = (/x_cc(i), y_cc(j), 0._wp/)
                    if (p > 0) then
                        point(3) = z_cc(k)
                    end if

                    if (grid_geometry == 3) then
                        point = f_convert_cyl_to_cart(point)
                    end if

                    eta = f_model_is_inside(model, point, (/dx, dy, dz/), patch_icpp(patch_id)%model_spc)

                    if (eta > patch_icpp(patch_id)%model_threshold) then
                        eta = 1._wp
                    else if (.not. patch_icpp(patch_id)%smoothen) then
                        eta = 0._wp
                    end if

                    call s_assign_patch_primitive_variables(patch_id, i, j, k, &
                                                            eta, q_prim_vf, patch_id_fp)

                    ! Note: Should probably use *eta* to compute primitive variables
                    ! if defining them analytically.
                    @:analytical()
                end do; end do; end do

        if (proc_rank == 0) then
            print *, ""
            print *, " * Cleaning up."
        end if

        call s_model_free(model)

    end subroutine s_icpp_model

    subroutine s_convert_cylindrical_to_cartesian_coord(cyl_y, cyl_z)
        $:GPU_ROUTINE(parallelism='[seq]')

        real(wp), intent(in) :: cyl_y, cyl_z

        cart_y = cyl_y*sin(cyl_z)
        cart_z = cyl_y*cos(cyl_z)

    end subroutine s_convert_cylindrical_to_cartesian_coord

    function f_convert_cyl_to_cart(cyl) result(cart)

        $:GPU_ROUTINE(parallelism='[seq]')

        real(wp), dimension(1:3), intent(in) :: cyl
        real(wp), dimension(1:3) :: cart

        cart = (/cyl(1), &
                 cyl(2)*sin(cyl(3)), &
                 cyl(2)*cos(cyl(3))/)

    end function f_convert_cyl_to_cart

    subroutine s_convert_cylindrical_to_spherical_coord(cyl_x, cyl_y)
        $:GPU_ROUTINE(parallelism='[seq]')

        real(wp), intent(IN) :: cyl_x, cyl_y

        sph_phi = atan(cyl_y/cyl_x)

    end subroutine s_convert_cylindrical_to_spherical_coord

    !> Archimedes spiral function
    !! @param myth Angle
    !! @param offset Thickness
    !! @param a Starting position
    elemental function f_r(myth, offset, a)

        $:GPU_ROUTINE(parallelism='[seq]')
        real(wp), intent(in) :: myth, offset, a
        real(wp) :: b
        real(wp) :: f_r

        !r(th) = a + b*th

        b = 2._wp*a/(2._wp*pi)
        f_r = a + b*myth + offset
    end function f_r

end module m_icpp_patches<|MERGE_RESOLUTION|>--- conflicted
+++ resolved
@@ -69,18 +69,12 @@
     impure subroutine s_apply_icpp_patches(patch_id_fp, q_prim_vf)
 
         type(scalar_field), dimension(1:sys_size), intent(inout) :: q_prim_vf
-<<<<<<< HEAD
 #ifdef MFC_MIXED_PRECISION
         integer(kind=1), dimension(0:m, 0:n, 0:p), intent(inout) :: patch_id_fp
 #else
         integer, dimension(0:m, 0:n, 0:p), intent(inout) :: patch_id_fp
 #endif
         integer :: i
-=======
-        integer, dimension(0:m, 0:m, 0:m), intent(inout) :: patch_id_fp
-
-        integer :: i, j
->>>>>>> c8f9d4bb
 
         !  3D Patch Geometries
         if (p > 0) then
