!>
!! @file m_patches.fpp
!! @brief Contains module m_patches

#:include 'case.fpp'
#:include '1dHardcodedIC.fpp'
#:include '2dHardcodedIC.fpp'
#:include '3dHardcodedIC.fpp'
#:include 'macros.fpp'

module m_patches

    ! Dependencies =============================================================
    use m_model                 ! Subroutine(s) related to STL files

    use m_derived_types         ! Definitions of the derived types

    use m_global_parameters    !< Definitions of the global parameters

    use m_helper

    use m_mpi_common

    use m_assign_variables

    use m_mpi_common
    ! ==========================================================================

    implicit none

    private; public :: s_line_segment, &
 s_spiral, &
 s_circle, &
 s_airfoil, &
 s_3D_airfoil, &
 s_varcircle, &
 s_3dvarcircle, &
 s_ellipse, &
 s_ellipsoid, &
 s_rectangle, &
 s_sweep_line, &
 s_2D_TaylorGreen_vortex, &
 s_1D_analytical, &
 s_1d_bubble_pulse, &
 s_2D_analytical, &
 s_3D_analytical, &
 s_spherical_harmonic, &
 s_sphere, &
 s_cuboid, &
 s_cylinder, &
 s_sweep_plane, &
 s_model

    real(kind(0d0)) :: x_centroid, y_centroid, z_centroid
    real(kind(0d0)) :: length_x, length_y, length_z

    integer :: smooth_patch_id
    real(kind(0d0)) :: smooth_coeff !<
    !! These variables are analogous in both meaning and use to the similarly
    !! named components in the ic_patch_parameters type (see m_derived_types.f90
    !! for additional details). They are employed as a means to more concisely
    !! perform the actions necessary to lay out a particular patch on the grid.

    real(kind(0d0)) :: eta !<
    !! In the case that smoothing of patch boundaries is enabled and the boundary
    !! between two adjacent patches is to be smeared out, this variable's purpose
    !! is to act as a pseudo volume fraction to indicate the contribution of each
    !! patch toward the composition of a cell's fluid state.

    real(kind(0d0)) :: cart_y, cart_z
    real(kind(0d0)) :: sph_phi !<
    !! Variables to be used to hold cell locations in Cartesian coordinates if
    !! 3D simulation is using cylindrical coordinates

    type(bounds_info) :: x_boundary, y_boundary, z_boundary  !<
    !! These variables combine the centroid and length parameters associated with
    !! a particular patch to yield the locations of the patch boundaries in the
    !! x-, y- and z-coordinate directions. They are used as a means to concisely
    !! perform the actions necessary to lay out a particular patch on the grid.

    character(len=5) :: istr ! string to store int to string result for error checking

contains
    !>          The line segment patch is a 1D geometry that may be used,
    !!              for example, in creating a Riemann problem. The geometry
    !!              of the patch is well-defined when its centroid and length
    !!              in the x-coordinate direction are provided. Note that the
    !!              line segment patch DOES NOT allow for the smearing of its
    !!              boundaries.
    !! @param patch_id patch identifier
    subroutine s_line_segment(patch_id, patch_id_fp, q_prim_vf) ! ----------------------------------

        integer, intent(IN) :: patch_id
        integer, intent(INOUT), dimension(0:m, 0:n, 0:p) :: patch_id_fp
        type(scalar_field), dimension(1:sys_size) :: q_prim_vf

        real(kind(0d0)) :: pi_inf, gamma, lit_gamma

        integer :: i, j, k !< Generic loop operators

        pi_inf = fluid_pp(1)%pi_inf
        gamma = fluid_pp(1)%gamma
        lit_gamma = (1d0 + gamma)/gamma

        ! Transferring the line segment's centroid and length information
        x_centroid = patch_icpp(patch_id)%x_centroid
        length_x = patch_icpp(patch_id)%length_x

        ! Computing the beginning and end x-coordinates of the line segment
        ! based on its centroid and length
        x_boundary%beg = x_centroid - 0.5d0*length_x
        x_boundary%end = x_centroid + 0.5d0*length_x

        ! Since the line segment patch does not allow for its boundaries to
        ! be smoothed out, the pseudo volume fraction is set to 1 to ensure
        ! that only the current patch contributes to the fluid state in the
        ! cells that this patch covers.
        eta = 1d0

        ! Checking whether the line segment covers a particular cell in the
        ! domain and verifying whether the current patch has the permission
        ! to write to that cell. If both queries check out, the primitive
        ! variables of the current patch are assigned to this cell.
        do i = 0, m
            if (x_boundary%beg <= x_cc(i) .and. &
                x_boundary%end >= x_cc(i) .and. &
                patch_icpp(patch_id)%alter_patch(patch_id_fp(i, 0, 0))) then

                call s_assign_patch_primitive_variables(patch_id, i, 0, 0, &
                                                        eta, q_prim_vf, patch_id_fp)

                @:analytical()

                ! Updating the patch identities bookkeeping variable
                if (1d0 - eta < 1d-16) patch_id_fp(i, 0, 0) = patch_id

            end if
        end do

    end subroutine s_line_segment ! ----------------------------------------

    !>  The spiral patch is a 2D geometry that may be used, The geometry
        !!              of the patch is well-defined when its centroid and radius
        !!              are provided. Note that the circular patch DOES allow for
        !!              the smoothing of its boundary.
        !!  @param patch_id patch identifier
    subroutine s_spiral(patch_id, patch_id_fp, q_prim_vf) ! ----------------------------------------

        integer, intent(IN) :: patch_id
        integer, intent(INOUT), dimension(0:m, 0:n, 0:p) :: patch_id_fp
        type(scalar_field), dimension(1:sys_size) :: q_prim_vf

        integer :: i, j, k !< Generic loop iterators
        real(kind(0d0)) :: th, thickness, nturns, mya
        real(kind(0d0)) :: spiral_x_min, spiral_x_max, spiral_y_min, spiral_y_max

        ! Transferring the circular patch's radius, centroid, smearing patch
        ! identity and smearing coefficient information
        x_centroid = patch_icpp(patch_id)%x_centroid
        y_centroid = patch_icpp(patch_id)%y_centroid
        mya = patch_icpp(patch_id)%radius
        thickness = patch_icpp(patch_id)%length_x
        nturns = patch_icpp(patch_id)%length_y

        !
        logic_grid = 0
        do k = 0, int(m*91*nturns)
            th = k/real(int(m*91d0*nturns))*nturns*2.d0*pi

            spiral_x_min = minval((/f_r(th, 0.0d0, mya)*cos(th), &
                                    f_r(th, thickness, mya)*cos(th)/))
            spiral_y_min = minval((/f_r(th, 0.0d0, mya)*sin(th), &
                                    f_r(th, thickness, mya)*sin(th)/))

            spiral_x_max = maxval((/f_r(th, 0.0d0, mya)*cos(th), &
                                    f_r(th, thickness, mya)*cos(th)/))
            spiral_y_max = maxval((/f_r(th, 0.0d0, mya)*sin(th), &
                                    f_r(th, thickness, mya)*sin(th)/))

            do j = 0, n; do i = 0, m; 
                    if ((x_cc(i) > spiral_x_min) .and. (x_cc(i) < spiral_x_max) .and. &
                        (y_cc(j) > spiral_y_min) .and. (y_cc(j) < spiral_y_max)) then
                        logic_grid(i, j, 0) = 1
                    end if
                end do; end do
        end do

        do j = 0, n
            do i = 0, m
                if ((logic_grid(i, j, 0) == 1)) then
                    call s_assign_patch_primitive_variables(patch_id, i, j, 0, &
                                                            eta, q_prim_vf, patch_id_fp)

                    @:analytical()

                    ! Updating the patch identities bookkeeping variable
                    if (1d0 - eta < 1d-16) patch_id_fp(i, j, 0) = patch_id
                end if
            end do
        end do

    end subroutine s_spiral ! ----------------------------------------------

    !> The circular patch is a 2D geometry that may be used, for
        !!              example, in creating a bubble or a droplet. The geometry
        !!              of the patch is well-defined when its centroid and radius
        !!              are provided. Note that the circular patch DOES allow for
        !!              the smoothing of its boundary.
        !! @param patch_id is the patch identifier
    subroutine s_circle(patch_id, patch_id_fp, q_prim_vf, ib) ! ----------------------------------------

        integer, intent(IN) :: patch_id
        integer, intent(INOUT), dimension(0:m, 0:n, 0:p) :: patch_id_fp
        logical, intent(IN) :: ib   !< True if this patch is an immersed boundary
        type(scalar_field), dimension(1:sys_size) :: q_prim_vf
        real(kind(0d0)) :: radius

        integer :: i, j, k !< Generic loop iterators

        ! Transferring the circular patch's radius, centroid, smearing patch
        ! identity and smearing coefficient information

        if (.not. ib) then
            x_centroid = patch_icpp(patch_id)%x_centroid
            y_centroid = patch_icpp(patch_id)%y_centroid
            radius = patch_icpp(patch_id)%radius
            smooth_patch_id = patch_icpp(patch_id)%smooth_patch_id
            smooth_coeff = patch_icpp(patch_id)%smooth_coeff
        else
            x_centroid = patch_ib(patch_id)%x_centroid
            y_centroid = patch_ib(patch_id)%y_centroid
            radius = patch_ib(patch_id)%radius
        end if

        ! Initializing the pseudo volume fraction value to 1. The value will
        ! be modified as the patch is laid out on the grid, but only in the
        ! case that smoothing of the circular patch's boundary is enabled.
        eta = 1d0

        ! Checking whether the circle covers a particular cell in the domain
        ! and verifying whether the current patch has permission to write to
        ! that cell. If both queries check out, the primitive variables of
        ! the current patch are assigned to this cell.

        do j = 0, n
            do i = 0, m

                if (.not. ib .and. patch_icpp(patch_id)%smoothen) then

                    eta = tanh(smooth_coeff/min(dx, dy)* &
                               (sqrt((x_cc(i) - x_centroid)**2 &
                                     + (y_cc(j) - y_centroid)**2) &
                                - radius))*(-0.5d0) + 0.5d0

                end if

                if (ib .and. ((x_cc(i) - x_centroid)**2 &
                              + (y_cc(j) - y_centroid)**2 <= radius**2)) &
                    then

                    patch_id_fp(i, j, 0) = patch_id

                end if

                if (.not. ib) then
                    if (((x_cc(i) - x_centroid)**2 &
                         + (y_cc(j) - y_centroid)**2 <= radius**2 &
                         .and. &
                         patch_icpp(patch_id)%alter_patch(patch_id_fp(i, j, 0))) &
                        .or. &
                        (.not. ib .and. patch_id_fp(i, j, 0) == smooth_patch_id)) &
                        then

                        call s_assign_patch_primitive_variables(patch_id, i, j, 0, &
                                                                eta, q_prim_vf, patch_id_fp)

                        @:analytical()
                    end if
                end if
            end do
        end do

    end subroutine s_circle ! ----------------------------------------------

    subroutine s_airfoil(patch_id, patch_id_fp, q_prim_vf, ib)

        integer, intent(IN) :: patch_id
        integer, intent(INOUT), dimension(0:m, 0:n, 0:p) :: patch_id_fp
        logical, intent(IN) :: ib   !< True if this patch is an immersed boundary
        type(scalar_field), dimension(1:sys_size) :: q_prim_vf
        real(kind(0d0)) :: x0, y0, f, x_act, y_act, ca, pa, ma, ta, theta, xa, ya, yt, xu, yu, xl, yl, xc, yc, dycdxc, sin_c, cos_c
        integer :: i, j, k, l
        integer :: Np1, Np2

        if (.not. ib) return
        x0 = patch_ib(patch_id)%x_centroid
        y0 = patch_ib(patch_id)%y_centroid
        ca = patch_ib(patch_id)%c
        pa = patch_ib(patch_id)%p
        ma = patch_ib(patch_id)%m
        ta = patch_ib(patch_id)%t
        theta = pi*patch_ib(patch_id)%theta/180d0

        Np1 = int((pa*ca/dx)*20)
        Np2 = int(((ca - pa*ca)/dx)*20)
        Np = Np1 + Np2 + 1

        allocate (airfoil_grid_u(1:Np))
        allocate (airfoil_grid_l(1:Np))

        airfoil_grid_u(1)%x = x0
        airfoil_grid_u(1)%y = y0

        airfoil_grid_l(1)%x = x0
        airfoil_grid_l(1)%y = y0

        eta = 1d0

        do i = 1, Np1 + Np2 - 1
            if (i <= Np1) then
                xc = x0 + i*(pa*ca/Np1)
                xa = (xc - x0)/ca
                yc = (ma/pa**2)*(2*pa*xa - xa**2)
                dycdxc = (2*ma/pa**2)*(pa - xa)
            else
                xc = x0 + pa*ca + (i - Np1)*((ca - pa*ca)/Np2)
                xa = (xc - x0)/ca
                yc = (ma/(1 - pa)**2)*(1 - 2*pa + 2*pa*xa - xa**2)
                dycdxc = (2*ma/(1 - pa)**2)*(pa - xa)
            end if

            yt = (5d0*ta)*(0.2969*xa**0.5d0 - 0.126*xa - 0.3516*xa**2d0 + 0.2843*xa**3 - 0.1015*xa**4)
            sin_c = dycdxc/(1 + dycdxc**2)**0.5
            cos_c = 1/(1 + dycdxc**2)**0.5

            xu = xa - yt*sin_c
            yu = yc + yt*cos_c

            xl = xa + yt*sin_c
            yl = yc - yt*cos_c

            xu = xu*ca + x0
            yu = yu*ca + y0

            xl = xl*ca + x0
            yl = yl*ca + y0

            airfoil_grid_u(i + 1)%x = xu
            airfoil_grid_u(i + 1)%y = yu

            airfoil_grid_l(i + 1)%x = xl
            airfoil_grid_l(i + 1)%y = yl

        end do

        airfoil_grid_u(Np)%x = x0 + ca
        airfoil_grid_u(Np)%y = y0

        airfoil_grid_l(Np)%x = x0 + ca
        airfoil_grid_l(Np)%y = y0

        do j = 0, n
            do i = 0, m

                if (patch_ib(patch_id)%theta /= dflt_real) then
                    x_act = (x_cc(i) - x0)*cos(theta) - (y_cc(j) - y0)*sin(theta) + x0
                    y_act = (x_cc(i) - x0)*sin(theta) + (y_cc(j) - y0)*cos(theta) + y0
                else
                    x_act = x_cc(i)
                    y_act = y_cc(j)
                end if

                if (x_act >= x0 .and. x_act <= x0 + ca) then
                    xa = (x_act - x0)/ca
                    if (xa <= pa) then
                        yc = (ma/pa**2)*(2*pa*xa - xa**2)
                        dycdxc = (2*ma/pa**2)*(pa - xa)
                    else
                        yc = (ma/(1 - pa)**2)*(1 - 2*pa + 2*pa*xa - xa**2)
                        dycdxc = (2*ma/(1 - pa)**2)*(pa - xa)
                    end if
                    if (y_act >= y0) then
                        k = 1
                        do while (airfoil_grid_u(k)%x < x_act)
                            k = k + 1
                        end do
                        if (airfoil_grid_u(k)%x == x_act) then
                            if (y_act <= airfoil_grid_u(k)%y) then
                                !!IB
                                !call s_assign_patch_primitive_variables(patch_id, i, j, 0, &
                                !eta, q_prim_vf, patch_id_fp)
                                patch_id_fp(i, j, 0) = patch_id
                            end if
                        else
                            f = (airfoil_grid_u(k)%x - x_act)/(airfoil_grid_u(k)%x - airfoil_grid_u(k - 1)%x)
                            if (y_act <= ((1d0 - f)*airfoil_grid_u(k)%y + f*airfoil_grid_u(k - 1)%y)) then
                                !!IB
                                !call s_assign_patch_primitive_variables(patch_id, i, j, 0, &
                                !eta, q_prim_vf, patch_id_fp)
                                patch_id_fp(i, j, 0) = patch_id
                            end if
                        end if
                    else
                        k = 1
                        do while (airfoil_grid_l(k)%x < x_act)
                            k = k + 1
                        end do
                        if (airfoil_grid_l(k)%x == x_act) then
                            if (y_act >= airfoil_grid_l(k)%y) then
                                !!IB
                                !call s_assign_patch_primitive_variables(patch_id, i, j, 0, &
                                !eta, q_prim_vf, patch_id_fp)
                                patch_id_fp(i, j, 0) = patch_id
                            end if
                        else
                            f = (airfoil_grid_l(k)%x - x_act)/(airfoil_grid_l(k)%x - airfoil_grid_l(k - 1)%x)

                            if (y_act >= ((1d0 - f)*airfoil_grid_l(k)%y + f*airfoil_grid_l(k - 1)%y)) then
                                   !!IB
                                !call s_assign_patch_primitive_variables(patch_id, i, j, 0, &
                                !eta, q_prim_vf, patch_id_fp)
                                patch_id_fp(i, j, 0) = patch_id
                            end if
                        end if
                    end if
                end if
            end do
        end do

        if (patch_ib(patch_id)%theta /= dflt_real) then
            do i = 1, Np
                airfoil_grid_l(i)%x = (airfoil_grid_l(i)%x - x0)*cos(theta) + (airfoil_grid_l(i)%y - y0)*sin(theta) + x0
                airfoil_grid_l(i)%y = -1d0*(airfoil_grid_l(i)%x - x0)*sin(theta) + (airfoil_grid_l(i)%y - y0)*cos(theta) + y0

                airfoil_grid_u(i)%x = (airfoil_grid_u(i)%x - x0)*cos(theta) + (airfoil_grid_u(i)%y - y0)*sin(theta) + x0
                airfoil_grid_u(i)%y = -1d0*(airfoil_grid_u(i)%x - x0)*sin(theta) + (airfoil_grid_u(i)%y - y0)*cos(theta) + y0
            end do
        end if

    end subroutine s_airfoil

    subroutine s_3D_airfoil(patch_id, patch_id_fp, q_prim_vf, ib)

        integer, intent(IN) :: patch_id
        integer, intent(INOUT), dimension(0:m, 0:n, 0:p) :: patch_id_fp
        logical, intent(IN) :: ib   !< True if this patch is an immersed boundary
        type(scalar_field), dimension(1:sys_size) :: q_prim_vf
        real(kind(0d0)) :: x0, y0, z0, lz, z_max, z_min, f, x_act, y_act, ca, pa, ma, ta, theta, xa, ya, yt, xu, yu, xl, yl, xc, yc, dycdxc, sin_c, cos_c
        integer :: i, j, k, l
        integer :: Np1, Np2

        if (.not. ib) return
        x0 = patch_ib(patch_id)%x_centroid
        y0 = patch_ib(patch_id)%y_centroid
        z0 = patch_ib(patch_id)%z_centroid
        lz = patch_ib(patch_id)%length_z
        ca = patch_ib(patch_id)%c
        pa = patch_ib(patch_id)%p
        ma = patch_ib(patch_id)%m
        ta = patch_ib(patch_id)%t
        theta = pi*patch_ib(patch_id)%theta/180d0

        Np1 = int((pa*ca/dx)*20)
        Np2 = int(((ca - pa*ca)/dx)*20)
        Np = Np1 + Np2 + 1

        allocate (airfoil_grid_u(1:Np))
        allocate (airfoil_grid_l(1:Np))

        airfoil_grid_u(1)%x = x0
        airfoil_grid_u(1)%y = y0

        airfoil_grid_l(1)%x = x0
        airfoil_grid_l(1)%y = y0

        z_max = z0 + lz/2
        z_min = z0 - lz/2

        eta = 1d0

        do i = 1, Np1 + Np2 - 1
            if (i <= Np1) then
                xc = x0 + i*(pa*ca/Np1)
                xa = (xc - x0)/ca
                yc = (ma/pa**2)*(2*pa*xa - xa**2)
                dycdxc = (2*ma/pa**2)*(pa - xa)
            else
                xc = x0 + pa*ca + (i - Np1)*((ca - pa*ca)/Np2)
                xa = (xc - x0)/ca
                yc = (ma/(1 - pa)**2)*(1 - 2*pa + 2*pa*xa - xa**2)
                dycdxc = (2*ma/(1 - pa)**2)*(pa - xa)
            end if

            yt = (5d0*ta)*(0.2969*xa**0.5d0 - 0.126*xa - 0.3516*xa**2d0 + 0.2843*xa**3 - 0.1015*xa**4)
            sin_c = dycdxc/(1 + dycdxc**2)**0.5
            cos_c = 1/(1 + dycdxc**2)**0.5

            xu = xa - yt*sin_c
            yu = yc + yt*cos_c

            xl = xa + yt*sin_c
            yl = yc - yt*cos_c

            xu = xu*ca + x0
            yu = yu*ca + y0

            xl = xl*ca + x0
            yl = yl*ca + y0

            airfoil_grid_u(i + 1)%x = xu
            airfoil_grid_u(i + 1)%y = yu

            airfoil_grid_l(i + 1)%x = xl
            airfoil_grid_l(i + 1)%y = yl

        end do

        airfoil_grid_u(Np)%x = x0 + ca
        airfoil_grid_u(Np)%y = y0

        airfoil_grid_l(Np)%x = x0 + ca
        airfoil_grid_l(Np)%y = y0

        do l = 0, p
            if (z_cc(l) >= z_min .and. z_cc(l) <= z_max) then
                do j = 0, n
                    do i = 0, m

                        if (patch_ib(patch_id)%theta /= dflt_real) then
                            x_act = (x_cc(i) - x0)*cos(theta) - (y_cc(j) - y0)*sin(theta) + x0
                            y_act = (x_cc(i) - x0)*sin(theta) + (y_cc(j) - y0)*cos(theta) + y0
                        else
                            x_act = x_cc(i)
                            y_act = y_cc(j)
                        end if

                        if (x_act >= x0 .and. x_act <= x0 + ca) then
                            xa = (x_act - x0)/ca
                            if (xa <= pa) then
                                yc = (ma/pa**2)*(2*pa*xa - xa**2)
                                dycdxc = (2*ma/pa**2)*(pa - xa)
                            else
                                yc = (ma/(1 - pa)**2)*(1 - 2*pa + 2*pa*xa - xa**2)
                                dycdxc = (2*ma/(1 - pa)**2)*(pa - xa)
                            end if
                            if (y_act >= y0) then
                                k = 1
                                do while (airfoil_grid_u(k)%x < x_act)
                                    k = k + 1
                                end do
                                if (airfoil_grid_u(k)%x == x_act) then
                                    if (y_act <= airfoil_grid_u(k)%y) then
                                        !!IB
                                        !call s_assign_patch_primitive_variables(patch_id, i, j, 0, &
                                        !eta, q_prim_vf, patch_id_fp)
                                        patch_id_fp(i, j, l) = patch_id
                                    end if
                                else
                                    f = (airfoil_grid_u(k)%x - x_act)/(airfoil_grid_u(k)%x - airfoil_grid_u(k - 1)%x)
                                    if (y_act <= ((1d0 - f)*airfoil_grid_u(k)%y + f*airfoil_grid_u(k - 1)%y)) then
                                        !!IB
                                        !call s_assign_patch_primitive_variables(patch_id, i, j, 0, &
                                        !eta, q_prim_vf, patch_id_fp)
                                        patch_id_fp(i, j, l) = patch_id
                                    end if
                                end if
                            else
                                k = 1
                                do while (airfoil_grid_l(k)%x < x_act)
                                    k = k + 1
                                end do
                                if (airfoil_grid_l(k)%x == x_act) then
                                    if (y_act >= airfoil_grid_l(k)%y) then
                                        !!IB
                                        !call s_assign_patch_primitive_variables(patch_id, i, j, 0, &
                                        !eta, q_prim_vf, patch_id_fp)
                                        patch_id_fp(i, j, l) = patch_id
                                    end if
                                else
                                    f = (airfoil_grid_l(k)%x - x_act)/(airfoil_grid_l(k)%x - airfoil_grid_l(k - 1)%x)

                                    if (y_act >= ((1d0 - f)*airfoil_grid_l(k)%y + f*airfoil_grid_l(k - 1)%y)) then
                                           !!IB
                                        !call s_assign_patch_primitive_variables(patch_id, i, j, 0, &
                                        !eta, q_prim_vf, patch_id_fp)
                                        patch_id_fp(i, j, l) = patch_id
                                    end if
                                end if
                            end if
                        end if
                    end do
                end do
            end if
        end do

        if (patch_ib(patch_id)%theta /= dflt_real) then
            do i = 1, Np
                airfoil_grid_l(i)%x = (airfoil_grid_l(i)%x - x0)*cos(theta) + (airfoil_grid_l(i)%y - y0)*sin(theta) + x0
                airfoil_grid_l(i)%y = -1d0*(airfoil_grid_l(i)%x - x0)*sin(theta) + (airfoil_grid_l(i)%y - y0)*cos(theta) + y0

                airfoil_grid_u(i)%x = (airfoil_grid_u(i)%x - x0)*cos(theta) + (airfoil_grid_u(i)%y - y0)*sin(theta) + x0
                airfoil_grid_u(i)%y = -1d0*(airfoil_grid_u(i)%x - x0)*sin(theta) + (airfoil_grid_u(i)%y - y0)*cos(theta) + y0
            end do
        end if

    end subroutine s_3D_airfoil

    !>             The varcircle patch is a 2D geometry that may be used
        !!             . It  generatres an annulus
        !! @param patch_id is the patch identifier
    subroutine s_varcircle(patch_id, patch_id_fp, q_prim_vf) ! ----------------------------------------

        ! Patch identifier
        integer, intent(IN) :: patch_id
        integer, intent(INOUT), dimension(0:m, 0:n, 0:p) :: patch_id_fp
        type(scalar_field), dimension(1:sys_size) :: q_prim_vf
        real(kind(0d0)) :: radius

        ! Generic loop iterators
        integer :: i, j, k

        real(kind(0d0)) :: myr, thickness

        ! Transferring the circular patch's radius, centroid, smearing patch
        ! identity and smearing coefficient information
        x_centroid = patch_icpp(patch_id)%x_centroid
        y_centroid = patch_icpp(patch_id)%y_centroid
        radius = patch_icpp(patch_id)%radius
        smooth_patch_id = patch_icpp(patch_id)%smooth_patch_id
        smooth_coeff = patch_icpp(patch_id)%smooth_coeff
        thickness = patch_icpp(patch_id)%epsilon

        ! Initializing the pseudo volume fraction value to 1. The value will
        ! be modified as the patch is laid out on the grid, but only in the
        ! case that smoothing of the circular patch's boundary is enabled.
        eta = 1d0

        ! Checking whether the circle covers a particular cell in the domain
        ! and verifying whether the current patch has permission to write to
        ! that cell. If both queries check out, the primitive variables of
        ! the current patch are assigned to this cell.
        do j = 0, n
            do i = 0, m
                myr = dsqrt((x_cc(i) - x_centroid)**2 &
                            + (y_cc(j) - y_centroid)**2)

                if (myr <= radius + thickness/2.d0 .and. &
                    myr >= radius - thickness/2.d0 .and. &
                    patch_icpp(patch_id)%alter_patch(patch_id_fp(i, j, 0))) then

                    call s_assign_patch_primitive_variables(patch_id, i, j, 0, &
                                                            eta, q_prim_vf, patch_id_fp)

                    @:analytical()

                    ! Updating the patch identities bookkeeping variable
                    if (1d0 - eta < 1d-16) patch_id_fp(i, j, 0) = patch_id

                    q_prim_vf(alf_idx)%sf(i, j, 0) = patch_icpp(patch_id)%alpha(1)* &
                                                     dexp(-0.5d0*((myr - radius)**2.d0)/(thickness/3.d0)**2.d0)
                end if

            end do
        end do

    end subroutine s_varcircle ! ----------------------------------------------

    subroutine s_3dvarcircle(patch_id, patch_id_fp, q_prim_vf) ! ----------------------------------------

        ! Patch identifier
        integer, intent(IN) :: patch_id
        integer, intent(INOUT), dimension(0:m, 0:n, 0:p) :: patch_id_fp
        type(scalar_field), dimension(1:sys_size) :: q_prim_vf
        real(kind(0d0)) :: radius

        ! Generic loop iterators
        integer :: i, j, k

        real(kind(0d0)) :: myr, thickness

        ! Transferring the circular patch's radius, centroid, smearing patch
        ! identity and smearing coefficient information
        x_centroid = patch_icpp(patch_id)%x_centroid
        y_centroid = patch_icpp(patch_id)%y_centroid
        z_centroid = patch_icpp(patch_id)%z_centroid
        length_z = patch_icpp(patch_id)%length_z
        radius = patch_icpp(patch_id)%radius
        smooth_patch_id = patch_icpp(patch_id)%smooth_patch_id
        smooth_coeff = patch_icpp(patch_id)%smooth_coeff
        thickness = patch_icpp(patch_id)%epsilon

        ! Initializing the pseudo volume fraction value to 1. The value will
        ! be modified as the patch is laid out on the grid, but only in the
        ! case that smoothing of the circular patch's boundary is enabled.
        eta = 1d0

        ! write for all z

        ! Checking whether the circle covers a particular cell in the domain
        ! and verifying whether the current patch has permission to write to
        ! that cell. If both queries check out, the primitive variables of
        ! the current patch are assigned to this cell.
        do k = 0, p
            do j = 0, n
                do i = 0, m
                    myr = dsqrt((x_cc(i) - x_centroid)**2 &
                                + (y_cc(j) - y_centroid)**2)

                    if (myr <= radius + thickness/2.d0 .and. &
                        myr >= radius - thickness/2.d0 .and. &
                        patch_icpp(patch_id)%alter_patch(patch_id_fp(i, j, k))) then

                        call s_assign_patch_primitive_variables(patch_id, i, j, k, &
                                                                eta, q_prim_vf, patch_id_fp)

                        @:analytical()

                        ! Updating the patch identities bookkeeping variable
                        if (1d0 - eta < 1d-16) patch_id_fp(i, j, k) = patch_id

                        q_prim_vf(alf_idx)%sf(i, j, k) = patch_icpp(patch_id)%alpha(1)* &
                                                         dexp(-0.5d0*((myr - radius)**2.d0)/(thickness/3.d0)**2.d0)
                    end if

                end do
            end do
        end do

    end subroutine s_3dvarcircle ! ----------------------------------------------

    !>      The elliptical patch is a 2D geometry. The geometry of
        !!      the patch is well-defined when its centroid and radii
        !!      are provided. Note that the elliptical patch DOES allow
        !!      for the smoothing of its boundary
        !! @param patch_id is the patch identifier
    subroutine s_ellipse(patch_id, patch_id_fp, q_prim_vf) ! ---------------------------------------

        integer, intent(IN) :: patch_id
        integer, intent(INOUT), dimension(0:m, 0:n, 0:p) :: patch_id_fp
        type(scalar_field), dimension(1:sys_size) :: q_prim_vf
        real(kind(0d0)) :: a, b

        integer :: i, j, k !< Generic loop operators

        ! Transferring the elliptical patch's radii, centroid, smearing
        ! patch identity, and smearing coefficient information
        x_centroid = patch_icpp(patch_id)%x_centroid
        y_centroid = patch_icpp(patch_id)%y_centroid
        a = patch_icpp(patch_id)%radii(1)
        b = patch_icpp(patch_id)%radii(2)
        smooth_patch_id = patch_icpp(patch_id)%smooth_patch_id
        smooth_coeff = patch_icpp(patch_id)%smooth_coeff

        ! Initializing the pseudo volume fraction value to 1. The value
        ! be modified as the patch is laid out on the grid, but only in
        ! the case that smoothing of the elliptical patch's boundary is
        ! enabled.
        eta = 1d0

        ! Checking whether the ellipse covers a particular cell in the
        ! domain and verifying whether the current patch has permission
        ! to write to that cell. If both queries check out, the primitive
        ! variables of the current patch are assigned to this cell.
        do j = 0, n
            do i = 0, m

                if (patch_icpp(patch_id)%smoothen) then
                    eta = tanh(smooth_coeff/min(dx, dy)* &
                               (sqrt(((x_cc(i) - x_centroid)/a)**2 + &
                                     ((y_cc(j) - y_centroid)/b)**2) &
                                - 1d0))*(-0.5d0) + 0.5d0
                end if

                if ((((x_cc(i) - x_centroid)/a)**2 + &
                     ((y_cc(j) - y_centroid)/b)**2 <= 1d0 &
                     .and. &
                     patch_icpp(patch_id)%alter_patch(patch_id_fp(i, j, 0))) &
                    .or. &
                    patch_id_fp(i, j, 0) == smooth_patch_id) &
                    then

                    call s_assign_patch_primitive_variables(patch_id, i, j, 0, &
                                                            eta, q_prim_vf, patch_id_fp)

                    @:analytical()

                    ! Updating the patch identities bookkeeping variable
                    if (1d0 - eta < 1d-16) patch_id_fp(i, j, 0) = patch_id
                end if
            end do
        end do

    end subroutine s_ellipse ! ---------------------------------------------

    !>      The ellipsoidal patch is a 3D geometry. The geometry of
        !!       the patch is well-defined when its centroid and radii
        !!       are provided. Note that the ellipsoidal patch DOES allow
        !!       for the smoothing of its boundary
        !! @param patch_id is the patch identifier
    subroutine s_ellipsoid(patch_id, patch_id_fp, q_prim_vf) ! -------------------------------------

        ! Patch identifier
        integer, intent(IN) :: patch_id
        integer, intent(INOUT), dimension(0:m, 0:n, 0:p) :: patch_id_fp
        type(scalar_field), dimension(1:sys_size) :: q_prim_vf
        real(kind(0d0)) :: a, b, c

        ! Generic loop iterators
        integer :: i, j, k

        ! Transferring the ellipsoidal patch's radii, centroid, smearing
        ! patch identity, and smearing coefficient information
        x_centroid = patch_icpp(patch_id)%x_centroid
        y_centroid = patch_icpp(patch_id)%y_centroid
        z_centroid = patch_icpp(patch_id)%z_centroid
        a = patch_icpp(patch_id)%radii(1)
        b = patch_icpp(patch_id)%radii(2)
        c = patch_icpp(patch_id)%radii(3)
        smooth_patch_id = patch_icpp(patch_id)%smooth_patch_id
        smooth_coeff = patch_icpp(patch_id)%smooth_coeff

        ! Initializing the pseudo volume fraction value to 1. The value
        ! be modified as the patch is laid out on the grid, but only in
        ! the case that smoothing of the ellipsoidal patch's boundary is
        ! enabled.
        eta = 1d0

        ! Checking whether the ellipsoid covers a particular cell in the
        ! domain and verifying whether the current patch has permission
        ! to write to that cell. If both queries check out, the primitive
        ! variables of the current patch are assigned to this cell.
        do k = 0, p
            do j = 0, n
                do i = 0, m

                    if (grid_geometry == 3) then
                        call s_convert_cylindrical_to_cartesian_coord(y_cc(j), z_cc(k))
                    else
                        cart_y = y_cc(j)
                        cart_z = z_cc(k)
                    end if

                    if (patch_icpp(patch_id)%smoothen) then
                        eta = tanh(smooth_coeff/min(dx, dy, dz)* &
                                   (sqrt(((x_cc(i) - x_centroid)/a)**2 + &
                                         ((cart_y - y_centroid)/b)**2 + &
                                         ((cart_z - z_centroid)/c)**2) &
                                    - 1d0))*(-0.5d0) + 0.5d0
                    end if

                    if ((((x_cc(i) - x_centroid)/a)**2 + &
                         ((cart_y - y_centroid)/b)**2 + &
                         ((cart_z - z_centroid)/c)**2 <= 1d0 &
                         .and. &
                         patch_icpp(patch_id)%alter_patch(patch_id_fp(i, j, k))) &
                        .or. &
                        patch_id_fp(i, j, k) == smooth_patch_id) &
                        then

                        call s_assign_patch_primitive_variables(patch_id, i, j, k, &
                                                                eta, q_prim_vf, patch_id_fp)

                        @:analytical()

                        ! Updating the patch identities bookkeeping variable
                        if (1d0 - eta < 1d-16) patch_id_fp(i, j, k) = patch_id
                    end if
                end do
            end do
        end do

    end subroutine s_ellipsoid ! -------------------------------------------

    !>      The rectangular patch is a 2D geometry that may be used,
        !!              for example, in creating a solid boundary, or pre-/post-
        !!              shock region, in alignment with the axes of the Cartesian
        !!              coordinate system. The geometry of such a patch is well-
        !!              defined when its centroid and lengths in the x- and y-
        !!              coordinate directions are provided. Please note that the
        !!              rectangular patch DOES NOT allow for the smoothing of its
        !!              boundaries.
        !! @param patch_id is the patch identifier
    subroutine s_rectangle(patch_id, patch_id_fp, q_prim_vf, ib) ! -------------------------------------

        integer, intent(IN) :: patch_id
        integer, intent(INOUT), dimension(0:m, 0:n, 0:p) :: patch_id_fp
        type(scalar_field), dimension(1:sys_size) :: q_prim_vf

        real(kind(0d0)) :: pi_inf, gamma, lit_gamma !< Equation of state parameters
        logical :: ib !< True if this patch is an immersed boundary

        integer :: i, j, k !< generic loop iterators

        pi_inf = fluid_pp(1)%pi_inf
        gamma = fluid_pp(1)%gamma
        lit_gamma = (1d0 + gamma)/gamma

        ! Transferring the rectangle's centroid and length information
        if (.not. ib) then
            x_centroid = patch_icpp(patch_id)%x_centroid
            y_centroid = patch_icpp(patch_id)%y_centroid
            length_x = patch_icpp(patch_id)%length_x
            length_y = patch_icpp(patch_id)%length_y
        else
            x_centroid = patch_ib(patch_id)%x_centroid
            y_centroid = patch_ib(patch_id)%y_centroid
            length_x = patch_ib(patch_id)%length_x
            length_y = patch_ib(patch_id)%length_y
        end if

        ! Computing the beginning and the end x- and y-coordinates of the
        ! rectangle based on its centroid and lengths
        x_boundary%beg = x_centroid - 0.5d0*length_x
        x_boundary%end = x_centroid + 0.5d0*length_x
        y_boundary%beg = y_centroid - 0.5d0*length_y
        y_boundary%end = y_centroid + 0.5d0*length_y

        ! Since the rectangular patch does not allow for its boundaries to
        ! be smoothed out, the pseudo volume fraction is set to 1 to ensure
        ! that only the current patch contributes to the fluid state in the
        ! cells that this patch covers.
        eta = 1d0

        ! Checking whether the rectangle covers a particular cell in the
        ! domain and verifying whether the current patch has the permission
        ! to write to that cell. If both queries check out, the primitive
        ! variables of the current patch are assigned to this cell.
        do j = 0, n
            do i = 0, m
<<<<<<< HEAD
                if (.not. ib) then
                    if (x_boundary%beg <= x_cc(i) .and. &
                        x_boundary%end >= x_cc(i) .and. &
                        y_boundary%beg <= y_cc(j) .and. &
                        y_boundary%end >= y_cc(j) &
                        .and. &
                        patch_icpp(patch_id)%alter_patch(patch_id_fp(i, j, 0))) &
                        then
=======
                if ( &
                !     x_boundary%beg <= x_cc(i) .and. &
                !     x_boundary%end >= x_cc(i) .and. &
                !     y_boundary%beg <= y_cc(j) .and. &
                !     y_boundary%end >= y_cc(j) &
                !     .and. &
                    patch_icpp(patch_id)%alter_patch(patch_id_fp(i, j, 0))) &
                    then
>>>>>>> ec38e1eb

                        call s_assign_patch_primitive_variables(patch_id, i, j, 0, &
                                                                eta, q_prim_vf, patch_id_fp)

                        @:analytical()

<<<<<<< HEAD
                        call s_assign_patch_primitive_variables(patch_id, i, j, 0, &
                                                                eta, q_prim_vf, patch_id_fp)

                        if ((q_prim_vf(1)%sf(i, j, 0) < 1.e-10) .and. (model_eqns == 4)) then
                            !zero density, reassign according to Tait EOS
                            q_prim_vf(1)%sf(i, j, 0) = &
                                (((q_prim_vf(E_idx)%sf(i, j, 0) + pi_inf)/(pref + pi_inf))**(1d0/lit_gamma))* &
                                rhoref*(1d0 - q_prim_vf(alf_idx)%sf(i, j, 0))
                        end if

                        ! Updating the patch identities bookkeeping variable
                        if (1d0 - eta < 1d-16) patch_id_fp(i, j, 0) = patch_id
=======
                    ! call s_assign_patch_primitive_variables(patch_id, i, j, 0, &
                    !                                         eta, q_prim_vf, patch_id_fp)
>>>>>>> ec38e1eb

                    end if
                end if

                if (ib .and. x_boundary%beg <= x_cc(i) .and. &
                    x_boundary%end >= x_cc(i) .and. &
                    y_boundary%beg <= y_cc(j) .and. &
                    y_boundary%end >= y_cc(j)) &
                    then

                    patch_id_fp(i, j, 0) = patch_id

                end if

            end do
        end do

    end subroutine s_rectangle ! -------------------------------------------

    !>  The swept line patch is a 2D geometry that may be used,
        !!      for example, in creating a solid boundary, or pre-/post-
        !!      shock region, at an angle with respect to the axes of the
        !!      Cartesian coordinate system. The geometry of the patch is
        !!      well-defined when its centroid and normal vector, aimed
        !!      in the sweep direction, are provided. Note that the sweep
        !!      line patch DOES allow the smoothing of its boundary.
        !! @param patch_id is the patch identifier
    subroutine s_sweep_line(patch_id, patch_id_fp, q_prim_vf) ! ------------------------------------

        integer, intent(IN) :: patch_id
        integer, intent(INOUT), dimension(0:m, 0:n, 0:p) :: patch_id_fp
        type(scalar_field), dimension(1:sys_size) :: q_prim_vf
        real(kind(0d0)) :: a, b, c

        integer :: i, j, k !< Generic loop operators

        ! Transferring the centroid information of the line to be swept
        x_centroid = patch_icpp(patch_id)%x_centroid
        y_centroid = patch_icpp(patch_id)%y_centroid
        smooth_patch_id = patch_icpp(patch_id)%smooth_patch_id
        smooth_coeff = patch_icpp(patch_id)%smooth_coeff

        ! Obtaining coefficients of the equation describing the sweep line
        a = patch_icpp(patch_id)%normal(1)
        b = patch_icpp(patch_id)%normal(2)
        c = -a*x_centroid - b*y_centroid

        ! Initializing the pseudo volume fraction value to 1. The value will
        ! be modified as the patch is laid out on the grid, but only in the
        ! case that smoothing of the sweep line patch's boundary is enabled.
        eta = 1d0

        ! Checking whether the region swept by the line covers a particular
        ! cell in the domain and verifying whether the current patch has the
        ! permission to write to that cell. If both queries check out, the
        ! primitive variables of the current patch are written to this cell.
        do j = 0, n
            do i = 0, m

                if (patch_icpp(patch_id)%smoothen) then
                    eta = 5d-1 + 5d-1*tanh(smooth_coeff/min(dx, dy) &
                                           *(a*x_cc(i) + b*y_cc(j) + c) &
                                           /sqrt(a**2 + b**2))
                end if

                if ((a*x_cc(i) + b*y_cc(j) + c >= 0d0 &
                     .and. &
                     patch_icpp(patch_id)%alter_patch(patch_id_fp(i, j, 0))) &
                    .or. &
                    patch_id_fp(i, j, 0) == smooth_patch_id) &
                    then
                    call s_assign_patch_primitive_variables(patch_id, i, j, 0, &
                                                            eta, q_prim_vf, patch_id_fp)

                    @:analytical()

                    ! Updating the patch identities bookkeeping variable
                    if (1d0 - eta < 1d-16) patch_id_fp(i, j, 0) = patch_id
                end if

            end do
        end do

    end subroutine s_sweep_line ! ------------------------------------------

    !> The Taylor Green vortex is 2D decaying vortex that may be used,
        !!              for example, to verify the effects of viscous attenuation.
        !!              Geometry of the patch is well-defined when its centroid
        !!              are provided.
        !! @param patch_id is the patch identifier
    subroutine s_2D_TaylorGreen_Vortex(patch_id, patch_id_fp, q_prim_vf) ! ----------------------------

        integer, intent(IN) :: patch_id
        integer, intent(INOUT), dimension(0:m, 0:n, 0:p) :: patch_id_fp
        type(scalar_field), dimension(1:sys_size) :: q_prim_vf

        real(kind(0d0)) :: pi_inf, gamma, lit_gamma !< equation of state parameters
        real(kind(0d0)) :: L0, U0 !< Taylor Green Vortex parameters

        integer :: i, j, k !< generic loop iterators

        pi_inf = fluid_pp(1)%pi_inf
        gamma = fluid_pp(1)%gamma
        lit_gamma = (1d0 + gamma)/gamma

        ! Transferring the patch's centroid and length information
        x_centroid = patch_icpp(patch_id)%x_centroid
        y_centroid = patch_icpp(patch_id)%y_centroid
        length_x = patch_icpp(patch_id)%length_x
        length_y = patch_icpp(patch_id)%length_y

        ! Computing the beginning and the end x- and y-coordinates
        ! of the patch based on its centroid and lengths
        x_boundary%beg = x_centroid - 0.5d0*length_x
        x_boundary%end = x_centroid + 0.5d0*length_x
        y_boundary%beg = y_centroid - 0.5d0*length_y
        y_boundary%end = y_centroid + 0.5d0*length_y

        ! Since the patch doesn't allow for its boundaries to be
        ! smoothed out, the pseudo volume fraction is set to 1 to
        ! ensure that only the current patch contributes to the fluid
        ! state in the cells that this patch covers.
        eta = 1d0
        ! U0 is the characteristic velocity of the vortex
        U0 = patch_icpp(patch_id)%vel(1)
        ! L0 is the characteristic length of the vortex
        L0 = patch_icpp(patch_id)%vel(2)
        ! Checking whether the patch covers a particular cell in the
        ! domain and verifying whether the current patch has the
        ! permission to write to that cell. If both queries check out,
        ! the primitive variables of the current patch are assigned
        ! to this cell.
        do j = 0, n
            do i = 0, m
                if (x_boundary%beg <= x_cc(i) .and. &
                    x_boundary%end >= x_cc(i) .and. &
                    y_boundary%beg <= y_cc(j) .and. &
                    y_boundary%end >= y_cc(j) .and. &
                    patch_icpp(patch_id)%alter_patch(patch_id_fp(i, j, 0))) then

                    call s_assign_patch_primitive_variables(patch_id, i, j, 0, &
                                                            eta, q_prim_vf, patch_id_fp)

                    @:analytical()

                    ! Updating the patch identities bookkeeping variable
                    if (1d0 - eta < 1d-16) patch_id_fp(i, j, 0) = patch_id

                    ! Assign Parameters =========================================================
                    q_prim_vf(mom_idx%beg)%sf(i, j, 0) = U0*sin(x_cc(i)/L0)*cos(y_cc(j)/L0)
                    q_prim_vf(mom_idx%end)%sf(i, j, 0) = -U0*cos(x_cc(i)/L0)*sin(y_cc(j)/L0)
                    q_prim_vf(E_idx)%sf(i, j, 0) = patch_icpp(patch_id)%pres + (cos(2*x_cc(i))/L0 + &
                                                                                cos(2*y_cc(j))/L0)* &
                                                   (q_prim_vf(1)%sf(i, j, 0)*U0*U0)/16
                    ! ================================================================================

                end if
            end do
        end do

    end subroutine s_2D_TaylorGreen_Vortex ! -----------------------------------

    !>  This patch assigns the primitive variables as analytical
        !!  functions such that the code can be verified.
        !!  @param patch_id is the patch identifier
    subroutine s_1D_analytical(patch_id, patch_id_fp, q_prim_vf) ! ---------------------------------

        ! Patch identifier
        integer, intent(IN) :: patch_id
        integer, intent(INOUT), dimension(0:m, 0:n, 0:p) :: patch_id_fp
        type(scalar_field), dimension(1:sys_size) :: q_prim_vf

        ! Placeholders for the cell boundary values
        real(kind(0d0)) :: a, b, c, d, pi_inf, gamma, lit_gamma

        ! Generic loop iterators
        integer :: i, j, k

        @:Hardcoded1DVariables()

        pi_inf = fluid_pp(1)%pi_inf
        gamma = fluid_pp(1)%gamma
        lit_gamma = (1d0 + gamma)/gamma

        ! Transferring the patch's centroid and length information
        x_centroid = patch_icpp(patch_id)%x_centroid
        length_x = patch_icpp(patch_id)%length_x

        ! Computing the beginning and the end x- and y-coordinates
        ! of the patch based on its centroid and lengths
        x_boundary%beg = x_centroid - 0.5d0*length_x
        x_boundary%end = x_centroid + 0.5d0*length_x

        ! Since the patch doesn't allow for its boundaries to be
        ! smoothed out, the pseudo volume fraction is set to 1 to
        ! ensure that only the current patch contributes to the fluid
        ! state in the cells that this patch covers.
        eta = 1d0

        ! Checking whether the line segment covers a particular cell in the
        ! domain and verifying whether the current patch has the permission
        ! to write to that cell. If both queries check out, the primitive
        ! variables of the current patch are assigned to this cell.
        do i = 0, m
            if (x_boundary%beg <= x_cc(i) .and. &
                x_boundary%end >= x_cc(i) .and. &
                patch_icpp(patch_id)%alter_patch(patch_id_fp(i, 0, 0))) then

                call s_assign_patch_primitive_variables(patch_id, i, 0, 0, &
                                                        eta, q_prim_vf, patch_id_fp)

                @:Hardcoded1D()

                ! Updating the patch identities bookkeeping variable
                if (1d0 - eta < 1d-16) patch_id_fp(i, 0, 0) = patch_id

            end if
        end do

    end subroutine s_1D_analytical ! ---------------------------------------

    subroutine s_1d_bubble_pulse(patch_id, patch_id_fp, q_prim_vf) ! ---------------------------------
        ! Description: This patch assigns the primitive variables as analytical
        !       functions such that the code can be verified.

        ! Patch identifier
        integer, intent(IN) :: patch_id
        integer, intent(INOUT), dimension(0:m, 0:n, 0:p) :: patch_id_fp
        type(scalar_field), dimension(1:sys_size) :: q_prim_vf

        ! Placeholders for the cell boundary values
        real(kind(0d0)) :: fac, a, b, c, d, pi_inf, gamma, lit_gamma

        ! Generic loop iterators
        integer :: i, j, k

        pi_inf = fluid_pp(1)%pi_inf
        gamma = fluid_pp(1)%gamma
        lit_gamma = (1d0 + gamma)/gamma

        ! Transferring the patch's centroid and length information
        x_centroid = patch_icpp(patch_id)%x_centroid
        length_x = patch_icpp(patch_id)%length_x

        ! Computing the beginning and the end x- and y-coordinates
        ! of the patch based on its centroid and lengths
        x_boundary%beg = x_centroid - 0.5d0*length_x
        x_boundary%end = x_centroid + 0.5d0*length_x

        ! Since the patch doesn't allow for its boundaries to be
        ! smoothed out, the pseudo volume fraction is set to 1 to
        ! ensure that only the current patch contributes to the fluid
        ! state in the cells that this patch covers.
        eta = 1d0

        ! Checking whether the line segment covers a particular cell in the
        ! domain and verifying whether the current patch has the permission
        ! to write to that cell. If both queries check out, the primitive
        ! variables of the current patch are assigned to this cell.
        do i = 0, m
            if (x_boundary%beg <= x_cc(i) .and. &
                x_boundary%end >= x_cc(i) .and. &
                patch_icpp(patch_id)%alter_patch(patch_id_fp(i, 0, 0))) then

                call s_assign_patch_primitive_variables(patch_id, i, 0, 0, &
                                                        eta, q_prim_vf, patch_id_fp)

                @:analytical()

            end if
        end do

    end subroutine s_1D_bubble_pulse ! ---------------------------------------

    !>  This patch assigns the primitive variables as analytical
        !!  functions such that the code can be verified.
        !!  @param patch_id is the patch identifier
    subroutine s_2D_analytical(patch_id, patch_id_fp, q_prim_vf) ! ---------------------------------

        integer, intent(IN) :: patch_id
        integer, intent(INOUT), dimension(0:m, 0:n, 0:p) :: patch_id_fp
        type(scalar_field), dimension(1:sys_size) :: q_prim_vf

        real(kind(0d0)) :: a, b, c, d !< placeholderrs for the cell boundary values
        real(kind(0d0)) :: pi_inf, gamma, lit_gamma !< equation of state parameters
        real(kind(0d0)) :: l, U0 !< Taylor Green Vortex parameters

        integer :: i, j, k !< generic loop iterators

        @:Hardcoded2DVariables()

        pi_inf = fluid_pp(1)%pi_inf
        gamma = fluid_pp(1)%gamma
        lit_gamma = (1d0 + gamma)/gamma

        ! Transferring the patch's centroid and length information
        x_centroid = patch_icpp(patch_id)%x_centroid
        y_centroid = patch_icpp(patch_id)%y_centroid
        length_x = patch_icpp(patch_id)%length_x
        length_y = patch_icpp(patch_id)%length_y

        ! Computing the beginning and the end x- and y-coordinates
        ! of the patch based on its centroid and lengths
        x_boundary%beg = x_centroid - 0.5d0*length_x
        x_boundary%end = x_centroid + 0.5d0*length_x
        y_boundary%beg = y_centroid - 0.5d0*length_y
        y_boundary%end = y_centroid + 0.5d0*length_y

        ! Since the patch doesn't allow for its boundaries to be
        ! smoothed out, the pseudo volume fraction is set to 1 to
        ! ensure that only the current patch contributes to the fluid
        ! state in the cells that this patch covers.
        eta = 1d0
        l = 1d0
        U0 = 0.1
        ! Checking whether the patch covers a particular cell in the
        ! domain and verifying whether the current patch has the
        ! permission to write to that cell. If both queries check out,
        ! the primitive variables of the current patch are assigned
        ! to this cell.

        do j = 0, n
            do i = 0, m
                if (x_boundary%beg <= x_cc(i) .and. &
                    x_boundary%end >= x_cc(i) .and. &
                    y_boundary%beg <= y_cc(j) .and. &
                    y_boundary%end >= y_cc(j) .and. &
                    patch_icpp(patch_id)%alter_patch(patch_id_fp(i, j, 0))) then

                    call s_assign_patch_primitive_variables(patch_id, i, j, 0, &
                                                            eta, q_prim_vf, patch_id_fp)

                    @:Hardcoded2D()
                    ! Updating the patch identities bookkeeping variable
                    if (1d0 - eta < 1d-16) patch_id_fp(i, j, 0) = patch_id

                end if
            end do
        end do

    end subroutine s_2D_analytical ! ---------------------------------------

    !>      This patch assigns the primitive variables as analytical
        !!      functions such that the code can be verified.
        !!      @param patch_id is the patch identifier
    subroutine s_3D_analytical(patch_id, patch_id_fp, q_prim_vf) ! ---------------------------------

        integer, intent(IN) :: patch_id
        integer, intent(INOUT), dimension(0:m, 0:n, 0:p) :: patch_id_fp
        type(scalar_field), dimension(1:sys_size) :: q_prim_vf
        real(kind(0d0)) :: pi_inf, gamma, lit_gamma !< equation of state parameters

        integer :: i, j, k !< generic loop iterators

        @:Hardcoded3DVariables()

        pi_inf = fluid_pp(1)%pi_inf
        gamma = fluid_pp(1)%gamma
        lit_gamma = (1d0 + gamma)/gamma

        ! Transferring the patch's centroid and length information
        x_centroid = patch_icpp(patch_id)%x_centroid
        y_centroid = patch_icpp(patch_id)%y_centroid
        z_centroid = patch_icpp(patch_id)%z_centroid
        length_x = patch_icpp(patch_id)%length_x
        length_y = patch_icpp(patch_id)%length_y
        length_z = patch_icpp(patch_id)%length_z

        ! Computing the beginning and the end x-, y- and z-coordinates of
        ! the patch based on its centroid and lengths
        x_boundary%beg = x_centroid - 0.5d0*length_x
        x_boundary%end = x_centroid + 0.5d0*length_x
        y_boundary%beg = y_centroid - 0.5d0*length_y
        y_boundary%end = y_centroid + 0.5d0*length_y
        z_boundary%beg = z_centroid - 0.5d0*length_z
        z_boundary%end = z_centroid + 0.5d0*length_z

        ! Since the analytical patch does not allow for its boundaries to get
        ! smoothed out, the pseudo volume fraction is set to 1 to make sure
        ! that only the current patch contributes to the fluid state in the
        ! cells that this patch covers.
        eta = 1d0

        ! Checking whether the patch covers a particular cell in the domain
        ! and verifying whether the current patch has permission to write to
        ! to that cell. If both queries check out, the primitive variables
        ! of the current patch are assigned to this cell.
        do k = 0, p
            do j = 0, n
                do i = 0, m

                    if (grid_geometry == 3) then
                        call s_convert_cylindrical_to_cartesian_coord(y_cc(j), z_cc(k))
                    else
                        cart_y = y_cc(j)
                        cart_z = z_cc(k)
                    end if

                    if (x_boundary%beg <= x_cc(i) .and. &
                        x_boundary%end >= x_cc(i) .and. &
                        y_boundary%beg <= cart_y .and. &
                        y_boundary%end >= cart_y .and. &
                        z_boundary%beg <= cart_z .and. &
                        z_boundary%end >= cart_z &
                        .and. &
                        patch_icpp(patch_id)%alter_patch(patch_id_fp(i, j, k))) &
                        then

                        call s_assign_patch_primitive_variables(patch_id, i, j, k, &
                                                                eta, q_prim_vf, patch_id_fp)

                        @:Hardcoded3D()

                        ! Updating the patch identities bookkeeping variable
                        if (1d0 - eta < 1d-16) patch_id_fp(i, j, k) = patch_id

                    end if

                end do
            end do
        end do

    end subroutine s_3D_analytical ! ---------------------------------------

    !>      This patch generates the shape of the spherical harmonics
        !!      as a perturbation to a perfect sphere
        !!      @param patch_id is the patch identifier
    subroutine s_spherical_harmonic(patch_id, patch_id_fp, q_prim_vf) ! ----------------------------

        integer, intent(IN) :: patch_id
        integer, intent(INOUT), dimension(0:m, 0:n, 0:p) :: patch_id_fp
        type(scalar_field), dimension(1:sys_size) :: q_prim_vf

        real(kind(0d0)) :: epsilon, beta
        real(kind(0d0)) :: radius

        integer :: i, j, k !< generic loop iterators

        complex(kind(0d0)) :: cmplx_i = (0d0, 1d0)
        complex(kind(0d0)) :: H

        ! Transferring the patch's centroid and radius information
        x_centroid = patch_icpp(patch_id)%x_centroid
        y_centroid = patch_icpp(patch_id)%y_centroid
        z_centroid = patch_icpp(patch_id)%z_centroid
        radius = patch_icpp(patch_id)%radius
        epsilon = patch_icpp(patch_id)%epsilon
        beta = patch_icpp(patch_id)%beta

        ! Since the analytical patch does not allow for its boundaries to get
        ! smoothed out, the pseudo volume fraction is set to 1 to make sure
        ! that only the current patch contributes to the fluid state in the
        ! cells that this patch covers.
        eta = 1d0

        ! Checking whether the patch covers a particular cell in the domain
        ! and verifying whether the current patch has permission to write to
        ! to that cell. If both queries check out, the primitive variables
        ! of the current patch are assigned to this cell.
        do k = 0, p
            do j = 0, n
                do i = 0, m

                    if (grid_geometry == 3) then
                        call s_convert_cylindrical_to_cartesian_coord(y_cc(j), z_cc(k))
                    else
                        cart_y = y_cc(j)
                        cart_z = z_cc(k)
                    end if

                    if (((x_cc(i) - x_centroid)**2 &
                         + (cart_y - y_centroid)**2 &
                         + (cart_z - z_centroid)**2 <= radius**2 &
                         .and. &
                         patch_icpp(patch_id)%alter_patch(patch_id_fp(i, j, k)))) &
                        then

                        call s_convert_cylindrical_to_spherical_coord(x_cc(i), y_cc(j))

                        if (epsilon == 1d0) then
                            if (beta == 0d0) then
                                H = 5d-1*sqrt(3d0/pi)*cos(sph_phi)
                            elseif (beta == 1d0) then
                                H = -5d-1*sqrt(3d0/(2d0*pi))*exp(cmplx_i*z_cc(k))*sin(sph_phi)
                            end if
                        elseif (epsilon == 2d0) then
                            if (beta == 0d0) then
                                H = 25d-2*sqrt(5d0/pi)*(3d0*cos(sph_phi)**2 - 1d0)
                            elseif (beta == 1d0) then
                                H = -5d-1*sqrt(15d0/(2d0*pi))*exp(cmplx_i*z_cc(k))*sin(sph_phi)*cos(sph_phi)
                            elseif (beta == 2d0) then
                                H = 25d-2*sqrt(15d0/(2d0*pi))*exp(2d0*cmplx_i*z_cc(k))*sin(sph_phi)**2
                            end if
                        elseif (epsilon == 3d0) then
                            if (beta == 0d0) then
                                H = 25d-2*sqrt(7d0/pi)*(5d0*cos(sph_phi)**3d0 - 3d0*cos(sph_phi))
                            elseif (beta == 1d0) then
                                H = -125d-3*sqrt(21d0/pi)*exp(cmplx_i*z_cc(k))*sin(sph_phi)* &
                                    (5d0*cos(sph_phi)**2 - 1d0)
                            elseif (beta == 2d0) then
                                H = 25d-2*sqrt(105d0/(2d0*pi))*exp(2d0*cmplx_i*z_cc(k))* &
                                    sin(sph_phi)**2*cos(sph_phi)
                            elseif (beta == 3d0) then
                                H = -125d-3*sqrt(35d0/pi)*exp(3d0*cmplx_i*z_cc(k))*sin(sph_phi)**3d0
                            end if
                        elseif (epsilon == 4d0) then
                            if (beta == 0d0) then
                                H = 3d0/16d0*sqrt(1d0/pi)*(35d0*cos(sph_phi)**4d0 - &
                                                           3d1*cos(sph_phi)**2 + 3d0)
                            elseif (beta == 1d0) then
                                H = -3d0/8d0*sqrt(5d0/pi)*exp(cmplx_i*z_cc(k))* &
                                    sin(sph_phi)*(7d0*cos(sph_phi)**3d0 - 3d0*cos(sph_phi))
                            elseif (beta == 2d0) then
                                H = 3d0/8d0*sqrt(5d0/(2d0*pi))*exp(2d0*cmplx_i*z_cc(k))* &
                                    sin(sph_phi)**2*(7d0*cos(sph_phi)**2 - 1d0)
                            elseif (beta == 3d0) then
                                H = -3d0/8d0*sqrt(35d0/pi)*exp(3d0*cmplx_i*z_cc(k))* &
                                    sin(sph_phi)**3d0*cos(sph_phi)
                            elseif (beta == 4d0) then
                                H = 3d0/16d0*sqrt(35d0/(2d0*pi))*exp(4d0*cmplx_i*z_cc(k))* &
                                    sin(sph_phi)**4d0
                            end if
                        elseif (epsilon == 5d0) then
                            if (beta == 0d0) then
                                H = 1d0/16d0*sqrt(11d0/pi)*(63d0*cos(sph_phi)**5d0 - &
                                                            7d1*cos(sph_phi)**3d0 + 15d0*cos(sph_phi))
                            elseif (beta == 1d0) then
                                H = -1d0/16d0*sqrt(165d0/(2d0*pi))*exp(cmplx_i*z_cc(k))* &
                                    sin(sph_phi)*(21d0*cos(sph_phi)**4d0 - 14d0*cos(sph_phi)**2 + 1d0)
                            elseif (beta == 2d0) then
                                H = 125d-3*sqrt(1155d0/(2d0*pi))*exp(2d0*cmplx_i*z_cc(k))* &
                                    sin(sph_phi)**2*(3d0*cos(sph_phi)**3d0 - cos(sph_phi))
                            elseif (beta == 3d0) then
                                H = -1d0/32d0*sqrt(385d0/pi)*exp(3d0*cmplx_i*z_cc(k))* &
                                    sin(sph_phi)**3d0*(9d0*cos(sph_phi)**2 - 1d0)
                            elseif (beta == 4d0) then
                                H = 3d0/16d0*sqrt(385d0/(2d0*pi))*exp(4d0*cmplx_i*z_cc(k))* &
                                    sin(sph_phi)**4d0*cos(sph_phi)
                            elseif (beta == 5d0) then
                                H = -3d0/32d0*sqrt(77d0/pi)*exp(5d0*cmplx_i*z_cc(k))* &
                                    sin(sph_phi)**5d0
                            end if
                        end if

                        q_prim_vf(adv_idx%beg)%sf(i, j, k) = 1d0 - abs(real(H, kind(0d0)))

                    end if

                end do
            end do
        end do

    end subroutine s_spherical_harmonic ! ----------------------------------

    !>          The spherical patch is a 3D geometry that may be used,
        !!              for example, in creating a bubble or a droplet. The patch
        !!              geometry is well-defined when its centroid and radius are
        !!              provided. Please note that the spherical patch DOES allow
        !!              for the smoothing of its boundary.
        !!      @param patch_id is the patch identifier
    subroutine s_sphere(patch_id, patch_id_fp, q_prim_vf, ib) ! ----------------------------------------

        integer, intent(IN) :: patch_id
        integer, intent(INOUT), dimension(0:m, 0:n, 0:p) :: patch_id_fp
        logical, intent(IN) :: ib   !< True if this patch is an immersed boundary
        type(scalar_field), dimension(1:sys_size) :: q_prim_vf
        real(kind(0d0)) :: radius

        ! Generic loop iterators
        integer :: i, j, k !< generic loop iterators

        real(kind(0d0)) :: radius_pressure, pressure_bubble, pressure_inf !<
            !! Variables to initialize the pressure field that corresponds to the
            !! bubble-collapse test case found in Tiwari et al. (2013)

        ! Transferring spherical patch's radius, centroid, smoothing patch
        ! identity and smoothing coefficient information
        if (.not. ib) then
            x_centroid = patch_icpp(patch_id)%x_centroid
            y_centroid = patch_icpp(patch_id)%y_centroid
            z_centroid = patch_icpp(patch_id)%z_centroid
            radius = patch_icpp(patch_id)%radius
            smooth_patch_id = patch_icpp(patch_id)%smooth_patch_id
            smooth_coeff = patch_icpp(patch_id)%smooth_coeff
        else
            x_centroid = patch_ib(patch_id)%x_centroid
            y_centroid = patch_ib(patch_id)%y_centroid
            z_centroid = patch_ib(patch_id)%z_centroid
            radius = patch_ib(patch_id)%radius
        end if

        print *, x_centroid, y_centroid, z_centroid, radius

        ! Initializing the pseudo volume fraction value to 1. The value will
        ! be modified as the patch is laid out on the grid, but only in the
        ! case that smoothing of the spherical patch's boundary is enabled.
        eta = 1d0

        ! Checking whether the sphere covers a particular cell in the domain
        ! and verifying whether the current patch has permission to write to
        ! that cell. If both queries check out, the primitive variables of
        ! the current patch are assigned to this cell.
        do k = 0, p
            do j = 0, n
                do i = 0, m

                    if (grid_geometry == 3) then
                        call s_convert_cylindrical_to_cartesian_coord(y_cc(j), z_cc(k))
                    else
                        cart_y = y_cc(j)
                        cart_z = z_cc(k)
                    end if

                    if (.not. ib .and. patch_icpp(patch_id)%smoothen) then

                        eta = tanh(smooth_coeff/min(dx, dy, dz)* &
                                   (sqrt((x_cc(i) - x_centroid)**2 &
                                         + (cart_y - y_centroid)**2 &
                                         + (cart_z - z_centroid)**2) &
                                    - radius))*(-0.5d0) + 0.5d0

                    end if

                    if (.not. ib) then
                        if (((x_cc(i) - x_centroid)**2 &
                             + (cart_y - y_centroid)**2 &
                             + (cart_z - z_centroid)**2 <= radius**2 &
                             .and. &
                             patch_icpp(patch_id)%alter_patch(patch_id_fp(i, j, k))) &
                            .or. &
                            (.not. ib .and. patch_id_fp(i, j, k) == smooth_patch_id)) &
                            then

                            call s_assign_patch_primitive_variables(patch_id, i, j, k, &
                                                                    eta, q_prim_vf, patch_id_fp)

                            @:analytical()
                        end if
                    end if

                    if (ib .and. ((x_cc(i) - x_centroid)**2 &
                                  + (cart_y - y_centroid)**2 &
                                  + (cart_z - z_centroid)**2 <= radius**2)) &
                        then

                        patch_id_fp(i, j, k) = patch_id

                    end if

                end do
            end do
        end do

    end subroutine s_sphere ! ----------------------------------------------

    !>      The cuboidal patch is a 3D geometry that may be used, for
        !!              example, in creating a solid boundary, or pre-/post-shock
        !!              region, which is aligned with the axes of the Cartesian
        !!              coordinate system. The geometry of such a patch is well-
        !!              defined when its centroid and lengths in the x-, y- and
        !!              z-coordinate directions are provided. Please notice that
        !!              the cuboidal patch DOES NOT allow for the smearing of its
        !!              boundaries.
        !!      @param patch_id is the patch identifier
    subroutine s_cuboid(patch_id, patch_id_fp, q_prim_vf) ! ----------------------------------------

        integer, intent(IN) :: patch_id
        integer, intent(INOUT), dimension(0:m, 0:n, 0:p) :: patch_id_fp
        type(scalar_field), dimension(1:sys_size) :: q_prim_vf

        integer :: i, j, k !< Generic loop iterators

        ! Transferring the cuboid's centroid and length information
        x_centroid = patch_icpp(patch_id)%x_centroid
        y_centroid = patch_icpp(patch_id)%y_centroid
        z_centroid = patch_icpp(patch_id)%z_centroid
        length_x = patch_icpp(patch_id)%length_x
        length_y = patch_icpp(patch_id)%length_y
        length_z = patch_icpp(patch_id)%length_z

        ! Computing the beginning and the end x-, y- and z-coordinates of
        ! the cuboid based on its centroid and lengths
        x_boundary%beg = x_centroid - 0.5d0*length_x
        x_boundary%end = x_centroid + 0.5d0*length_x
        y_boundary%beg = y_centroid - 0.5d0*length_y
        y_boundary%end = y_centroid + 0.5d0*length_y
        z_boundary%beg = z_centroid - 0.5d0*length_z
        z_boundary%end = z_centroid + 0.5d0*length_z

        ! Since the cuboidal patch does not allow for its boundaries to get
        ! smoothed out, the pseudo volume fraction is set to 1 to make sure
        ! that only the current patch contributes to the fluid state in the
        ! cells that this patch covers.
        eta = 1d0

        ! Checking whether the cuboid covers a particular cell in the domain
        ! and verifying whether the current patch has permission to write to
        ! to that cell. If both queries check out, the primitive variables
        ! of the current patch are assigned to this cell.
        do k = 0, p
            do j = 0, n
                do i = 0, m

                    if (grid_geometry == 3) then
                        call s_convert_cylindrical_to_cartesian_coord(y_cc(j), z_cc(k))
                    else
                        cart_y = y_cc(j)
                        cart_z = z_cc(k)
                    end if

                    if (x_boundary%beg <= x_cc(i) .and. &
                        x_boundary%end >= x_cc(i) .and. &
                        y_boundary%beg <= cart_y .and. &
                        y_boundary%end >= cart_y .and. &
                        z_boundary%beg <= cart_z .and. &
                        z_boundary%end >= cart_z &
                        .and. &
                        patch_icpp(patch_id)%alter_patch(patch_id_fp(i, j, k))) &
                        then

                        call s_assign_patch_primitive_variables(patch_id, i, j, k, &
                                                                eta, q_prim_vf, patch_id_fp)

                        @:analytical()

                        ! Updating the patch identities bookkeeping variable
                        if (1d0 - eta < 1d-16) patch_id_fp(i, j, k) = patch_id

                    end if
                end do
            end do
        end do

    end subroutine s_cuboid ! ----------------------------------------------

    !>              The cylindrical patch is a 3D geometry that may be used,
        !!              for example, in setting up a cylindrical solid boundary
        !!              confinement, like a blood vessel. The geometry of this
        !!              patch is well-defined when the centroid, the radius and
        !!              the length along the cylinder's axis, parallel to the x-,
        !!              y- or z-coordinate direction, are provided. Please note
        !!              that the cylindrical patch DOES allow for the smoothing
        !!              of its lateral boundary.
        !!      @param patch_id is the patch identifier
    subroutine s_cylinder(patch_id, patch_id_fp, q_prim_vf, ib) ! --------------------------------------

        integer, intent(IN) :: patch_id
        integer, intent(INOUT), dimension(0:m, 0:n, 0:p) :: patch_id_fp
        logical, intent(IN) :: ib   !< True if this patch is an immersed boundary
        type(scalar_field), dimension(1:sys_size) :: q_prim_vf
        real(kind(0d0)) :: radius

        integer :: i, j, k !< Generic loop iterators

        ! Transferring the cylindrical patch's centroid, length, radius,
        ! smoothing patch identity and smoothing coefficient information

        if (.not. ib) then
            x_centroid = patch_icpp(patch_id)%x_centroid
            y_centroid = patch_icpp(patch_id)%y_centroid
            z_centroid = patch_icpp(patch_id)%z_centroid
            length_x = patch_icpp(patch_id)%length_x
            length_y = patch_icpp(patch_id)%length_y
            length_z = patch_icpp(patch_id)%length_z
            radius = patch_icpp(patch_id)%radius
            smooth_patch_id = patch_icpp(patch_id)%smooth_patch_id
            smooth_coeff = patch_icpp(patch_id)%smooth_coeff
        else
            x_centroid = patch_ib(patch_id)%x_centroid
            y_centroid = patch_ib(patch_id)%y_centroid
            z_centroid = patch_ib(patch_id)%z_centroid
            length_x = patch_ib(patch_id)%length_x
            length_y = patch_ib(patch_id)%length_y
            length_z = patch_ib(patch_id)%length_z
            radius = patch_ib(patch_id)%radius
        end if

        ! Computing the beginning and the end x-, y- and z-coordinates of
        ! the cylinder based on its centroid and lengths
        x_boundary%beg = x_centroid - 0.5d0*length_x
        x_boundary%end = x_centroid + 0.5d0*length_x
        y_boundary%beg = y_centroid - 0.5d0*length_y
        y_boundary%end = y_centroid + 0.5d0*length_y
        z_boundary%beg = z_centroid - 0.5d0*length_z
        z_boundary%end = z_centroid + 0.5d0*length_z

        ! Initializing the pseudo volume fraction value to 1. The value will
        ! be modified as the patch is laid out on the grid, but only in the
        ! case that smearing of the cylindrical patch's boundary is enabled.
        eta = 1d0

        ! Checking whether the cylinder covers a particular cell in the
        ! domain and verifying whether the current patch has the permission
        ! to write to that cell. If both queries check out, the primitive
        ! variables of the current patch are assigned to this cell.
        do k = 0, p
            do j = 0, n
                do i = 0, m

                    if (grid_geometry == 3) then
                        call s_convert_cylindrical_to_cartesian_coord(y_cc(j), z_cc(k))
                    else
                        cart_y = y_cc(j)
                        cart_z = z_cc(k)
                    end if

                    if (.not. ib .and. patch_icpp(patch_id)%smoothen) then

                        if (length_x /= dflt_real) then
                            eta = tanh(smooth_coeff/min(dy, dz)* &
                                       (sqrt((cart_y - y_centroid)**2 &
                                             + (cart_z - z_centroid)**2) &
                                        - radius))*(-0.5d0) + 0.5d0
                        elseif (length_y /= dflt_real) then
                            eta = tanh(smooth_coeff/min(dx, dz)* &
                                       (sqrt((x_cc(i) - x_centroid)**2 &
                                             + (cart_z - z_centroid)**2) &
                                        - radius))*(-0.5d0) + 0.5d0
                        else
                            eta = tanh(smooth_coeff/min(dx, dy)* &
                                       (sqrt((x_cc(i) - x_centroid)**2 &
                                             + (cart_y - y_centroid)**2) &
                                        - radius))*(-0.5d0) + 0.5d0
                        end if

                    end if

                    if (.not. ib) then
                        if ((((length_x /= dflt_real .and. &
                               (cart_y - y_centroid)**2 &
                               + (cart_z - z_centroid)**2 <= radius**2 .and. &
                               x_boundary%beg <= x_cc(i) .and. &
                               x_boundary%end >= x_cc(i)) &
                              .or. &
                              (length_y /= dflt_real .and. &
                               (x_cc(i) - x_centroid)**2 &
                               + (cart_z - z_centroid)**2 <= radius**2 .and. &
                               y_boundary%beg <= cart_y .and. &
                               y_boundary%end >= cart_y) &
                              .or. &
                              (length_z /= dflt_real .and. &
                               (x_cc(i) - x_centroid)**2 &
                               + (cart_y - y_centroid)**2 <= radius**2 .and. &
                               z_boundary%beg <= cart_z .and. &
                               z_boundary%end >= cart_z)) &
                             .and. &
                             patch_icpp(patch_id)%alter_patch(patch_id_fp(i, j, k))) &
                            .or. &
                            (.not. ib .and. patch_id_fp(i, j, k) == smooth_patch_id)) &
                            then

                            call s_assign_patch_primitive_variables(patch_id, i, j, k, &
                                                                    eta, q_prim_vf, patch_id_fp)

                            @:analytical()

                            ! Updating the patch identities bookkeeping variable
                            if (1d0 - eta < 1d-16) patch_id_fp(i, j, k) = patch_id
                        end if
                    end if

                    if (ib .and. ((length_x /= dflt_real .and. &
                                   (cart_y - y_centroid)**2 &
                                   + (cart_z - z_centroid)**2 <= radius**2 .and. &
                                   x_boundary%beg <= x_cc(i) .and. &
                                   x_boundary%end >= x_cc(i)) &
                                  .or. &
                                  (length_y /= dflt_real .and. &
                                   (x_cc(i) - x_centroid)**2 &
                                   + (cart_z - z_centroid)**2 <= radius**2 .and. &
                                   y_boundary%beg <= cart_y .and. &
                                   y_boundary%end >= cart_y) &
                                  .or. &
                                  (length_z /= dflt_real .and. &
                                   (x_cc(i) - x_centroid)**2 &
                                   + (cart_y - y_centroid)**2 <= radius**2 .and. &
                                   z_boundary%beg <= cart_z .and. &
                                   z_boundary%end >= cart_z))) &
                        then

                        patch_id_fp(i, j, k) = patch_id

                    end if

                end do
            end do
        end do

    end subroutine s_cylinder ! --------------------------------------------

    !>      The swept plane patch is a 3D geometry that may be used,
        !!              for example, in creating a solid boundary, or pre-/post-
        !!              shock region, at an angle with respect to the axes of the
        !!              Cartesian coordinate system. The geometry of the patch is
        !!              well-defined when its centroid and normal vector, aimed
        !!              in the sweep direction, are provided. Note that the sweep
        !!              plane patch DOES allow the smoothing of its boundary.
        !!      @param patch_id is the patch identifier
    subroutine s_sweep_plane(patch_id, patch_id_fp, q_prim_vf) ! -----------------------------------

        integer, intent(IN) :: patch_id
        integer, intent(INOUT), dimension(0:m, 0:n, 0:p) :: patch_id_fp
        type(scalar_field), dimension(1:sys_size) :: q_prim_vf
        real(kind(0d0)) :: a, b, c, d

        integer :: i, j, k !< Generic loop iterators

        ! Transferring the centroid information of the plane to be swept
        x_centroid = patch_icpp(patch_id)%x_centroid
        y_centroid = patch_icpp(patch_id)%y_centroid
        z_centroid = patch_icpp(patch_id)%z_centroid
        smooth_patch_id = patch_icpp(patch_id)%smooth_patch_id
        smooth_coeff = patch_icpp(patch_id)%smooth_coeff

        ! Obtaining coefficients of the equation describing the sweep plane
        a = patch_icpp(patch_id)%normal(1)
        b = patch_icpp(patch_id)%normal(2)
        c = patch_icpp(patch_id)%normal(3)
        d = -a*x_centroid - b*y_centroid - c*z_centroid

        ! Initializing the pseudo volume fraction value to 1. The value will
        ! be modified as the patch is laid out on the grid, but only in the
        ! case that smearing of the sweep plane patch's boundary is enabled.
        eta = 1d0

        ! Checking whether the region swept by the plane covers a particular
        ! cell in the domain and verifying whether the current patch has the
        ! permission to write to that cell. If both queries check out, the
        ! primitive variables of the current patch are written to this cell.
        do k = 0, p
            do j = 0, n
                do i = 0, m

                    if (grid_geometry == 3) then
                        call s_convert_cylindrical_to_cartesian_coord(y_cc(j), z_cc(k))
                    else
                        cart_y = y_cc(j)
                        cart_z = z_cc(k)
                    end if

                    if (patch_icpp(patch_id)%smoothen) then
                        eta = 5d-1 + 5d-1*tanh(smooth_coeff/min(dx, dy, dz) &
                                               *(a*x_cc(i) + &
                                                 b*cart_y + &
                                                 c*cart_z + d) &
                                               /sqrt(a**2 + b**2 + c**2))
                    end if

                    if ((a*x_cc(i) + b*cart_y + c*cart_z + d >= 0d0 &
                         .and. &
                         patch_icpp(patch_id)%alter_patch(patch_id_fp(i, j, k))) &
                        .or. &
                        patch_id_fp(i, j, k) == smooth_patch_id) &
                        then

                        call s_assign_patch_primitive_variables(patch_id, i, j, k, &
                                                                eta, q_prim_vf, patch_id_fp)

                        @:analytical()

                        ! Updating the patch identities bookkeeping variable
                        if (1d0 - eta < 1d-16) patch_id_fp(i, j, k) = patch_id
                    end if

                end do
            end do
        end do

    end subroutine s_sweep_plane ! -----------------------------------------

    !> The STL patch is a 2/3D geometry that is imported from an STL file.
    !! @param patch_id is the patch identifier
    subroutine s_model(patch_id, patch_id_fp, q_prim_vf) ! ---------------------

        integer, intent(IN) :: patch_id
        integer, intent(INOUT), dimension(0:m, 0:n, 0:p) :: patch_id_fp
        type(scalar_field), dimension(1:sys_size) :: q_prim_vf

        integer :: i, j, k !< Generic loop iterators

        type(t_bbox) :: bbox
        type(t_model) :: model
        type(ic_model_parameters) :: params

        t_vec3 :: point

        real(kind(0d0)) :: grid_mm(1:3, 1:2)

        integer :: cell_num
        integer :: ncells

        t_mat4x4 :: transform

        if (proc_rank == 0) then
            print *, " * Reading model: "//trim(patch_icpp(patch_id)%model%filepath)
        end if
        model = f_model_read(patch_icpp(patch_id)%model%filepath)

        if (proc_rank == 0) then
            print *, " * Transforming model..."
        end if
        transform = f_create_transform_matrix(patch_icpp(patch_id)%model)
        call s_transform_model(model, transform)

        bbox = f_create_bbox(model)

        if (proc_rank == 0) then
            write (*, "(A, 3(2X, F20.10))") "    > Model:  Min:", bbox%min(1:3)
            write (*, "(A, 3(2X, F20.10))") "    >         Cen:", (bbox%min(1:3) + bbox%max(1:3))/2d0
            write (*, "(A, 3(2X, F20.10))") "    >         Max:", bbox%max(1:3)

            !call s_model_write("__out__.stl", model)
            !call s_model_write("__out__.obj", model)

            grid_mm(1, :) = (/minval(x_cc) - 0d5*dx, maxval(x_cc) + 0d5*dx/)
            grid_mm(2, :) = (/minval(y_cc) - 0d5*dy, maxval(y_cc) + 0d5*dy/)

            if (p > 0) then
                grid_mm(3, :) = (/minval(z_cc) - 0d5*dz, maxval(z_cc) + 0d5*dz/)
            else
                grid_mm(3, :) = (/0d0, 0d0/)
            end if

            write (*, "(A, 3(2X, F20.10))") "    > Domain: Min:", grid_mm(:, 1)
            write (*, "(A, 3(2X, F20.10))") "    >         Cen:", (grid_mm(:, 1) + grid_mm(:, 2))/2d0
            write (*, "(A, 3(2X, F20.10))") "    >         Max:", grid_mm(:, 2)
        end if

        ncells = (m + 1)*(n + 1)*(p + 1)
        do i = 0, m; do j = 0, n; do k = 0, p

                    cell_num = i*(n + 1)*(p + 1) + j*(p + 1) + (k + 1)
                    if (proc_rank == 0 .and. mod(cell_num, ncells/100) == 0) then
                        write (*, "(A, I3, A)", advance="no") &
                            char(13)//"  * Generating grid: ", &
                            nint(100*real(cell_num)/ncells), "%"
                    end if

                    point = (/x_cc(i), y_cc(j), 0d0/)
                    if (p > 0) then
                        point(3) = z_cc(k)
                    end if

                    if (grid_geometry == 3) then
                        point = f_convert_cyl_to_cart(point)
                    end if

                    eta = f_model_is_inside(model, point, (/dx, dy, dz/), patch_icpp(patch_id)%model%spc)

                    if (patch_icpp(patch_id)%smoothen) then
                        if (eta > patch_icpp(patch_id)%model%threshold) then
                            eta = 1d0
                        end if
                    else
                        if (eta > patch_icpp(patch_id)%model%threshold) then
                            eta = 1d0
                        else
                            eta = 0d0
                        end if
                    end if

                    call s_assign_patch_primitive_variables(patch_id, i, j, k, &
                                                            eta, q_prim_vf, patch_id_fp)

                    ! Note: Should probably use *eta* to compute primitive variables
                    ! if defining them analytically.
                    @:analytical()

                end do; end do; end do

        if (proc_rank == 0) then
            print *, ""
            print *, " * Cleaning up..."
        end if

        call s_model_free(model)

    end subroutine s_model ! ---------------------------------------------------

    subroutine s_convert_cylindrical_to_cartesian_coord(cyl_y, cyl_z)
        !$acc routine seq

        real(kind(0d0)), intent(IN) :: cyl_y, cyl_z

        cart_y = cyl_y*sin(cyl_z)
        cart_z = cyl_y*cos(cyl_z)

    end subroutine s_convert_cylindrical_to_cartesian_coord ! --------------

    function f_convert_cyl_to_cart(cyl) result(cart)

        !$acc routine seq

        t_vec3, intent(in) :: cyl
        t_vec3 :: cart

        cart = (/cyl(1), &
                 cyl(2)*sin(cyl(3)), &
                 cyl(2)*cos(cyl(3))/)

    end function f_convert_cyl_to_cart

    subroutine s_convert_cylindrical_to_spherical_coord(cyl_x, cyl_y)
        !$acc routine seq

        real(kind(0d0)), intent(IN) :: cyl_x, cyl_y

        sph_phi = atan(cyl_y/cyl_x)

    end subroutine s_convert_cylindrical_to_spherical_coord ! --------------

    !> Archimedes spiral function
    !! @param myth Angle
    !! @param offset Thickness
    !! @param a Starting position
    function f_r(myth, offset, a)
        !$acc routine seq
        real(kind(0d0)), intent(IN) :: myth, offset, a
        real(kind(0d0)) :: b
        real(kind(0d0)) :: f_r

        !r(th) = a + b*th

        b = 2.d0*a/(2.d0*pi)
        f_r = a + b*myth + offset
    end function f_r

end module m_patches<|MERGE_RESOLUTION|>--- conflicted
+++ resolved
@@ -927,16 +927,6 @@
         ! variables of the current patch are assigned to this cell.
         do j = 0, n
             do i = 0, m
-<<<<<<< HEAD
-                if (.not. ib) then
-                    if (x_boundary%beg <= x_cc(i) .and. &
-                        x_boundary%end >= x_cc(i) .and. &
-                        y_boundary%beg <= y_cc(j) .and. &
-                        y_boundary%end >= y_cc(j) &
-                        .and. &
-                        patch_icpp(patch_id)%alter_patch(patch_id_fp(i, j, 0))) &
-                        then
-=======
                 if ( &
                 !     x_boundary%beg <= x_cc(i) .and. &
                 !     x_boundary%end >= x_cc(i) .and. &
@@ -945,16 +935,14 @@
                 !     .and. &
                     patch_icpp(patch_id)%alter_patch(patch_id_fp(i, j, 0))) &
                     then
->>>>>>> ec38e1eb
 
                         call s_assign_patch_primitive_variables(patch_id, i, j, 0, &
                                                                 eta, q_prim_vf, patch_id_fp)
 
                         @:analytical()
 
-<<<<<<< HEAD
-                        call s_assign_patch_primitive_variables(patch_id, i, j, 0, &
-                                                                eta, q_prim_vf, patch_id_fp)
+                        ! call s_assign_patch_primitive_variables(patch_id, i, j, 0, &
+                        !                                         eta, q_prim_vf, patch_id_fp)
 
                         if ((q_prim_vf(1)%sf(i, j, 0) < 1.e-10) .and. (model_eqns == 4)) then
                             !zero density, reassign according to Tait EOS
@@ -965,10 +953,6 @@
 
                         ! Updating the patch identities bookkeeping variable
                         if (1d0 - eta < 1d-16) patch_id_fp(i, j, 0) = patch_id
-=======
-                    ! call s_assign_patch_primitive_variables(patch_id, i, j, 0, &
-                    !                                         eta, q_prim_vf, patch_id_fp)
->>>>>>> ec38e1eb
 
                     end if
                 end if
