--- conflicted
+++ resolved
@@ -444,21 +444,12 @@
             do j = 0, n
                 do i = 0, m
                     q_prim_vf(cont_idx%beg)%sf(i, j, k) = q_prim_vf(cont_idx%beg)%sf(i, j, k) + wave(1, i, j, k)       ! rho
-<<<<<<< HEAD
-                    q_prim_vf(mom_idx%beg)%sf(i, j, k) = q_prim_vf(mom_idx%beg)%sf(i, j, k) + wave(2, i, j, k)       ! u
-                    q_prim_vf(mom_idx%beg + 1)%sf(i, j, k) = q_prim_vf(mom_idx%beg + 1)%sf(i, j, k) + wave(5, i, j, k)       ! v
-                    if (p > 0) then
-                        q_prim_vf(mom_idx%beg + 2)%sf(i, j, k) = q_prim_vf(mom_idx%beg + 2)%sf(i, j, k) + wave(4, i, j, k)   ! w
-                    end if
-                    q_prim_vf(E_idx)%sf(i, j, k) = q_prim_vf(E_idx)%sf(i, j, k) + wave(3, i, j, k)                       ! p
-=======
                     q_prim_vf(mom_idx%beg)%sf(i, j, k) = q_prim_vf(mom_idx%beg)%sf(i, j, k) + wave(2, i, j, k) / uratio       ! u
                     q_prim_vf(mom_idx%beg + 1)%sf(i, j, k) = q_prim_vf(mom_idx%beg + 1)%sf(i, j, k) + wave(3, i, j, k)  / uratio      ! v
                     if (p > 0) then
                         q_prim_vf(mom_idx%beg + 2)%sf(i, j, k) = q_prim_vf(mom_idx%beg + 2)%sf(i, j, k) + wave(4, i, j, k) / uratio  ! w
                     end if
                     q_prim_vf(E_idx)%sf(i, j, k) = q_prim_vf(E_idx)%sf(i, j, k) + wave(5, i, j, k)  / uratio**2                      ! p
->>>>>>> ec38e1eb
                 end do
             end do
         end do
@@ -472,17 +463,6 @@
         !!              (See Sandham 1989 PhD thesis for details).
     subroutine s_instability_wave(alpha, beta, tr, ti, wave, shift)
         real(kind(0d0)), intent(in) :: alpha, beta !<  spatial wavenumbers
-<<<<<<< HEAD
-        real(kind(0d0)), dimension(0:n) :: rho_mean, u_mean !<  mean density and velocity profiles
-        real(kind(0d0)) :: p_mean !< mean pressure profile
-        real(kind(0d0)), dimension(0:n) :: drho_mean, du_mean, dt_mean !< y-derivatives of mean profiles
-        real(kind(0d0)), dimension(0:n, 0:n) :: d !< differential operator in y dir
-        real(kind(0d0)), dimension(0:5*(n + 1) - 3, 0:5*(n + 1) - 3) :: ar, ai    !< matrices for eigenvalue problem
-        real(kind(0d0)), dimension(0:5*(n + 1) - 1, 0:5*(n + 1) - 1) :: br, bi, ci !< matrices for eigenvalue problem
-        real(kind(0d0)), dimension(0:5*(n + 1) - 1, 0:5*(n + 1) - 1) :: zr, zi !< eigenvectors
-        real(kind(0d0)), dimension(0:5*(n + 1) - 1) :: wr, wi !< eigenvalues
-        real(kind(0d0)), dimension(0:5*(n + 1) - 1) :: fv1, fv2, fv3 !< temporary memory
-=======
         real(kind(0d0)), dimension(0:n + 1) :: rho_mean, u_mean !<  mean density and velocity profiles
         real(kind(0d0)) :: p_mean !< mean pressure
         real(kind(0d0)), dimension(0:n + 1) :: drho_mean, du_mean, dt_mean !< y-derivatives of mean profiles
@@ -495,7 +475,6 @@
         real(kind(0d0)), dimension(0:(5*n - 4) - 1, 0:(5*n - 4) - 1) :: zr, zi !< eigenvectors
         real(kind(0d0)), dimension(0:(5*n - 4) - 1) :: wr, wi !< eigenvalues
         real(kind(0d0)), dimension(0:(5*n - 4) - 1) :: fv1, fv2, fv3 !< temporary memory
->>>>>>> ec38e1eb
         real(kind(0d0)) :: tr, ti !< most unstable eigenvalue
         real(kind(0d0)), dimension(5, 0:m, 0:n, 0:p) :: wave !< instability wave
         real(kind(0d0)) :: shift !< phase shift
@@ -522,15 +501,9 @@
         mach = 1d0/c1
 
         ! Assign mean profiles
-<<<<<<< HEAD
-        do j = 0, n
-            u_mean(j) = tanh(y_cc(j))
-            rho_mean(j) = 1d0/(1d0 + 0.5d0*(gam - 1)*mach**2*(1 - u_mean(j)**2))
-=======
         do j = 0, n + 1
             u_mean(j) = tanh(y_cb(j-1)*xratio)
             rho_mean(j) = rho/(1d0 + 0.5d0*(gam - 1)*mach**2*(1 - u_mean(j)**2))
->>>>>>> ec38e1eb
         end do
 
         p_mean = patch_icpp(1)%pres
@@ -538,22 +511,6 @@
         ! Compute differential operator in y-dir
         ! based on 2nd order central difference
         d = 0d0
-<<<<<<< HEAD
-        d(0, 0) = -1/(y_cc(1) - y_cc(0))
-        d(0, 1) = 1/(y_cc(1) - y_cc(0))
-        do j = 1, n - 1
-            d(j, j - 1) = -1/(y_cc(j + 1) - y_cc(j - 1))
-            d(j, j + 1) = 1/(y_cc(j + 1) - y_cc(j - 1))
-        end do
-        d(n, n - 1) = -1/(y_cc(n) - y_cc(n - 1))
-        d(n, n) = 1/(y_cc(n) - y_cc(n - 1))
-
-        ! Compute y-derivatives of rho and u
-        do j = 0, n
-            drho_mean(j) = 0
-            du_mean(j) = 0
-            do k = 0, n
-=======
         d(0, 0) = -1d0/((y_cb(0) - y_cb(-1))*xratio)
         d(0, 1) = 1d0/((y_cb(0) - y_cb(-1))*xratio)
         do j = 1, n
@@ -568,7 +525,6 @@
             drho_mean(j) = 0
             du_mean(j) = 0
             do k = 0, n + 1
->>>>>>> ec38e1eb
                 drho_mean(j) = drho_mean(j) + d(j, k)*rho_mean(k)
                 du_mean(j) = du_mean(j) + d(j, k)*u_mean(k)
             end do
@@ -580,26 +536,6 @@
         br = 0d0
         bi = 0d0
         ci = 0d0
-<<<<<<< HEAD
-        do j = 0, n
-            ii = 1; jj = 1; br((ii - 1)*(n + 1) + j, (jj - 1)*(n + 1) + j) = alpha*u_mean(j); 
-            ii = 1; jj = 2; br((ii - 1)*(n + 1) + j, (jj - 1)*(n + 1) + j) = alpha*rho_mean(j); 
-            ii = 1; jj = 5; bi((ii - 1)*(n + 1) + j, (jj - 1)*(n + 1) + j) = -drho_mean(j); 
-            ii = 1; jj = 4; br((ii - 1)*(n + 1) + j, (jj - 1)*(n + 1) + j) = beta*rho_mean(j); 
-            ii = 2; jj = 2; br((ii - 1)*(n + 1) + j, (jj - 1)*(n + 1) + j) = alpha*u_mean(j); 
-            ii = 2; jj = 5; bi((ii - 1)*(n + 1) + j, (jj - 1)*(n + 1) + j) = -du_mean(j); 
-            ii = 2; jj = 3; br((ii - 1)*(n + 1) + j, (jj - 1)*(n + 1) + j) = alpha/rho_mean(j); 
-            ii = 5; jj = 5; br((ii - 1)*(n + 1) + j, (jj - 1)*(n + 1) + j) = alpha*u_mean(j); 
-            ii = 4; jj = 4; br((ii - 1)*(n + 1) + j, (jj - 1)*(n + 1) + j) = alpha*u_mean(j); 
-            ii = 4; jj = 3; br((ii - 1)*(n + 1) + j, (jj - 1)*(n + 1) + j) = beta/rho_mean(j); 
-            ii = 3; jj = 2; br((ii - 1)*(n + 1) + j, (jj - 1)*(n + 1) + j) = gam*(p_mean + pi_inf)*alpha; 
-            ii = 3; jj = 4; br((ii - 1)*(n + 1) + j, (jj - 1)*(n + 1) + j) = gam*(p_mean + pi_inf)*beta; 
-            ii = 3; jj = 3; br((ii - 1)*(n + 1) + j, (jj - 1)*(n + 1) + j) = alpha*u_mean(j); 
-            do k = 0, n
-                ii = 1; jj = 5; ci((ii - 1)*(n + 1) + j, (jj - 1)*(n + 1) + k) = -rho_mean(j)*d(j, k); 
-                ii = 5; jj = 3; ci((ii - 1)*(n + 1) + j, (jj - 1)*(n + 1) + k) = -d(j, k)/rho_mean(j); 
-                ii = 3; jj = 5; ci((ii - 1)*(n + 1) + j, (jj - 1)*(n + 1) + k) = -gam*(p_mean + pi_inf)*d(j, k); 
-=======
         do j = 0, n + 1
             ii = 1; jj = 1; br((ii - 1)*(n + 2) + j, (jj - 1)*(n + 2) + j) = alpha*u_mean(j); 
             ii = 1; jj = 2; br((ii - 1)*(n + 2) + j, (jj - 1)*(n + 2) + j) = alpha*rho_mean(j); 
@@ -618,7 +554,6 @@
                 ii = 1; jj = 3; ci((ii - 1)*(n + 2) + j, (jj - 1)*(n + 2) + k) = -rho_mean(j)*d(j, k); 
                 ii = 3; jj = 5; ci((ii - 1)*(n + 2) + j, (jj - 1)*(n + 2) + k) = -d(j, k)/rho_mean(j); 
                 ii = 5; jj = 3; ci((ii - 1)*(n + 2) + j, (jj - 1)*(n + 2) + k) = -gam*(p_mean + pi_inf)*d(j, k); 
->>>>>>> ec38e1eb
             end do
         end do
 
@@ -763,17 +698,10 @@
         end do
 
         ! Compute eigenvalues and eigenvectors
-<<<<<<< HEAD
-        call cg(5*(n + 1) - 2, 5*(n + 1) - 2, ar, ai, wr, wi, zr, zi, fv1, fv2, fv3, ierr)
-
-        ! Generate instability wave
-        call s_generate_wave(5*(n + 1) - 2, wr, wi, zr, zi, alpha, beta, wave, shift)
-=======
         call cg(5*n - 4, 5*n - 4, hr, hi, wr, wi, zr, zi, fv1, fv2, fv3, ierr)
 
         ! Generate instability wave
         call s_generate_wave(5*n - 4, wr, wi, zr, zi, rho_mean, mach, alpha, beta, wave, shift)
->>>>>>> ec38e1eb
 
     end subroutine s_instability_wave
 
@@ -892,23 +820,11 @@
                     else
                         ang = alpha*x_cc(i)*xratio + beta*z_cc(k)*xratio + shift
                     end if
-<<<<<<< HEAD
-                    wave(1, i, j, k) = vnr(j)*cos(ang) - vni(j)*sin(ang)                 ! rho
-                    wave(2, i, j, k) = vnr((n + 1) + j)*cos(ang) - vni((n + 1) + j)*sin(ang)     ! u
-                    wave(3, i, j, k) = vnr(2*(n + 1) + j)*cos(ang) - vni(2*(n + 1) + j)*sin(ang) ! p
-                    wave(4, i, j, k) = vnr(3*(n + 1) + j)*cos(ang) - vni(3*(n + 1) + j)*sin(ang) ! w
-                    if (j == 0 .or. j == n) then
-                        wave(5, i, j, k) = 0d0
-                    else
-                        wave(5, i, j, k) = vnr(4*(n + 1) + j - 1)*cos(ang) - vni(4*(n + 1) + j - 1)*sin(ang) ! v
-                    end if
-=======
                     wave(1, i, j, k) = xcr(            j)*cos(ang) - xci(            j)*sin(ang) ! rho
                     wave(2, i, j, k) = xcr(  (n + 1) + j)*cos(ang) - xci(  (n + 1) + j)*sin(ang) ! u
                     wave(3, i, j, k) = xcr(2*(n + 1) + j)*cos(ang) - xci(2*(n + 1) + j)*sin(ang) ! v
                     wave(4, i, j, k) = xcr(3*(n + 1) + j)*cos(ang) - xci(3*(n + 1) + j)*sin(ang) ! w
                     wave(5, i, j, k) = xcr(4*(n + 1) + j)*cos(ang) - xci(4*(n + 1) + j)*sin(ang) ! p
->>>>>>> ec38e1eb
                 end do
             end do
         end do
