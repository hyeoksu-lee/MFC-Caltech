--- conflicted
+++ resolved
@@ -39,15 +39,8 @@
             else
                 c = &
                     (1d0/gamma + 1d0)* &    
-<<<<<<< HEAD
                     (pres + B_tait) / &
                     (rho * (1 - adv(num_fluids)))
-
-                
-=======
-                    (pres + pi_inf/(gamma+1d0))/ &
-                    (rho*(1d0 - adv(num_fluids)))
->>>>>>> f2bee499
             end if
 
         else 
