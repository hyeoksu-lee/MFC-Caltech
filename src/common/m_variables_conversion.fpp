!>
!! @file m_variables_conversion.f90
!! @brief Contains module m_variables_conversion

#:include 'macros.fpp'
#:include 'case.fpp'

!> @brief This module consists of subroutines used in the conversion of the
!!              conservative variables into the primitive ones and vice versa. In
!!              addition, the module also contains the subroutines used to obtain
!!              the mixture variables and the subroutines used to compute pressure.
module m_variables_conversion

    use m_derived_types        !< Definitions of the derived types

    use m_global_parameters    !< Definitions of the global parameters

    use m_mpi_proxy            !< Message passing interface (MPI) module proxy

    use m_helper_basic         !< Functions to compare floating point numbers

    use m_helper

    use m_thermochem, only: &
        num_species, get_temperature, get_pressure, gas_constant, &
        get_mixture_molecular_weight, get_mixture_energy_mass

    implicit none

    private; 
    public :: s_initialize_variables_conversion_module, &
              s_initialize_pb, &
              s_initialize_mv, &
              s_convert_to_mixture_variables, &
              s_convert_mixture_to_mixture_variables, &
              s_convert_species_to_mixture_variables_bubbles, &
              s_convert_species_to_mixture_variables_bubbles_acc, &
              s_convert_species_to_mixture_variables, &
              s_convert_species_to_mixture_variables_acc, &
              s_convert_conservative_to_primitive_variables, &
              s_convert_primitive_to_conservative_variables, &
              s_convert_primitive_to_flux_variables, &
              s_compute_pressure, &
#ifndef MFC_PRE_PROCESS
              s_compute_speed_of_sound, &
              s_compute_fast_magnetosonic_speed, &
#endif
              s_finalize_variables_conversion_module

    !! In simulation, gammas, pi_infs, and qvs are already declared in m_global_variables
#ifndef MFC_SIMULATION
    real(wp), allocatable, public, dimension(:) :: gammas, gs_min, pi_infs, ps_inf, cvs, qvs, qvps
    $:GPU_DECLARE(create='[gammas,gs_min,pi_infs,ps_inf,cvs,qvs,qvps]')
#endif

    real(wp), allocatable, dimension(:) :: Gs
    integer, allocatable, dimension(:) :: bubrs
    real(wp), allocatable, dimension(:, :) :: Res
    $:GPU_DECLARE(create='[bubrs,Gs,Res]')

    integer :: is1b, is2b, is3b, is1e, is2e, is3e
    $:GPU_DECLARE(create='[is1b,is2b,is3b,is1e,is2e,is3e]')

    real(wp), allocatable, dimension(:, :, :), public :: rho_sf !< Scalar density function
    real(wp), allocatable, dimension(:, :, :), public :: gamma_sf !< Scalar sp. heat ratio function
    real(wp), allocatable, dimension(:, :, :), public :: pi_inf_sf !< Scalar liquid stiffness function
    real(wp), allocatable, dimension(:, :, :), public :: qv_sf !< Scalar liquid energy reference function

contains

    !> Dispatch to the s_convert_mixture_to_mixture_variables
        !!      and s_convert_species_to_mixture_variables subroutines.
        !!      Replaces a procedure pointer.
        !!  @param q_vf Conservative or primitive variables
        !!  @param i First-coordinate cell index
        !!  @param j First-coordinate cell index
        !!  @param k First-coordinate cell index
        !!  @param rho Density
        !!  @param gamma Specific heat ratio function
        !!  @param pi_inf Liquid stiffness function
        !!  @param qv Fluid reference energy
    subroutine s_convert_to_mixture_variables(q_vf, i, j, k, &
                                              rho, gamma, pi_inf, qv, Re_K, G_K, G)

        type(scalar_field), dimension(sys_size), intent(in) :: q_vf
        integer, intent(in) :: i, j, k
        real(wp), intent(out), target :: rho, gamma, pi_inf, qv
        real(wp), optional, dimension(2), intent(out) :: Re_K
        real(wp), optional, intent(out) :: G_K
        real(wp), optional, dimension(num_fluids), intent(in) :: G

        if (model_eqns == 1) then        ! Gamma/pi_inf model
            call s_convert_mixture_to_mixture_variables(q_vf, i, j, k, &
                                                        rho, gamma, pi_inf, qv)

        else if (bubbles_euler .and. .not. icsg) then
            call s_convert_species_to_mixture_variables_bubbles(q_vf, i, j, k, &
                                                                rho, gamma, pi_inf, qv, Re_K)
        else
            ! Volume fraction model
            call s_convert_species_to_mixture_variables(q_vf, i, j, k, &
                                                        rho, gamma, pi_inf, qv, Re_K, G_K, G)
        end if

    end subroutine s_convert_to_mixture_variables

    !>  This procedure conditionally calculates the appropriate pressure
        !! @param energy Energy
        !! @param alf Void Fraction
        !! @param dyn_p Dynamic Pressure
        !! @param pi_inf Liquid Stiffness
        !! @param gamma Specific Heat Ratio
        !! @param rho Density
        !! @param qv fluid reference energy
        !! @param pres Pressure to calculate
        !! @param stress Shear Stress
        !! @param mom Momentum
    subroutine s_compute_pressure(energy, alf, dyn_p, pi_inf, gamma, rho, qv, rhoYks, pres, T, stress, mom, G, pres_mag)
        $:GPU_ROUTINE(function_name='s_compute_pressure',parallelism='[seq]', &
            & cray_inline=True)

        real(wp), intent(in) :: energy, alf
        real(wp), intent(in) :: dyn_p
        real(wp), intent(in) :: pi_inf, gamma, rho, qv
        real(wp), intent(out) :: pres
        real(wp), intent(inout) :: T
        real(wp), intent(in), optional :: stress, mom, G, pres_mag

        ! Chemistry
        real(wp), dimension(1:num_species), intent(in) :: rhoYks
        real(wp) :: E_e
        real(wp) :: e_Per_Kg, Pdyn_Per_Kg
        real(wp) :: T_guess
        real(wp), dimension(1:num_species) :: Y_rs

        integer :: s !< Generic loop iterator

        #:if not chemistry
            ! Depending on model_eqns and bubbles_euler, the appropriate procedure
            ! for computing pressure is targeted by the procedure pointer

            if (mhd) then
                pres = (energy - dyn_p - pi_inf - qv - pres_mag)/gamma
            elseif ((model_eqns /= 4) .and. (bubbles_euler .neqv. .true.)) then
                pres = (energy - dyn_p - pi_inf - qv)/gamma
<<<<<<< HEAD
            else if ((model_eqns /= 4) .and. bubbles_euler) then
                pres = ((energy - dyn_p)/(1._wp - alf)/gamma - pi_inf/gamma - qv/gamma)
=======
            else if ((model_eqns /= 4) .and. bubbles_euler .and. .not. icsg) then
                pres = ((energy - dyn_p)/(1._wp - alf) - pi_inf - qv)/gamma
            else if ((model_eqns /= 4) .and. bubbles_euler .and. icsg) then
                pres = ((energy - dyn_p) - pi_inf - qv)/gamma
>>>>>>> d0720e5d
            else
                pres = (1._wp + pi_inf)* &
                       (energy/ &
                        ((1._wp - alf)) &
                        )**(1._wp/gamma + 1._wp) - pi_inf
            end if

            if (hypoelasticity .and. present(G)) then
                ! calculate elastic contribution to Energy
                E_e = 0._wp
                do s = stress_idx%beg, stress_idx%end
                    if (G > 0) then
                        E_e = E_e + ((stress/rho)**2._wp)/(4._wp*G)
                        ! Double for shear stresses
                        if (any(s == shear_indices)) then
                            E_e = E_e + ((stress/rho)**2._wp)/(4._wp*G)
                        end if
                    end if
                end do

                pres = ( &
                       energy - &
                       0.5_wp*(mom**2._wp)/rho - &
                       pi_inf - qv - E_e &
                       )/gamma

            end if

        #:else

            Y_rs(:) = rhoYks(:)/rho
            e_Per_Kg = energy/rho
            Pdyn_Per_Kg = dyn_p/rho

            T_guess = T

            call get_temperature(e_Per_Kg - Pdyn_Per_Kg, T_guess, Y_rs, .true., T)
            call get_pressure(rho, T, Y_rs, pres)

        #:endif

    end subroutine s_compute_pressure

    !>  This subroutine is designed for the gamma/pi_inf model
        !!      and provided a set of either conservative or primitive
        !!      variables, transfers the density, specific heat ratio
        !!      function and the liquid stiffness function from q_vf to
        !!      rho, gamma and pi_inf.
        !! @param q_vf conservative or primitive variables
        !! @param i cell index to transfer mixture variables
        !! @param j cell index to transfer mixture variables
        !! @param k cell index to transfer mixture variables
        !! @param rho density
        !! @param gamma  specific heat ratio function
        !! @param pi_inf liquid stiffness
        !! @param qv fluid reference energy
    subroutine s_convert_mixture_to_mixture_variables(q_vf, i, j, k, &
                                                      rho, gamma, pi_inf, qv)

        type(scalar_field), dimension(sys_size), intent(in) :: q_vf
        integer, intent(in) :: i, j, k

        real(wp), intent(out), target :: rho
        real(wp), intent(out), target :: gamma
        real(wp), intent(out), target :: pi_inf
        real(wp), intent(out), target :: qv

        ! Transferring the density, the specific heat ratio function and the
        ! liquid stiffness function, respectively
        rho = q_vf(1)%sf(i, j, k)
        gamma = q_vf(gamma_idx)%sf(i, j, k)
        pi_inf = q_vf(pi_inf_idx)%sf(i, j, k)
        qv = 0._wp ! keep this value nill for now. For future adjustment

        ! Post process requires rho_sf/gamma_sf/pi_inf_sf/qv_sf to also be updated
#ifdef MFC_POST_PROCESS
        rho_sf(i, j, k) = rho
        gamma_sf(i, j, k) = gamma
        pi_inf_sf(i, j, k) = pi_inf
        qv_sf(i, j, k) = qv
#endif

    end subroutine s_convert_mixture_to_mixture_variables

    !>  This procedure is used alongside with the gamma/pi_inf
        !!      model to transfer the density, the specific heat ratio
        !!      function and liquid stiffness function from the vector
        !!      of conservative or primitive variables to their scalar
        !!      counterparts. Specifically designed for when subgrid bubbles_euler
        !!      must be included.
        !! @param q_vf primitive variables
        !! @param j Cell index
        !! @param k Cell index
        !! @param l Cell index
        !! @param rho density
        !! @param gamma specific heat ratio
        !! @param pi_inf liquid stiffness
        !! @param qv fluid reference energy
    subroutine s_convert_species_to_mixture_variables_bubbles(q_vf, j, k, l, &
                                                              rho, gamma, pi_inf, qv, Re_K)

        type(scalar_field), dimension(sys_size), intent(in) :: q_vf

        integer, intent(in) :: j, k, l

        real(wp), intent(out), target :: rho
        real(wp), intent(out), target :: gamma
        real(wp), intent(out), target :: pi_inf
        real(wp), intent(out), target :: qv

        real(wp), optional, dimension(2), intent(out) :: Re_K

        integer :: i, q
        real(wp), dimension(num_fluids) :: alpha_rho_K, alpha_K

        ! Constraining the partial densities and the volume fractions within
        ! their physical bounds to make sure that any mixture variables that
        ! are derived from them result within the limits that are set by the
        ! fluids physical parameters that make up the mixture
        do i = 1, num_fluids
            alpha_rho_K(i) = q_vf(i)%sf(j, k, l)
            alpha_K(i) = q_vf(advxb + i - 1)%sf(j, k, l)
        end do

        if (mpp_lim) then

            do i = 1, num_fluids
                alpha_rho_K(i) = max(0._wp, alpha_rho_K(i))
                alpha_K(i) = min(max(0._wp, alpha_K(i)), 1._wp)
            end do

            alpha_K = alpha_K/max(sum(alpha_K), 1.e-16_wp)

        end if

        ! Performing the transfer of the density, the specific heat ratio
        ! function as well as the liquid stiffness function, respectively

        if (model_eqns == 4) then
            rho = q_vf(1)%sf(j, k, l)
            gamma = fluid_pp(1)%gamma    !qK_vf(gamma_idx)%sf(i,j,k)
            pi_inf = fluid_pp(1)%pi_inf   !qK_vf(pi_inf_idx)%sf(i,j,k)
            qv = fluid_pp(1)%qv
        else if ((model_eqns == 2) .and. bubbles_euler) then
            rho = 0._wp; gamma = 0._wp; pi_inf = 0._wp; qv = 0._wp

            if (mpp_lim .and. (num_fluids > 2)) then
                do i = 1, num_fluids
                    rho = rho + q_vf(i)%sf(j, k, l)
                    gamma = gamma + q_vf(i + E_idx)%sf(j, k, l)*fluid_pp(i)%gamma
                    pi_inf = pi_inf + q_vf(i + E_idx)%sf(j, k, l)*fluid_pp(i)%pi_inf
                    qv = qv + q_vf(i)%sf(j, k, l)*fluid_pp(i)%qv
                end do
            else if (num_fluids == 2) then
                rho = q_vf(1)%sf(j, k, l)
                gamma = fluid_pp(1)%gamma
                pi_inf = fluid_pp(1)%pi_inf
                qv = fluid_pp(1)%qv
            else if (num_fluids > 2) then
                !TODO: This may need fixing for hypo + bubbles_euler
                do i = 1, num_fluids - 1 !leave out bubble part of mixture
                    rho = rho + q_vf(i)%sf(j, k, l)
                    gamma = gamma + q_vf(i + E_idx)%sf(j, k, l)*fluid_pp(i)%gamma
                    pi_inf = pi_inf + q_vf(i + E_idx)%sf(j, k, l)*fluid_pp(i)%pi_inf
                    qv = qv + q_vf(i)%sf(j, k, l)*fluid_pp(i)%qv
                end do
                ! rho    = qK_vf(1)%sf(j,k,l)
                ! gamma_K  = fluid_pp(1)%gamma
                ! pi_inf_K = fluid_pp(1)%pi_inf
            else
                rho = q_vf(1)%sf(j, k, l)
                gamma = fluid_pp(1)%gamma
                pi_inf = fluid_pp(1)%pi_inf
                qv = fluid_pp(1)%qv
            end if
        end if

#ifdef MFC_SIMULATION
        ! Computing the shear and bulk Reynolds numbers from species analogs
        if (viscous) then
            if (num_fluids == 1) then ! need to consider case with num_fluids >= 2
                do i = 1, 2

                    Re_K(i) = dflt_real; if (Re_size(i) > 0) Re_K(i) = 0._wp

                    do q = 1, Re_size(i)
                        Re_K(i) = (1 - alpha_K(Re_idx(i, q)))/fluid_pp(Re_idx(i, q))%Re(i) &
                                  + Re_K(i)
                    end do

                    Re_K(i) = 1._wp/max(Re_K(i), sgm_eps)

                end do
            end if
        end if
#endif

        ! Post process requires rho_sf/gamma_sf/pi_inf_sf/qv_sf to also be updated
#ifdef MFC_POST_PROCESS
        rho_sf(j, k, l) = rho
        gamma_sf(j, k, l) = gamma
        pi_inf_sf(j, k, l) = pi_inf
        qv_sf(j, k, l) = qv
#endif

    end subroutine s_convert_species_to_mixture_variables_bubbles

    !>  This subroutine is designed for the volume fraction model
        !!              and provided a set of either conservative or primitive
        !!              variables, computes the density, the specific heat ratio
        !!              function and the liquid stiffness function from q_vf and
        !!              stores the results into rho, gamma and pi_inf.
        !! @param q_vf primitive variables
        !! @param k Cell index
        !! @param l Cell index
        !! @param r Cell index
        !! @param rho density
        !! @param gamma specific heat ratio
        !! @param pi_inf liquid stiffness
        !! @param qv fluid reference energy
    subroutine s_convert_species_to_mixture_variables(q_vf, k, l, r, rho, &
                                                      gamma, pi_inf, qv, Re_K, G_K, G)

        type(scalar_field), dimension(sys_size), intent(in) :: q_vf

        integer, intent(in) :: k, l, r

        real(wp), intent(out), target :: rho
        real(wp), intent(out), target :: gamma
        real(wp), intent(out), target :: pi_inf
        real(wp), intent(out), target :: qv

        real(wp), optional, dimension(2), intent(out) :: Re_K
            !! Partial densities and volume fractions
        real(wp), optional, intent(out) :: G_K
        real(wp), optional, dimension(num_fluids), intent(in) :: G

        real(wp), dimension(num_fluids) :: alpha_rho_K, alpha_K !<

        integer :: i, j !< Generic loop iterator

        ! Computing the density, the specific heat ratio function and the
        ! liquid stiffness function, respectively

        if (igr) then
            if (num_fluids == 1) then
                alpha_rho_K(1) = q_vf(contxb)%sf(k, l, r)
                alpha_K(1) = 1._wp
            else
                do i = 1, num_fluids - 1
                    alpha_rho_K(i) = q_vf(i)%sf(k, l, r)
                    alpha_K(i) = q_vf(advxb + i - 1)%sf(k, l, r)
                end do

                alpha_rho_K(num_fluids) = q_vf(num_fluids)%sf(k, l, r)
                alpha_K(num_fluids) = 1._wp - sum(alpha_K(1:num_fluids - 1))
            end if
        else
            do i = 1, num_fluids
                alpha_rho_K(i) = q_vf(i)%sf(k, l, r)
                alpha_K(i) = q_vf(advxb + i - 1)%sf(k, l, r)
            end do
        end if

        if (mpp_lim) then
            do i = 1, num_fluids
                alpha_rho_K(i) = max(0._wp, alpha_rho_K(i))
                alpha_K(i) = min(max(0._wp, alpha_K(i)), 1._wp)
            end do

            alpha_K = alpha_K/max(sum(alpha_K), 1.e-16_wp)

        end if

        ! Calculating the density, the specific heat ratio function, the
        ! liquid stiffness function, and the energy reference function,
        ! respectively, from the species analogs
        rho = 0._wp; gamma = 0._wp; pi_inf = 0._wp; qv = 0._wp

        do i = 1, num_fluids
            rho = rho + alpha_rho_K(i)
            gamma = gamma + alpha_K(i)*gammas(i)
            pi_inf = pi_inf + alpha_K(i)*pi_infs(i)
            qv = qv + alpha_rho_K(i)*qvs(i)
        end do
#ifdef MFC_SIMULATION
        ! Computing the shear and bulk Reynolds numbers from species analogs
        do i = 1, 2

            Re_K(i) = dflt_real; if (Re_size(i) > 0) Re_K(i) = 0._wp

            do j = 1, Re_size(i)
                Re_K(i) = alpha_K(Re_idx(i, j))/fluid_pp(Re_idx(i, j))%Re(i) &
                          + Re_K(i)
            end do

            Re_K(i) = 1._wp/max(Re_K(i), sgm_eps)

        end do
#endif

        if (present(G_K)) then
            G_K = 0._wp
            do i = 1, num_fluids
                G_K = G_K + alpha_K(i)*G(i)
            end do
            G_K = max(0._wp, G_K)
        end if

        ! Post process requires rho_sf/gamma_sf/pi_inf_sf/qv_sf to also be updated
#ifdef MFC_POST_PROCESS
        rho_sf(k, l, r) = rho
        gamma_sf(k, l, r) = gamma
        pi_inf_sf(k, l, r) = pi_inf
        qv_sf(k, l, r) = qv
#endif

    end subroutine s_convert_species_to_mixture_variables

    pure subroutine s_convert_species_to_mixture_variables_acc(rho_K, &
                                                               gamma_K, pi_inf_K, qv_K, &
                                                               alpha_K, alpha_rho_K, Re_K, &
                                                               G_K, G)
        $:GPU_ROUTINE(function_name='s_convert_species_to_mixture_variables_acc', &
            & parallelism='[seq]', cray_inline=True)

        real(wp), intent(out) :: rho_K, gamma_K, pi_inf_K, qv_K

        real(wp), dimension(num_fluids), intent(inout) :: alpha_rho_K, alpha_K !<
        real(wp), dimension(2), intent(out) :: Re_K
        !! Partial densities and volume fractions

        real(wp), optional, intent(out) :: G_K
        real(wp), optional, dimension(num_fluids), intent(in) :: G

        integer :: i, j !< Generic loop iterators
        real(wp) :: alpha_K_sum

#ifdef MFC_SIMULATION
        ! Constraining the partial densities and the volume fractions within
        ! their physical bounds to make sure that any mixture variables that
        ! are derived from them result within the limits that are set by the
        ! fluids physical parameters that make up the mixture
        rho_K = 0._wp
        gamma_K = 0._wp
        pi_inf_K = 0._wp
        qv_K = 0._wp

        alpha_K_sum = 0._wp

        if (mpp_lim) then
            do i = 1, num_fluids
                alpha_rho_K(i) = max(0._wp, alpha_rho_K(i))
                alpha_K(i) = min(max(0._wp, alpha_K(i)), 1._wp)
                alpha_K_sum = alpha_K_sum + alpha_K(i)
            end do

            alpha_K = alpha_K/max(alpha_K_sum, sgm_eps)

        end if

        do i = 1, num_fluids
            rho_K = rho_K + alpha_rho_K(i)
            gamma_K = gamma_K + alpha_K(i)*gammas(i)
            pi_inf_K = pi_inf_K + alpha_K(i)*pi_infs(i)
            qv_K = qv_K + alpha_rho_K(i)*qvs(i)
        end do

        if (present(G_K)) then
            G_K = 0._wp
            do i = 1, num_fluids
                !TODO: change to use Gs directly here?
                !TODO: Make this changes as well for GPUs
                G_K = G_K + alpha_K(i)*G(i)
            end do
            G_K = max(0._wp, G_K)
        end if

        if (viscous) then

            do i = 1, 2
                Re_K(i) = dflt_real

                if (Re_size(i) > 0) Re_K(i) = 0._wp

                do j = 1, Re_size(i)
                    Re_K(i) = alpha_K(Re_idx(i, j))/Res(i, j) &
                              + Re_K(i)
                end do

                Re_K(i) = 1._wp/max(Re_K(i), sgm_eps)

            end do
        end if
#endif

    end subroutine s_convert_species_to_mixture_variables_acc

    pure subroutine s_convert_species_to_mixture_variables_bubbles_acc(rho_K, &
                                                                       gamma_K, pi_inf_K, qv_K, &
                                                                       alpha_K, alpha_rho_K, Re_K)
        $:GPU_ROUTINE(function_name='s_convert_species_to_mixture_variables_bubbles_acc', &
            & parallelism='[seq]', cray_inline=True)

        real(wp), intent(inout) :: rho_K, gamma_K, pi_inf_K, qv_K

        real(wp), dimension(num_fluids), intent(in) :: alpha_K, alpha_rho_K !<
            !! Partial densities and volume fractions

        real(wp), dimension(2), intent(out) :: Re_K

        integer :: i, j !< Generic loop iterators

#ifdef MFC_SIMULATION
        rho_K = 0._wp
        gamma_K = 0._wp
        pi_inf_K = 0._wp
        qv_K = 0._wp

        if (mpp_lim .and. (model_eqns == 2) .and. (num_fluids > 2)) then
            do i = 1, num_fluids
                rho_K = rho_K + alpha_rho_K(i)
                gamma_K = gamma_K + alpha_K(i)*gammas(i)
                pi_inf_K = pi_inf_K + alpha_K(i)*pi_infs(i)
                qv_K = qv_K + alpha_rho_K(i)*qvs(i)
            end do
        else if ((model_eqns == 2) .and. (num_fluids > 2)) then
            do i = 1, num_fluids - 1
                rho_K = rho_K + alpha_rho_K(i)
                gamma_K = gamma_K + alpha_K(i)*gammas(i)
                pi_inf_K = pi_inf_K + alpha_K(i)*pi_infs(i)
                qv_K = qv_K + alpha_rho_K(i)*qvs(i)
            end do
        else
            rho_K = alpha_rho_K(1)
            gamma_K = gammas(1)
            pi_inf_K = pi_infs(1)
            qv_K = qvs(1)
        end if

        if (viscous) then
            if (num_fluids == 1) then ! need to consider case with num_fluids >= 2

                do i = 1, 2
                    Re_K(i) = dflt_real

                    if (Re_size(i) > 0) Re_K(i) = 0._wp

                    do j = 1, Re_size(i)
                        Re_K(i) = (1._wp - alpha_K(Re_idx(i, j)))/Res(i, j) &
                                  + Re_K(i)
                    end do

                    Re_K(i) = 1._wp/max(Re_K(i), sgm_eps)

                end do
            end if
        end if
#endif

    end subroutine s_convert_species_to_mixture_variables_bubbles_acc

    !>  The computation of parameters, the allocation of memory,
        !!      the association of pointers and/or the execution of any
        !!      other procedures that are necessary to setup the module.
    impure subroutine s_initialize_variables_conversion_module

        integer :: i, j

        $:GPU_ENTER_DATA(copyin='[is1b,is1e,is2b,is2e,is3b,is3e]')

#ifdef MFC_SIMULATION
        @:ALLOCATE(gammas (1:num_fluids))
        @:ALLOCATE(gs_min (1:num_fluids))
        @:ALLOCATE(pi_infs(1:num_fluids))
        @:ALLOCATE(ps_inf(1:num_fluids))
        @:ALLOCATE(cvs    (1:num_fluids))
        @:ALLOCATE(qvs    (1:num_fluids))
        @:ALLOCATE(qvps    (1:num_fluids))
        @:ALLOCATE(Gs     (1:num_fluids))
#else
        @:ALLOCATE(gammas (1:num_fluids))
        @:ALLOCATE(gs_min (1:num_fluids))
        @:ALLOCATE(pi_infs(1:num_fluids))
        @:ALLOCATE(ps_inf(1:num_fluids))
        @:ALLOCATE(cvs    (1:num_fluids))
        @:ALLOCATE(qvs    (1:num_fluids))
        @:ALLOCATE(qvps    (1:num_fluids))
        @:ALLOCATE(Gs     (1:num_fluids))
#endif

        do i = 1, num_fluids
            gammas(i) = fluid_pp(i)%gamma
            gs_min(i) = 1.0_wp/gammas(i) + 1.0_wp
            pi_infs(i) = fluid_pp(i)%pi_inf
            Gs(i) = fluid_pp(i)%G
            ps_inf(i) = pi_infs(i)/(1.0_wp + gammas(i))
            cvs(i) = fluid_pp(i)%cv
            qvs(i) = fluid_pp(i)%qv
            qvps(i) = fluid_pp(i)%qvp
        end do
        $:GPU_UPDATE(device='[gammas,gs_min,pi_infs,ps_inf,cvs,qvs,qvps,Gs]')

#ifdef MFC_SIMULATION

        if (viscous) then
            @:ALLOCATE(Res(1:2, 1:Re_size_max))
            do i = 1, 2
                do j = 1, Re_size(i)
                    Res(i, j) = fluid_pp(Re_idx(i, j))%Re(i)
                end do
            end do

            $:GPU_UPDATE(device='[Res,Re_idx,Re_size]')
        end if
#endif

        if (bubbles_euler) then
#ifdef MFC_SIMULATION
            @:ALLOCATE(bubrs(1:nb))
#else
            @:ALLOCATE(bubrs(1:nb))
#endif

            do i = 1, nb
                bubrs(i) = bub_idx%rs(i)
            end do
            $:GPU_UPDATE(device='[bubrs]')
        end if

#ifdef MFC_POST_PROCESS
        ! Allocating the density, the specific heat ratio function and the
        ! liquid stiffness function, respectively

        ! Simulation is at least 2D
        if (n > 0) then

            ! Simulation is 3D
            if (p > 0) then

                allocate (rho_sf(-buff_size:m + buff_size, &
                                 -buff_size:n + buff_size, &
                                 -buff_size:p + buff_size))
                allocate (gamma_sf(-buff_size:m + buff_size, &
                                   -buff_size:n + buff_size, &
                                   -buff_size:p + buff_size))
                allocate (pi_inf_sf(-buff_size:m + buff_size, &
                                    -buff_size:n + buff_size, &
                                    -buff_size:p + buff_size))
                allocate (qv_sf(-buff_size:m + buff_size, &
                                -buff_size:n + buff_size, &
                                -buff_size:p + buff_size))

                ! Simulation is 2D
            else

                allocate (rho_sf(-buff_size:m + buff_size, &
                                 -buff_size:n + buff_size, &
                                 0:0))
                allocate (gamma_sf(-buff_size:m + buff_size, &
                                   -buff_size:n + buff_size, &
                                   0:0))
                allocate (pi_inf_sf(-buff_size:m + buff_size, &
                                    -buff_size:n + buff_size, &
                                    0:0))
                allocate (qv_sf(-buff_size:m + buff_size, &
                                -buff_size:n + buff_size, &
                                0:0))
            end if

            ! Simulation is 1D
        else

            allocate (rho_sf(-buff_size:m + buff_size, &
                             0:0, &
                             0:0))
            allocate (gamma_sf(-buff_size:m + buff_size, &
                               0:0, &
                               0:0))
            allocate (pi_inf_sf(-buff_size:m + buff_size, &
                                0:0, &
                                0:0))
            allocate (qv_sf(-buff_size:m + buff_size, &
                            0:0, &
                            0:0))

        end if
#endif

    end subroutine s_initialize_variables_conversion_module

    !Initialize mv at the quadrature nodes based on the initialized moments and sigma
    pure subroutine s_initialize_mv(qK_cons_vf, mv)

        type(scalar_field), dimension(sys_size), intent(in) :: qK_cons_vf

        real(wp), dimension(idwint(1)%beg:, idwint(2)%beg:, idwint(3)%beg:, 1:, 1:), intent(inout) :: mv

        integer :: i, j, k, l
        real(wp) :: mu, sig, nbub_sc

        do l = idwint(3)%beg, idwint(3)%end
            do k = idwint(2)%beg, idwint(2)%end
                do j = idwint(1)%beg, idwint(1)%end

                    nbub_sc = qK_cons_vf(bubxb)%sf(j, k, l)

                    $:GPU_LOOP(parallelism='[seq]')
                    do i = 1, nb
                        mu = qK_cons_vf(bubxb + 1 + (i - 1)*nmom)%sf(j, k, l)/nbub_sc
                        sig = (qK_cons_vf(bubxb + 3 + (i - 1)*nmom)%sf(j, k, l)/nbub_sc - mu**2)**0.5_wp

                        mv(j, k, l, 1, i) = (mass_v0(i))*(mu - sig)**(3._wp)/(R0(i)**(3._wp))
                        mv(j, k, l, 2, i) = (mass_v0(i))*(mu - sig)**(3._wp)/(R0(i)**(3._wp))
                        mv(j, k, l, 3, i) = (mass_v0(i))*(mu + sig)**(3._wp)/(R0(i)**(3._wp))
                        mv(j, k, l, 4, i) = (mass_v0(i))*(mu + sig)**(3._wp)/(R0(i)**(3._wp))
                    end do

                end do
            end do
        end do

    end subroutine s_initialize_mv

    !Initialize pb at the quadrature nodes using isothermal relations (Preston model)
    pure subroutine s_initialize_pb(qK_cons_vf, mv, pb)
        type(scalar_field), dimension(sys_size), intent(in) :: qK_cons_vf

        real(wp), dimension(idwint(1)%beg:, idwint(2)%beg:, idwint(3)%beg:, 1:, 1:), intent(in) :: mv
        real(wp), dimension(idwint(1)%beg:, idwint(2)%beg:, idwint(3)%beg:, 1:, 1:), intent(inout) :: pb

        integer :: i, j, k, l
        real(wp) :: mu, sig, nbub_sc

        do l = idwint(3)%beg, idwint(3)%end
            do k = idwint(2)%beg, idwint(2)%end
                do j = idwint(1)%beg, idwint(1)%end

                    nbub_sc = qK_cons_vf(bubxb)%sf(j, k, l)

                    $:GPU_LOOP(parallelism='[seq]')
                    do i = 1, nb
                        mu = qK_cons_vf(bubxb + 1 + (i - 1)*nmom)%sf(j, k, l)/nbub_sc
                        sig = (qK_cons_vf(bubxb + 3 + (i - 1)*nmom)%sf(j, k, l)/nbub_sc - mu**2)**0.5_wp

                        !PRESTON (ISOTHERMAL)
                        pb(j, k, l, 1, i) = (pb0(i))*(R0(i)**(3._wp))*(mass_n0(i) + mv(j, k, l, 1, i))/(mu - sig)**(3._wp)/(mass_n0(i) + mass_v0(i))
                        pb(j, k, l, 2, i) = (pb0(i))*(R0(i)**(3._wp))*(mass_n0(i) + mv(j, k, l, 2, i))/(mu - sig)**(3._wp)/(mass_n0(i) + mass_v0(i))
                        pb(j, k, l, 3, i) = (pb0(i))*(R0(i)**(3._wp))*(mass_n0(i) + mv(j, k, l, 3, i))/(mu + sig)**(3._wp)/(mass_n0(i) + mass_v0(i))
                        pb(j, k, l, 4, i) = (pb0(i))*(R0(i)**(3._wp))*(mass_n0(i) + mv(j, k, l, 4, i))/(mu + sig)**(3._wp)/(mass_n0(i) + mass_v0(i))
                    end do
                end do
            end do
        end do

    end subroutine s_initialize_pb

    !> The following procedure handles the conversion between
        !!      the conservative variables and the primitive variables.
        !! @param qK_cons_vf Conservative variables
        !! @param qK_prim_vf Primitive variables
        !! @param gm_alphaK_vf Gradient magnitude of the volume fraction
        !! @param ix Index bounds in first coordinate direction
        !! @param iy Index bounds in second coordinate direction
        !! @param iz Index bounds in third coordinate direction
    subroutine s_convert_conservative_to_primitive_variables(qK_cons_vf, &
                                                             q_T_sf, &
                                                             qK_prim_vf, &
                                                             ibounds)

        type(scalar_field), dimension(sys_size), intent(in) :: qK_cons_vf
        type(scalar_field), intent(inout) :: q_T_sf
        type(scalar_field), dimension(sys_size), intent(inout) :: qK_prim_vf
        type(int_bounds_info), dimension(1:3), intent(in) :: ibounds

        real(wp), dimension(num_fluids) :: alpha_K, alpha_rho_K
        real(wp), dimension(2) :: Re_K
        real(wp) :: rho_K, gamma_K, pi_inf_K, qv_K, dyn_pres_K

        #:if MFC_CASE_OPTIMIZATION
#ifndef MFC_SIMULATION
            real(wp), dimension(:), allocatable :: nRtmp
#else
            real(wp), dimension(nb) :: nRtmp
#endif
        #:else
            real(wp), dimension(:), allocatable :: nRtmp
        #:endif

        real(wp) :: rhoYks(1:num_species)

        real(wp) :: vftmp, nbub_sc

        real(wp) :: G_K

        real(wp) :: pres

        integer :: i, j, k, l !< Generic loop iterators

        real(wp) :: T
        real(wp) :: pres_mag

        real(wp) :: Ga ! Lorentz factor (gamma in relativity)
        real(wp) :: B2 ! Magnetic field magnitude squared
        real(wp) :: B(3) ! Magnetic field components
        real(wp) :: m2 ! Relativistic momentum magnitude squared
        real(wp) :: S ! Dot product of the magnetic field and the relativistic momentum
        real(wp) :: W, dW ! W := rho*v*Ga**2; f = f(W) in Newton-Raphson
        real(wp) :: E, D ! Prim/Cons variables within Newton-Raphson iteration
        real(wp) :: f, dGa_dW, dp_dW, df_dW ! Functions within Newton-Raphson iteration
        integer :: iter ! Newton-Raphson iteration counter

        #:if MFC_CASE_OPTIMIZATION
#ifndef MFC_SIMULATION
            if (bubbles_euler) then
                allocate (nRtmp(nb))
            else
                allocate (nRtmp(0))
            end if
#endif
        #:else
            if (bubbles_euler) then
                allocate (nRtmp(nb))
            else
                allocate (nRtmp(0))
            end if
        #:endif

        $:GPU_PARALLEL_LOOP(collapse=3, private='[alpha_K, alpha_rho_K, Re_K, &
            & nRtmp, rho_K, gamma_K, pi_inf_K,qv_K, &
            & dyn_pres_K, rhoYks, B]')
        do l = ibounds(3)%beg, ibounds(3)%end
            do k = ibounds(2)%beg, ibounds(2)%end
                do j = ibounds(1)%beg, ibounds(1)%end
                    dyn_pres_K = 0._wp

                    if (igr) then
                        if (num_fluids == 1) then
                            alpha_rho_K(1) = qK_cons_vf(contxb)%sf(j, k, l)
                            alpha_K(1) = 1._wp
                        else
                            $:GPU_LOOP(parallelism='[seq]')
                            do i = 1, num_fluids - 1
                                alpha_rho_K(i) = qK_cons_vf(i)%sf(j, k, l)
                                alpha_K(i) = qK_cons_vf(advxb + i - 1)%sf(j, k, l)
                            end do

                            alpha_rho_K(num_fluids) = qK_cons_vf(num_fluids)%sf(j, k, l)
                            alpha_K(num_fluids) = 1._wp - sum(alpha_K(1:num_fluids - 1))
                        end if
                    else
                        $:GPU_LOOP(parallelism='[seq]')
                        do i = 1, num_fluids
                            alpha_rho_K(i) = qK_cons_vf(i)%sf(j, k, l)
                            alpha_K(i) = qK_cons_vf(advxb + i - 1)%sf(j, k, l)
                        end do
                    end if

                    if (model_eqns /= 4) then
#ifdef MFC_SIMULATION
                        ! If in simulation, use acc mixture subroutines
                        if (elasticity) then
                            call s_convert_species_to_mixture_variables_acc(rho_K, gamma_K, pi_inf_K, qv_K, alpha_K, &
                                                                            alpha_rho_K, Re_K, G_K, Gs)
                        else if (bubbles_euler .and. .not. icsg) then
                            call s_convert_species_to_mixture_variables_bubbles_acc(rho_K, gamma_K, pi_inf_K, qv_K, &
                                                                                    alpha_K, alpha_rho_K, Re_K)
                        else
                            call s_convert_species_to_mixture_variables_acc(rho_K, gamma_K, pi_inf_K, qv_K, &
                                                                            alpha_K, alpha_rho_K, Re_K)
                        end if
#else
                        ! If pre-processing, use non acc mixture subroutines
                        if (elasticity) then
                            call s_convert_to_mixture_variables(qK_cons_vf, j, k, l, &
                                                                rho_K, gamma_K, pi_inf_K, qv_K, Re_K, G_K, fluid_pp(:)%G)
                        else
                            call s_convert_to_mixture_variables(qK_cons_vf, j, k, l, &
                                                                rho_K, gamma_K, pi_inf_K, qv_K)
                        end if
#endif
                    end if

                    if (relativity) then
                        if (n == 0) then
                            B(1) = Bx0
                            B(2) = qK_cons_vf(B_idx%beg)%sf(j, k, l)
                            B(3) = qK_cons_vf(B_idx%beg + 1)%sf(j, k, l)
                        else
                            B(1) = qK_cons_vf(B_idx%beg)%sf(j, k, l)
                            B(2) = qK_cons_vf(B_idx%beg + 1)%sf(j, k, l)
                            B(3) = qK_cons_vf(B_idx%beg + 2)%sf(j, k, l)
                        end if
                        B2 = B(1)**2 + B(2)**2 + B(3)**2

                        m2 = 0._wp
                        $:GPU_LOOP(parallelism='[seq]')
                        do i = momxb, momxe
                            m2 = m2 + qK_cons_vf(i)%sf(j, k, l)**2
                        end do

                        S = 0._wp
                        $:GPU_LOOP(parallelism='[seq]')
                        do i = 1, 3
                            S = S + qK_cons_vf(momxb + i - 1)%sf(j, k, l)*B(i)
                        end do

                        E = qK_cons_vf(E_idx)%sf(j, k, l)

                        D = 0._wp
                        $:GPU_LOOP(parallelism='[seq]')
                        do i = 1, contxe
                            D = D + qK_cons_vf(i)%sf(j, k, l)
                        end do

                        ! Newton-Raphson
                        W = E + D
                        $:GPU_LOOP(parallelism='[seq]')
                        do iter = 1, relativity_cons_to_prim_max_iter
                            Ga = (W + B2)*W/sqrt((W + B2)**2*W**2 - (m2*W**2 + S**2*(2*W + B2)))
                            pres = (W - D*Ga)/((gamma_K + 1)*Ga**2) ! Thermal pressure from EOS
                            f = W - pres + (1 - 1/(2*Ga**2))*B2 - S**2/(2*W**2) - E - D

                            ! The first equation below corrects a typo in (Mignone & Bodo, 2006)
                            ! m2*W**2 → 2*m2*W**2, which would cancel with the 2* in other terms
                            ! This corrected version is not used as the second equation empirically converges faster.
                            ! First equation is kept for further investigation.
                            ! dGa_dW = -Ga**3 * ( S**2*(3*W**2+3*W*B2+B2**2) + m2*W**2 ) / (W**3 * (W+B2)**3) ! first (corrected)
                            dGa_dW = -Ga**3*(2*S**2*(3*W**2 + 3*W*B2 + B2**2) + m2*W**2)/(2*W**3*(W + B2)**3) ! second (in paper)

                            dp_dW = (Ga*(1 + D*dGa_dW) - 2*W*dGa_dW)/((gamma_K + 1)*Ga**3)
                            df_dW = 1 - dp_dW + (B2/Ga**3)*dGa_dW + S**2/W**3

                            dW = -f/df_dW
                            W = W + dW
                            if (abs(dW) < 1.e-12_wp*W) exit
                        end do

                        ! Recalculate pressure using converged W
                        Ga = (W + B2)*W/sqrt((W + B2)**2*W**2 - (m2*W**2 + S**2*(2*W + B2)))
                        qK_prim_vf(E_idx)%sf(j, k, l) = (W - D*Ga)/((gamma_K + 1)*Ga**2)

                        ! Recover the other primitive variables
                        $:GPU_LOOP(parallelism='[seq]')
                        do i = 1, 3
                            qK_prim_vf(momxb + i - 1)%sf(j, k, l) = (qK_cons_vf(momxb + i - 1)%sf(j, k, l) + (S/W)*B(i))/(W + B2)
                        end do
                        qK_prim_vf(1)%sf(j, k, l) = D/Ga ! Hard-coded for single-component for now

                        $:GPU_LOOP(parallelism='[seq]')
                        do i = B_idx%beg, B_idx%end
                            qK_prim_vf(i)%sf(j, k, l) = qK_cons_vf(i)%sf(j, k, l)
                        end do

                        cycle ! skip all the non-relativistic conversions below
                    end if

                    if (chemistry) then
                        rho_K = 0._wp
                        $:GPU_LOOP(parallelism='[seq]')
                        do i = chemxb, chemxe
                            rho_K = rho_K + max(0._wp, qK_cons_vf(i)%sf(j, k, l))
                        end do

                        $:GPU_LOOP(parallelism='[seq]')
                        do i = 1, contxe
                            qK_prim_vf(i)%sf(j, k, l) = rho_K
                        end do

                        $:GPU_LOOP(parallelism='[seq]')
                        do i = chemxb, chemxe
                            qK_prim_vf(i)%sf(j, k, l) = max(0._wp, qK_cons_vf(i)%sf(j, k, l)/rho_K)
                        end do
                    else
                        $:GPU_LOOP(parallelism='[seq]')
                        do i = 1, contxe
                            qK_prim_vf(i)%sf(j, k, l) = qK_cons_vf(i)%sf(j, k, l)
                        end do
                    end if

#ifdef MFC_SIMULATION
                    rho_K = max(rho_K, sgm_eps)
#endif

                    $:GPU_LOOP(parallelism='[seq]')
                    do i = momxb, momxe
                        if (model_eqns /= 4) then
                            qK_prim_vf(i)%sf(j, k, l) = qK_cons_vf(i)%sf(j, k, l) &
                                                        /rho_K
                            dyn_pres_K = dyn_pres_K + 5.e-1_wp*qK_cons_vf(i)%sf(j, k, l) &
                                         *qK_prim_vf(i)%sf(j, k, l)
                        else
                            qK_prim_vf(i)%sf(j, k, l) = qK_cons_vf(i)%sf(j, k, l) &
                                                        /qK_cons_vf(1)%sf(j, k, l)
                        end if
                    end do

                    if (chemistry) then
                        $:GPU_LOOP(parallelism='[seq]')
                        do i = 1, num_species
                            rhoYks(i) = qK_cons_vf(chemxb + i - 1)%sf(j, k, l)
                        end do

                        T = q_T_sf%sf(j, k, l)
                    end if

                    if (mhd) then
                        if (n == 0) then
                            pres_mag = 0.5_wp*(Bx0**2 + qK_cons_vf(B_idx%beg)%sf(j, k, l)**2 + qK_cons_vf(B_idx%beg + 1)%sf(j, k, l)**2)
                        else
                            pres_mag = 0.5_wp*(qK_cons_vf(B_idx%beg)%sf(j, k, l)**2 + qK_cons_vf(B_idx%beg + 1)%sf(j, k, l)**2 + qK_cons_vf(B_idx%beg + 2)%sf(j, k, l)**2)
                        end if
                    else
                        pres_mag = 0._wp
                    end if

                    call s_compute_pressure(qK_cons_vf(E_idx)%sf(j, k, l), &
                                            qK_cons_vf(alf_idx)%sf(j, k, l), &
                                            dyn_pres_K, pi_inf_K, gamma_K, rho_K, &
                                            qv_K, rhoYks, pres, T, pres_mag=pres_mag)

                    qK_prim_vf(E_idx)%sf(j, k, l) = pres

                    if (chemistry) then
                        q_T_sf%sf(j, k, l) = T
                    end if

                    if (bubbles_euler) then
                        $:GPU_LOOP(parallelism='[seq]')
                        do i = 1, nb
                            nRtmp(i) = qK_cons_vf(bubrs(i))%sf(j, k, l)
                        end do

                        vftmp = qK_cons_vf(alf_idx)%sf(j, k, l)

                        if (qbmm) then
                            !Get nb (constant across all R0 bins)
                            nbub_sc = qK_cons_vf(bubxb)%sf(j, k, l)

                            !Convert cons to prim
                            $:GPU_LOOP(parallelism='[seq]')
                            do i = bubxb, bubxe
                                qK_prim_vf(i)%sf(j, k, l) = qK_cons_vf(i)%sf(j, k, l)/nbub_sc
                            end do
                            !Need to keep track of nb in the primitive variable list (converted back to true value before output)
#ifdef MFC_SIMULATION
                            qK_prim_vf(bubxb)%sf(j, k, l) = qK_cons_vf(bubxb)%sf(j, k, l)
#endif

                        else
                            if (adv_n) then
                                qK_prim_vf(n_idx)%sf(j, k, l) = qK_cons_vf(n_idx)%sf(j, k, l)
                                nbub_sc = qK_prim_vf(n_idx)%sf(j, k, l)
                                if (icsg) then
                                    qK_prim_vf(alf_idx)%sf(j, k, l) = qK_cons_vf(alf_idx)%sf(j, k, l)
                                end if
                            else
                                call s_comp_n_from_cons(vftmp, nRtmp, nbub_sc, weight)
                            end if

                            $:GPU_LOOP(parallelism='[seq]')
                            do i = bubxb, bubxe
                                qK_prim_vf(i)%sf(j, k, l) = qK_cons_vf(i)%sf(j, k, l)/nbub_sc
                            end do
                        end if
                    end if

                    if (mhd) then
                        $:GPU_LOOP(parallelism='[seq]')
                        do i = B_idx%beg, B_idx%end
                            qK_prim_vf(i)%sf(j, k, l) = qK_cons_vf(i)%sf(j, k, l)
                        end do
                    end if

                    if (elasticity) then
                        $:GPU_LOOP(parallelism='[seq]')
                        do i = strxb, strxe
                            qK_prim_vf(i)%sf(j, k, l) = qK_cons_vf(i)%sf(j, k, l)/rho_K
                        end do
                    end if

                    if (hypoelasticity) then
                        $:GPU_LOOP(parallelism='[seq]')
                        do i = strxb, strxe
                            ! subtracting elastic contribution for pressure calculation
                            if (G_K > verysmall) then
                                if (cont_damage) G_K = G_K*max((1._wp - qK_cons_vf(damage_idx)%sf(j, k, l)), 0._wp)
                                qK_prim_vf(E_idx)%sf(j, k, l) = qK_prim_vf(E_idx)%sf(j, k, l) - &
                                                                ((qK_prim_vf(i)%sf(j, k, l)**2._wp)/(4._wp*G_K))/gamma_K
                                ! Double for shear stresses
                                if (any(i == shear_indices)) then
                                    qK_prim_vf(E_idx)%sf(j, k, l) = qK_prim_vf(E_idx)%sf(j, k, l) - &
                                                                    ((qK_prim_vf(i)%sf(j, k, l)**2._wp)/(4._wp*G_K))/gamma_K
                                end if
                            end if
                        end do
                    end if

                    if (hyperelasticity) then
                        $:GPU_LOOP(parallelism='[seq]')
                        do i = xibeg, xiend
                            qK_prim_vf(i)%sf(j, k, l) = qK_cons_vf(i)%sf(j, k, l)/rho_K
                        end do
                    end if

                    if (.not. igr .or. num_fluids > 1) then
                        $:GPU_LOOP(parallelism='[seq]')
                        do i = advxb, advxe
                            qK_prim_vf(i)%sf(j, k, l) = qK_cons_vf(i)%sf(j, k, l)
                        end do
                    end if

                    if (surface_tension) then
                        qK_prim_vf(c_idx)%sf(j, k, l) = qK_cons_vf(c_idx)%sf(j, k, l)
                    end if

                    if (cont_damage) qK_prim_vf(damage_idx)%sf(j, k, l) = qK_cons_vf(damage_idx)%sf(j, k, l)

#ifdef MFC_POST_PROCESS
                    if (bubbles_lagrange) qK_prim_vf(beta_idx)%sf(j, k, l) = qK_cons_vf(beta_idx)%sf(j, k, l)
#endif

                end do
            end do
        end do

    end subroutine s_convert_conservative_to_primitive_variables

    !>  The following procedure handles the conversion between
        !!      the primitive variables and the conservative variables.
        !!  @param qK_prim_vf Primitive variables
        !!  @param qK_cons_vf Conservative variables
        !!  @param gm_alphaK_vf Gradient magnitude of the volume fractions
        !!  @param ix Index bounds in the first coordinate direction
        !!  @param iy Index bounds in the second coordinate direction
        !!  @param iz Index bounds in the third coordinate direction
    impure subroutine s_convert_primitive_to_conservative_variables(q_prim_vf, &
                                                                    q_cons_vf)

        type(scalar_field), dimension(sys_size), intent(in) :: q_prim_vf
        type(scalar_field), dimension(sys_size), intent(inout) :: q_cons_vf

        ! Density, specific heat ratio function, liquid stiffness function
        ! and dynamic pressure, as defined in the incompressible flow sense,
        ! respectively
        real(wp) :: rho
        real(wp) :: gamma
        real(wp) :: pi_inf
        real(wp) :: qv
        real(wp) :: dyn_pres
        real(wp) :: nbub, R3tmp
        real(wp), dimension(nb) :: Rtmp
        real(wp) :: G
        real(wp), dimension(2) :: Re_K

        integer :: i, j, k, l !< Generic loop iterators

        real(wp), dimension(num_species) :: Ys
        real(wp) :: e_mix, mix_mol_weight, T
        real(wp) :: pres_mag

        real(wp) :: Ga ! Lorentz factor (gamma in relativity)
        real(wp) :: h ! relativistic enthalpy
        real(wp) :: v2 ! Square of the velocity magnitude
        real(wp) :: B2 ! Square of the magnetic field magnitude
        real(wp) :: vdotB ! Dot product of the velocity and magnetic field vectors
        real(wp) :: B(3) ! Magnetic field components

        pres_mag = 0._wp

        G = 0._wp

#ifndef MFC_SIMULATION
        ! Converting the primitive variables to the conservative variables
        do l = 0, p
            do k = 0, n
                do j = 0, m

                    ! Obtaining the density, specific heat ratio function
                    ! and the liquid stiffness function, respectively
                    call s_convert_to_mixture_variables(q_prim_vf, j, k, l, &
                                                        rho, gamma, pi_inf, qv, Re_K, G, fluid_pp(:)%G)

                    if (.not. igr .or. num_fluids > 1) then
                        ! Transferring the advection equation(s) variable(s)
                        do i = adv_idx%beg, adv_idx%end
                            q_cons_vf(i)%sf(j, k, l) = q_prim_vf(i)%sf(j, k, l)
                        end do
                    end if

                    if (relativity) then

                        if (n == 0) then
                            B(1) = Bx0
                            B(2) = q_prim_vf(B_idx%beg)%sf(j, k, l)
                            B(3) = q_prim_vf(B_idx%beg + 1)%sf(j, k, l)
                        else
                            B(1) = q_prim_vf(B_idx%beg)%sf(j, k, l)
                            B(2) = q_prim_vf(B_idx%beg + 1)%sf(j, k, l)
                            B(3) = q_prim_vf(B_idx%beg + 2)%sf(j, k, l)
                        end if

                        v2 = 0._wp
                        do i = momxb, momxe
                            v2 = v2 + q_prim_vf(i)%sf(j, k, l)**2
                        end do
                        if (v2 >= 1._wp) call s_mpi_abort('Error: v squared > 1 in s_convert_primitive_to_conservative_variables')

                        Ga = 1._wp/sqrt(1._wp - v2)

                        h = 1._wp + (gamma + 1)*q_prim_vf(E_idx)%sf(j, k, l)/rho ! Assume perfect gas for now

                        B2 = 0._wp
                        do i = B_idx%beg, B_idx%end
                            B2 = B2 + q_prim_vf(i)%sf(j, k, l)**2
                        end do
                        if (n == 0) B2 = B2 + Bx0**2

                        vdotB = 0._wp
                        do i = 1, 3
                            vdotB = vdotB + q_prim_vf(momxb + i - 1)%sf(j, k, l)*B(i)
                        end do

                        do i = 1, contxe
                            q_cons_vf(i)%sf(j, k, l) = Ga*q_prim_vf(i)%sf(j, k, l)
                        end do

                        do i = momxb, momxe
                            q_cons_vf(i)%sf(j, k, l) = (rho*h*Ga**2 + B2)*q_prim_vf(i)%sf(j, k, l) &
                                                       - vdotB*B(i - momxb + 1)
                        end do

                        q_cons_vf(E_idx)%sf(j, k, l) = rho*h*Ga**2 - q_prim_vf(E_idx)%sf(j, k, l) &
                                                       + 0.5_wp*(B2 + v2*B2 - vdotB**2)
                        ! Remove rest energy
                        do i = 1, contxe
                            q_cons_vf(E_idx)%sf(j, k, l) = q_cons_vf(E_idx)%sf(j, k, l) - q_cons_vf(i)%sf(j, k, l)
                        end do

                        do i = B_idx%beg, B_idx%end
                            q_cons_vf(i)%sf(j, k, l) = q_prim_vf(i)%sf(j, k, l)
                        end do

                        cycle ! skip all the non-relativistic conversions below

                    end if

                    ! Transferring the continuity equation(s) variable(s)
                    do i = 1, contxe
                        q_cons_vf(i)%sf(j, k, l) = q_prim_vf(i)%sf(j, k, l)
                    end do

                    ! Zeroing out the dynamic pressure since it is computed
                    ! iteratively by cycling through the velocity equations
                    dyn_pres = 0._wp

                    ! Computing momenta and dynamic pressure from velocity
                    do i = momxb, momxe
                        q_cons_vf(i)%sf(j, k, l) = rho*q_prim_vf(i)%sf(j, k, l)
                        dyn_pres = dyn_pres + q_cons_vf(i)%sf(j, k, l)* &
                                   q_prim_vf(i)%sf(j, k, l)/2._wp
                    end do

                    if (chemistry) then
                        do i = chemxb, chemxe
                            Ys(i - chemxb + 1) = q_prim_vf(i)%sf(j, k, l)
                            q_cons_vf(i)%sf(j, k, l) = rho*q_prim_vf(i)%sf(j, k, l)
                        end do

                        call get_mixture_molecular_weight(Ys, mix_mol_weight)
                        T = q_prim_vf(E_idx)%sf(j, k, l)*mix_mol_weight/(gas_constant*rho)
                        call get_mixture_energy_mass(T, Ys, e_mix)

                        q_cons_vf(E_idx)%sf(j, k, l) = &
                            dyn_pres + rho*e_mix
                    else
                        ! Computing the energy from the pressure
                        if (mhd) then
                            if (n == 0) then
                                pres_mag = 0.5_wp*(Bx0**2 + q_prim_vf(B_idx%beg)%sf(j, k, l)**2 + q_prim_vf(B_idx%beg + 1)%sf(j, k, l)**2)
                            else
                                pres_mag = 0.5_wp*(q_prim_vf(B_idx%beg)%sf(j, k, l)**2 + q_prim_vf(B_idx%beg + 1)%sf(j, k, l)**2 + q_prim_vf(B_idx%beg + 2)%sf(j, k, l)**2)
                            end if
                            q_cons_vf(E_idx)%sf(j, k, l) = &
                                gamma*q_prim_vf(E_idx)%sf(j, k, l) + dyn_pres + pres_mag &
                                + pi_inf + qv
                        elseif ((model_eqns /= 4) .and. (bubbles_euler .neqv. .true.)) then
                            ! E = Gamma*P + \rho u u /2 + \pi_inf + (\alpha\rho qv)
                            q_cons_vf(E_idx)%sf(j, k, l) = &
                                gamma*q_prim_vf(E_idx)%sf(j, k, l) + dyn_pres + pi_inf &
                                + qv
                        else if ((model_eqns /= 4) .and. (bubbles_euler) .and. .not. icsg) then
                            ! \tilde{E} = dyn_pres + (1-\alf)(\Gamma p_l + \Pi_inf)
                            q_cons_vf(E_idx)%sf(j, k, l) = dyn_pres + &
                                                           (1._wp - q_prim_vf(alf_idx)%sf(j, k, l))* &
                                                           (gamma*q_prim_vf(E_idx)%sf(j, k, l) + pi_inf)
                        else if ((model_eqns /= 4) .and. (bubbles_euler) .and. icsg) then
                            ! \tilde{E} = dyn_pres + (\Gamma p_l + \Pi_inf)
                            q_cons_vf(E_idx)%sf(j, k, l) = dyn_pres + &
                                                           (gamma*q_prim_vf(E_idx)%sf(j, k, l) + pi_inf)
                        else
                            !Tait EOS, no conserved energy variable
                            q_cons_vf(E_idx)%sf(j, k, l) = 0._wp
                        end if
                    end if

                    ! Computing the internal energies from the pressure and continuities
                    if (model_eqns == 3) then
                        do i = 1, num_fluids
                            ! internal energy calculation for each of the fluids
                            q_cons_vf(i + internalEnergies_idx%beg - 1)%sf(j, k, l) = &
                                q_cons_vf(i + adv_idx%beg - 1)%sf(j, k, l)* &
                                (fluid_pp(i)%gamma*q_prim_vf(E_idx)%sf(j, k, l) + &
                                 fluid_pp(i)%pi_inf) + &
                                q_cons_vf(i + cont_idx%beg - 1)%sf(j, k, l)*fluid_pp(i)%qv
                        end do
                    end if

                    if (bubbles_euler) then
                        ! From prim: Compute nbub = (3/4pi) * \alpha / \bar{R^3}
                        do i = 1, nb
                            Rtmp(i) = q_prim_vf(bub_idx%rs(i))%sf(j, k, l)
                        end do

                        if (.not. qbmm) then
                            if (adv_n) then
                                q_cons_vf(n_idx)%sf(j, k, l) = q_prim_vf(n_idx)%sf(j, k, l)
                                nbub = q_prim_vf(n_idx)%sf(j, k, l)
                                if (icsg) then
                                    q_cons_vf(alf_idx)%sf(j, k, l) = q_prim_vf(alf_idx)%sf(j, k, l)
                                end if
                            else
                                call s_comp_n_from_prim(q_prim_vf(alf_idx)%sf(j, k, l), Rtmp, nbub, weight)
                            end if
                        else
                            !Initialize R3 averaging over R0 and R directions
                            R3tmp = 0._wp
                            do i = 1, nb
                                R3tmp = R3tmp + weight(i)*0.5_wp*(Rtmp(i) + sigR*(bub_refs%R0ref/bub_refs%x0))**3._wp
                                R3tmp = R3tmp + weight(i)*0.5_wp*(Rtmp(i) - sigR*(bub_refs%R0ref/bub_refs%x0))**3._wp
                            end do
                            !Initialize nb
                            nbub = 3._wp*q_prim_vf(alf_idx)%sf(j, k, l)/(4._wp*pi*R3tmp)
                        end if

                        if (j == 0 .and. k == 0 .and. l == 0) print *, 'In convert, nbub:', nbub

                        do i = bub_idx%beg, bub_idx%end
                            q_cons_vf(i)%sf(j, k, l) = q_prim_vf(i)%sf(j, k, l)*nbub
                        end do
                    end if

                    if (mhd) then
                        do i = B_idx%beg, B_idx%end
                            q_cons_vf(i)%sf(j, k, l) = q_prim_vf(i)%sf(j, k, l)
                        end do
                    end if

                    if (elasticity) then
                        ! adding the elastic contribution
                        ! Multiply \tau to \rho \tau
                        do i = strxb, strxe
                            q_cons_vf(i)%sf(j, k, l) = rho*q_prim_vf(i)%sf(j, k, l)
                        end do
                    end if

                    if (hypoelasticity) then
                        do i = strxb, strxe
                            ! adding elastic contribution
                            if (G > verysmall) then
                                if (cont_damage) G = G*max((1._wp - q_prim_vf(damage_idx)%sf(j, k, l)), 0._wp)

                                q_cons_vf(E_idx)%sf(j, k, l) = q_cons_vf(E_idx)%sf(j, k, l) + &
                                                               (q_prim_vf(i)%sf(j, k, l)**2._wp)/(4._wp*G)
                                ! Double for shear stresses
                                if (any(i == shear_indices)) then
                                    q_cons_vf(E_idx)%sf(j, k, l) = q_cons_vf(E_idx)%sf(j, k, l) + &
                                                                   (q_prim_vf(i)%sf(j, k, l)**2._wp)/(4._wp*G)
                                end if
                            end if
                        end do
                    end if

                    ! using \rho xi as the conservative formulation stated in Kamrin et al. JFM 2022
                    if (hyperelasticity) then
                        ! Multiply \xi to \rho \xi
                        do i = xibeg, xiend
                            q_cons_vf(i)%sf(j, k, l) = rho*q_prim_vf(i)%sf(j, k, l)
                        end do
                    end if

                    if (surface_tension) then
                        q_cons_vf(c_idx)%sf(j, k, l) = q_prim_vf(c_idx)%sf(j, k, l)
                    end if

                    if (cont_damage) q_cons_vf(damage_idx)%sf(j, k, l) = q_prim_vf(damage_idx)%sf(j, k, l)

                end do
            end do
        end do
#else
        if (proc_rank == 0) then
            call s_mpi_abort('Conversion from primitive to '// &
                             'conservative variables not '// &
                             'implemented. Exiting.')
        end if
#endif
    end subroutine s_convert_primitive_to_conservative_variables

    !>  The following subroutine handles the conversion between
        !!      the primitive variables and the Eulerian flux variables.
        !!  @param qK_prim_vf Primitive variables
        !!  @param FK_vf Flux variables
        !!  @param FK_src_vf Flux source variables
        !!  @param ix Index bounds in the first coordinate direction
        !!  @param iy Index bounds in the second coordinate direction
        !!  @param iz Index bounds in the third coordinate direction
    subroutine s_convert_primitive_to_flux_variables(qK_prim_vf, &
                                                     FK_vf, &
                                                     FK_src_vf, &
                                                     is1, is2, is3, s2b, s3b)

        integer, intent(in) :: s2b, s3b
        real(wp), dimension(0:, s2b:, s3b:, 1:), intent(in) :: qK_prim_vf
        real(wp), dimension(0:, s2b:, s3b:, 1:), intent(inout) :: FK_vf
        real(wp), dimension(0:, s2b:, s3b:, advxb:), intent(inout) :: FK_src_vf

        type(int_bounds_info), intent(in) :: is1, is2, is3

        ! Partial densities, density, velocity, pressure, energy, advection
        ! variables, the specific heat ratio and liquid stiffness functions,
        ! the shear and volume Reynolds numbers and the Weber numbers
        real(wp), dimension(num_fluids) :: alpha_rho_K
        real(wp), dimension(num_fluids) :: alpha_K
        real(wp) :: rho_K
        real(wp), dimension(num_vels) :: vel_K
        real(wp) :: vel_K_sum
        real(wp) :: pres_K
        real(wp) :: E_K
        real(wp) :: gamma_K
        real(wp) :: pi_inf_K
        real(wp) :: qv_K
        real(wp), dimension(2) :: Re_K
        real(wp) :: G_K
        real(wp), dimension(num_species) :: Y_K
        real(wp) :: T_K, mix_mol_weight, R_gas

        integer :: i, j, k, l !< Generic loop iterators

        is1b = is1%beg; is1e = is1%end
        is2b = is2%beg; is2e = is2%end
        is3b = is3%beg; is3e = is3%end

        $:GPU_UPDATE(device='[is1b,is2b,is3b,is1e,is2e,is3e]')

        ! Computing the flux variables from the primitive variables, without
        ! accounting for the contribution of either viscosity or capillarity
#ifdef MFC_SIMULATION
        $:GPU_PARALLEL_LOOP(collapse=3, private='[alpha_rho_K, vel_K, &
            & alpha_K, Re_K, Y_K]')
        do l = is3b, is3e
            do k = is2b, is2e
                do j = is1b, is1e

                    $:GPU_LOOP(parallelism='[seq]')
                    do i = 1, contxe
                        alpha_rho_K(i) = qK_prim_vf(j, k, l, i)
                    end do

                    $:GPU_LOOP(parallelism='[seq]')
                    do i = advxb, advxe
                        alpha_K(i - E_idx) = qK_prim_vf(j, k, l, i)
                    end do
                    $:GPU_LOOP(parallelism='[seq]')
                    do i = 1, num_vels
                        vel_K(i) = qK_prim_vf(j, k, l, contxe + i)
                    end do

                    vel_K_sum = 0._wp
                    $:GPU_LOOP(parallelism='[seq]')
                    do i = 1, num_vels
                        vel_K_sum = vel_K_sum + vel_K(i)**2._wp
                    end do

                    pres_K = qK_prim_vf(j, k, l, E_idx)
                    if (elasticity) then
                        call s_convert_species_to_mixture_variables_acc(rho_K, gamma_K, pi_inf_K, qv_K, &
                                                                        alpha_K, alpha_rho_K, Re_K, &
                                                                        G_K, Gs)
                    else if (bubbles_euler .and. .not. icsg) then
                        call s_convert_species_to_mixture_variables_bubbles_acc(rho_K, gamma_K, &
                                                                                pi_inf_K, qv_K, alpha_K, alpha_rho_K, Re_K)
                    else
                        call s_convert_species_to_mixture_variables_acc(rho_K, gamma_K, pi_inf_K, qv_K, &
                                                                        alpha_K, alpha_rho_K, Re_K)
                    end if

                    ! Computing the energy from the pressure

                    if (chemistry) then
                        $:GPU_LOOP(parallelism='[seq]')
                        do i = chemxb, chemxe
                            Y_K(i - chemxb + 1) = qK_prim_vf(j, k, l, i)
                        end do
                        !Computing the energy from the internal energy of the mixture
                        call get_mixture_molecular_weight(Y_k, mix_mol_weight)
                        R_gas = gas_constant/mix_mol_weight
                        T_K = pres_K/rho_K/R_gas
                        call get_mixture_energy_mass(T_K, Y_K, E_K)
                        E_K = rho_K*E_K + 5.e-1_wp*rho_K*vel_K_sum
                    else
                        ! Computing the energy from the pressure
                        E_K = gamma_K*pres_K + pi_inf_K &
                              + 5.e-1_wp*rho_K*vel_K_sum + qv_K
                    end if

                    ! mass flux, this should be \alpha_i \rho_i u_i
                    $:GPU_LOOP(parallelism='[seq]')
                    do i = 1, contxe
                        FK_vf(j, k, l, i) = alpha_rho_K(i)*vel_K(dir_idx(1))
                    end do

                    $:GPU_LOOP(parallelism='[seq]')
                    do i = 1, num_vels
                        FK_vf(j, k, l, contxe + dir_idx(i)) = &
                            rho_K*vel_K(dir_idx(1)) &
                            *vel_K(dir_idx(i)) &
                            + pres_K*dir_flg(dir_idx(i))
                    end do

                    ! energy flux, u(E+p)
                    FK_vf(j, k, l, E_idx) = vel_K(dir_idx(1))*(E_K + pres_K)

                    ! Species advection Flux, \rho*u*Y
                    if (chemistry) then
                        $:GPU_LOOP(parallelism='[seq]')
                        do i = 1, num_species
                            FK_vf(j, k, l, i - 1 + chemxb) = vel_K(dir_idx(1))*(rho_K*Y_K(i))
                        end do
                    end if

                    if (riemann_solver == 1 .or. riemann_solver == 4) then
                        $:GPU_LOOP(parallelism='[seq]')
                        do i = advxb, advxe
                            FK_vf(j, k, l, i) = 0._wp
                            FK_src_vf(j, k, l, i) = alpha_K(i - E_idx)
                        end do

                    else
                        ! Could be bubbles_euler!
                        $:GPU_LOOP(parallelism='[seq]')
                        do i = advxb, advxe
                            FK_vf(j, k, l, i) = vel_K(dir_idx(1))*alpha_K(i - E_idx)
                        end do

                        $:GPU_LOOP(parallelism='[seq]')
                        do i = advxb, advxe
                            FK_src_vf(j, k, l, i) = vel_K(dir_idx(1))
                        end do

                    end if

                end do
            end do
        end do
#endif
    end subroutine s_convert_primitive_to_flux_variables

    impure subroutine s_finalize_variables_conversion_module()

        ! Deallocating the density, the specific heat ratio function and the
        ! liquid stiffness function
#ifdef MFC_POST_PROCESS
        deallocate (rho_sf, gamma_sf, pi_inf_sf, qv_sf)
#endif

#ifdef MFC_SIMULATION
        @:DEALLOCATE(gammas, gs_min, pi_infs, ps_inf, cvs, qvs, qvps, Gs)
        if (bubbles_euler) then
            @:DEALLOCATE(bubrs)
        end if
#else
        @:DEALLOCATE(gammas, gs_min, pi_infs, ps_inf, cvs, qvs, qvps, Gs)
        if (bubbles_euler) then
            @:DEALLOCATE(bubrs)
        end if
#endif

    end subroutine s_finalize_variables_conversion_module

#ifndef MFC_PRE_PROCESS
    pure subroutine s_compute_speed_of_sound(pres, rho, gamma, pi_inf, H, adv, vel_sum, c_c, c)
        $:GPU_ROUTINE(function_name='s_compute_speed_of_sound', &
            & parallelism='[seq]', cray_inline=True)

        real(wp), intent(in) :: pres
        real(wp), intent(in) :: rho, gamma, pi_inf
        real(wp), intent(in) :: H
        real(wp), dimension(num_fluids), intent(in) :: adv
        real(wp), intent(in) :: vel_sum
        real(wp), intent(in) :: c_c
        real(wp), intent(out) :: c

        real(wp) :: blkmod1, blkmod2
        real(wp) :: Tolerance

        integer :: q

        if (chemistry) then
            if (avg_state == 1 .and. abs(c_c) > Tolerance) then
                c = sqrt(c_c - (gamma - 1.0_wp)*(vel_sum - H))
            else
                c = sqrt((1.0_wp + 1.0_wp/gamma)*pres/rho)
            end if
        elseif (relativity) then
            ! Only supports perfect gas for now
            c = sqrt((1._wp + 1._wp/gamma)*pres/rho/H)
        else
            if (alt_soundspeed) then
                blkmod1 = ((gammas(1) + 1._wp)*pres + &
                           pi_infs(1))/gammas(1)
                blkmod2 = ((gammas(2) + 1._wp)*pres + &
                           pi_infs(2))/gammas(2)
                c = (1._wp/(rho*(adv(1)/blkmod1 + adv(2)/blkmod2)))
            elseif (model_eqns == 3) then
                c = 0._wp
                $:GPU_LOOP(parallelism='[seq]')
                do q = 1, num_fluids
                    c = c + adv(q)*(1._wp/gammas(q) + 1._wp)* &
                        (pres + pi_infs(q)/(gammas(q) + 1._wp))
                end do
                c = c/rho
            elseif (((model_eqns == 4) .or. (model_eqns == 2 .and. bubbles_euler))) then
                ! Sound speed for bubble mmixture to order O(\alpha)

                if (mpp_lim .and. (num_fluids > 1)) then
                    c = (1._wp/gamma + 1._wp)* &
                        (pres + pi_inf/(gamma + 1._wp))/rho
                else if (icsg) then
                    c = (1._wp/gamma + 1._wp)* &
                        (pres + pi_inf/(gamma + 1._wp))/rho
                else
                    c = &
                        (1._wp/gamma + 1._wp)* &
                        (pres + pi_inf/(gamma + 1._wp))/ &
                        (rho*(1._wp - adv(num_fluids)))
                end if
            else
                c = ((H - 5.e-1*vel_sum)/gamma)
            end if

            if (mixture_err .and. c < 0._wp) then
                c = 100._wp*sgm_eps
            else
                c = sqrt(c)
            end if
        end if
    end subroutine s_compute_speed_of_sound
#endif

#ifndef MFC_PRE_PROCESS
    pure subroutine s_compute_fast_magnetosonic_speed(rho, c, B, norm, c_fast, h)
        $:GPU_ROUTINE(function_name='s_compute_fast_magnetosonic_speed', &
            & parallelism='[seq]', cray_inline=True)

        real(wp), intent(in) :: B(3), rho, c
        real(wp), intent(in) :: h ! only used for relativity
        real(wp), intent(out) :: c_fast
        integer, intent(in) :: norm

        real(wp) :: B2, term, disc

        B2 = sum(B**2)

        if (.not. relativity) then
            term = c**2 + B2/rho
            disc = term**2 - 4*c**2*(B(norm)**2/rho)
        else
            ! Note: this is approximation for the non-relatisitic limit; accurate solution requires solving a quartic equation
            term = (c**2*(B(norm)**2 + rho*h) + B2)/(rho*h + B2)
            disc = term**2 - 4*c**2*B(norm)**2/(rho*h + B2)
        end if

#ifdef DEBUG
        if (disc < 0._wp) then
            print *, 'rho, c, Bx, By, Bz, h, term, disc:', rho, c, B(1), B(2), B(3), h, term, disc
            call s_mpi_abort('Error: negative discriminant in s_compute_fast_magnetosonic_speed')
        end if
#endif

        c_fast = sqrt(0.5_wp*(term + sqrt(disc)))

    end subroutine s_compute_fast_magnetosonic_speed
#endif

end module m_variables_conversion<|MERGE_RESOLUTION|>--- conflicted
+++ resolved
@@ -143,15 +143,10 @@
                 pres = (energy - dyn_p - pi_inf - qv - pres_mag)/gamma
             elseif ((model_eqns /= 4) .and. (bubbles_euler .neqv. .true.)) then
                 pres = (energy - dyn_p - pi_inf - qv)/gamma
-<<<<<<< HEAD
-            else if ((model_eqns /= 4) .and. bubbles_euler) then
-                pres = ((energy - dyn_p)/(1._wp - alf)/gamma - pi_inf/gamma - qv/gamma)
-=======
             else if ((model_eqns /= 4) .and. bubbles_euler .and. .not. icsg) then
-                pres = ((energy - dyn_p)/(1._wp - alf) - pi_inf - qv)/gamma
+                pres = (energy - dyn_p)/(1._wp - alf)/gamma - pi_inf/gamma - qv/gamma
             else if ((model_eqns /= 4) .and. bubbles_euler .and. icsg) then
-                pres = ((energy - dyn_p) - pi_inf - qv)/gamma
->>>>>>> d0720e5d
+                pres = (energy - dyn_p)/gamma - pi_inf/gamma - qv/gamma
             else
                 pres = (1._wp + pi_inf)* &
                        (energy/ &
